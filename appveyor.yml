version: 1.0.{build}
init:
  - cmd: if defined APPVEYOR_PULL_REQUEST_NUMBER appveyor exit
  - git config --global core.autocrlf true
image: Visual Studio 2019
services:
  - mssql2017
  - mysql
  - postgresql101

cache:
  - '%USERPROFILE%\.nuget\packages -> **\*.csproj'
  - C:\ProgramData\chocolatey\bin -> appveyor.yml
  - C:\ProgramData\chocolatey\lib -> appveyor.yml

before_build:
- dotnet restore --packages ./packages
- choco install opencover.portable

build_script:
  - ps: Remove-Item "./Tests.Common/TestDatabases.txt"
  - ps: Rename-Item -Path "./Tests.Common/TestDatabases.appveyor.txt" -NewName "TestDatabases.txt"
  - ps: dotnet build HIC.DataManagementPlatform.sln /v:q
  - ps: dotnet publish "./Tools/rdmp" -r win-x64
<<<<<<< HEAD
  - ps: ./Tools/rdmp/bin/Debug/netcoreapp3.1/win-x64/rdmp install localhost\SQL2017 TEST_ -D -u sa -p Password12!
  
  # Run the windows tests with a custom encryption key
  - ps: Remove-Item "./Tools/rdmp/bin/Debug/netcoreapp3.1/win-x64/Databases.yaml"
  - ps: Move-Item -Path "./Tests.Common/Databases.appveyor.yaml" -Destination "./Tools/rdmp/bin/Debug/netcoreapp3.1/win-x64/Databases.yaml"
  - ps: ./Tools/rdmp/bin/Debug/netcoreapp3.1/win-x64/rdmp cmd CreatePrivateKey ./MyKey.key
  
  - ps: dotnet test "./Rdmp.UI.Tests/Rdmp.UI.Tests.csproj"
  
  # Run code coverage on non UI tests (UI tests run in net461 while the rest run in netcoreapp3.1)
  - cmd: "\"packages/opencover/4.7.922/tools/OpenCover.Console.exe\" -target:\"c:/program files/dotnet/dotnet.exe\" -targetargs:\"test ./scripts/run-all-tests.proj -f netcoreapp3.1 -c Release -p:BuildInParallel=false\" -filter:\"+[*Rdmp.Core*]* +[*ReusableLibraryCode*]* +[*MapsDirectlyToDatabaseTable*]* -[*Tests*]*\"  -output:coverage.xml -register:appveyor -oldStyle -hideskipped:File"
=======
  - ps: ./Tools/rdmp/bin/Debug/net5.0/win-x64/rdmp install localhost\SQL2017 TEST_ -D -u sa -p Password12!
  
  # Run the windows tests with a custom encryption key
  - ps: Remove-Item "./Tools/rdmp/bin/Debug/net5.0/win-x64/Databases.yaml"
  - ps: Move-Item -Path "./Tests.Common/Databases.appveyor.yaml" -Destination "./Tools/rdmp/bin/Debug/net5.0/win-x64/Databases.yaml"
  - ps: ./Tools/rdmp/bin/Debug/net5.0/win-x64/rdmp cmd CreatePrivateKey ./MyKey.key
  
  - ps: dotnet test "./Rdmp.UI.Tests/Rdmp.UI.Tests.csproj"
  
  # Run code coverage on non UI tests
  - cmd: "\"packages/opencover/4.7.922/tools/OpenCover.Console.exe\" -returntargetcode -target:\"c:/program files/dotnet/dotnet.exe\" -targetargs:\"test ./scripts/run-all-tests.proj -f net5.0 -c Release -p:BuildInParallel=false\" -filter:\"+[*Rdmp.Core*]* +[*ReusableLibraryCode*]* +[*MapsDirectlyToDatabaseTable*]* -[*Tests*]*\"  -output:coverage.xml -register:appveyor -oldStyle -hideskipped:File"
>>>>>>> 8542244b
  - cmd: packages\coveralls.io\1.4.2\tools\coveralls.net.exe --opencover coverage.xml -r %COVERALLS_REPO_TOKEN%

test: off

environment:
  COVERALLS_REPO_TOKEN:
    secure: CmtrH/h57hWTM17zwN6LUKin9nzebssvZoADRZIIbj2NH//QQVoDEqF6UW8tkg4U<|MERGE_RESOLUTION|>--- conflicted
+++ resolved
@@ -22,19 +22,6 @@
   - ps: Rename-Item -Path "./Tests.Common/TestDatabases.appveyor.txt" -NewName "TestDatabases.txt"
   - ps: dotnet build HIC.DataManagementPlatform.sln /v:q
   - ps: dotnet publish "./Tools/rdmp" -r win-x64
-<<<<<<< HEAD
-  - ps: ./Tools/rdmp/bin/Debug/netcoreapp3.1/win-x64/rdmp install localhost\SQL2017 TEST_ -D -u sa -p Password12!
-  
-  # Run the windows tests with a custom encryption key
-  - ps: Remove-Item "./Tools/rdmp/bin/Debug/netcoreapp3.1/win-x64/Databases.yaml"
-  - ps: Move-Item -Path "./Tests.Common/Databases.appveyor.yaml" -Destination "./Tools/rdmp/bin/Debug/netcoreapp3.1/win-x64/Databases.yaml"
-  - ps: ./Tools/rdmp/bin/Debug/netcoreapp3.1/win-x64/rdmp cmd CreatePrivateKey ./MyKey.key
-  
-  - ps: dotnet test "./Rdmp.UI.Tests/Rdmp.UI.Tests.csproj"
-  
-  # Run code coverage on non UI tests (UI tests run in net461 while the rest run in netcoreapp3.1)
-  - cmd: "\"packages/opencover/4.7.922/tools/OpenCover.Console.exe\" -target:\"c:/program files/dotnet/dotnet.exe\" -targetargs:\"test ./scripts/run-all-tests.proj -f netcoreapp3.1 -c Release -p:BuildInParallel=false\" -filter:\"+[*Rdmp.Core*]* +[*ReusableLibraryCode*]* +[*MapsDirectlyToDatabaseTable*]* -[*Tests*]*\"  -output:coverage.xml -register:appveyor -oldStyle -hideskipped:File"
-=======
   - ps: ./Tools/rdmp/bin/Debug/net5.0/win-x64/rdmp install localhost\SQL2017 TEST_ -D -u sa -p Password12!
   
   # Run the windows tests with a custom encryption key
@@ -46,7 +33,6 @@
   
   # Run code coverage on non UI tests
   - cmd: "\"packages/opencover/4.7.922/tools/OpenCover.Console.exe\" -returntargetcode -target:\"c:/program files/dotnet/dotnet.exe\" -targetargs:\"test ./scripts/run-all-tests.proj -f net5.0 -c Release -p:BuildInParallel=false\" -filter:\"+[*Rdmp.Core*]* +[*ReusableLibraryCode*]* +[*MapsDirectlyToDatabaseTable*]* -[*Tests*]*\"  -output:coverage.xml -register:appveyor -oldStyle -hideskipped:File"
->>>>>>> 8542244b
   - cmd: packages\coveralls.io\1.4.2\tools\coveralls.net.exe --opencover coverage.xml -r %COVERALLS_REPO_TOKEN%
 
 test: off
