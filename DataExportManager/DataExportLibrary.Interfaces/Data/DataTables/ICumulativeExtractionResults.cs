--- conflicted
+++ resolved
@@ -14,11 +14,7 @@
 
         DateTime DateOfExtraction { get; set; }
         string DestinationDescription { get; set; }
-<<<<<<< HEAD
-        string DestinationType { get; set;  }
-=======
         string DestinationType { get; set; }
->>>>>>> 0c1095cc
         int RecordsExtracted { get; set; }
         int DistinctReleaseIdentifiersEncountered { get; set; }
         string FiltersUsed { get; set; }
