using System;
using System.Collections;
using System.Collections.Generic;
using System.ComponentModel;
using System.Diagnostics;
using System.Drawing;
using System.Linq;
using System.Windows.Forms;
using BrightIdeasSoftware;
using CatalogueLibrary.Data;
using CatalogueLibrary.QueryBuilding;
using CatalogueManager.Collections;
using CatalogueManager.Icons.IconProvision;
using CatalogueManager.ItemActivation;
using CatalogueManager.Refreshing;
using CatalogueManager.TestsAndSetup.ServicePropogation;
using DataExportLibrary.Data.LinkCreators;
using DataExportLibrary.ExtractionTime;
using DataExportLibrary.Interfaces.Data.DataTables;
using DataExportLibrary.Interfaces.ExtractionTime.Commands;
using DataExportLibrary.Data.DataTables;
using DataExportLibrary.ExtractionTime.Commands;
using DataExportLibrary.ExtractionTime.ExtractionPipeline;
using DataExportLibrary.ExtractionTime.ExtractionPipeline.Sources;
using HIC.Logging;
using MapsDirectlyToDatabaseTable;
using RDMPAutomationService.Options;
using RDMPAutomationService.Options.Abstracts;
using RDMPAutomationService.Runners;
using RDMPObjectVisualisation.Pipelines;
using RDMPObjectVisualisation.Pipelines.PluginPipelineUsers;
using ReusableLibraryCode;
using ReusableUIComponents;

namespace DataExportManager.ProjectUI
{
    /// <summary>
    /// Allows you to execute an extraction of a project configuration (Generate anonymous project data extractions for researchers).  You should make sure that you have already selected 
    /// the correct datasets, filters, transforms etc to meet the researchers project requirements (and governance approvals) - See ExtractionConfigurationUI and ConfigureDatasetUI.
    /// 
    /// <para>Start by selecting which datasets you want to execute (this can be an iterative process - you can extract half of them overnight and then come back and extract the other half the 
    /// next night).  See ChooseExtractablesUI for how to select datasets.</para>
    /// 
    /// <para>Next you should select/create a new extraction pipeline (See 'A Brief Overview Of What A Pipeline Is' in UserManual.docx).  This will determine the format of the extracted data
    /// (e.g. .CSV or .MDB database file or any other file for which you have a plugin implemented for).</para>
    /// </summary>
    public partial class ExecuteExtractionUI : ExecuteExtractionUI_Design
    {
        private IPipelineSelectionUI _pipelineSelectionUI1;
            
        public int TopX { get; set; }
        private ExtractionConfiguration _extractionConfiguration;
        
        private IMapsDirectlyToDatabaseTable[] _globals;
        private IExtractableDataSet[] _datasets;
        private Dictionary<IExtractableDataSet, List<IMapsDirectlyToDatabaseTable>> _bundledStuff;

        private const string CoreDatasets = "Core";
        private const string ProjectSpecificDatasets = "Project Specific";

        public ExecuteExtractionUI()
        {
            InitializeComponent();
            AssociatedCollection = RDMPCollection.DataExport;

            checkAndExecuteUI1.CommandGetter = CommandGetter;
            checkAndExecuteUI1.StateChanged += CheckAndExecuteUI1OnStateChanged;
            checkAndExecuteUI1.GroupBySender();

            olvName.ImageGetter = Name_ImageGetter;

            olvState.ImageGetter = State_ImageGetter;
            olvState.AspectGetter = State_AspectGetter;

            tlvDatasets.ChildrenGetter = ChildrenGetter;
            tlvDatasets.CanExpandGetter = CanExpandGetter;
            tlvDatasets.HierarchicalCheckboxes = true;

        }

        private void CheckAndExecuteUI1OnStateChanged(object sender, EventArgs eventArgs)
        {
            tlvDatasets.RefreshObjects(tlvDatasets.Objects.Cast<object>().ToArray());
        }


        private bool CanExpandGetter(object model)
        {
            var e = ChildrenGetter(model);
            return  e != null && e.Cast<object>().Any();
        }

        private IEnumerable ChildrenGetter(object model)
        {
            if (model as string == ExtractionDirectory.GLOBALS_DATA_NAME)
                return _globals;

            if (model as string == CoreDatasets)
                return _datasets.Where(ds => ds.Project_ID == null);

            if (model as string == ProjectSpecificDatasets)
                return _datasets.Where(ds => ds.Project_ID != null);

            var eds = model as IExtractableDataSet;

            if (_bundledStuff != null && eds != null && _bundledStuff.ContainsKey(eds))
                return _bundledStuff[eds];

            return null;
        }

        private object State_ImageGetter(object rowObject)
        {
            var state = GetState(rowObject);
            return state == null ? null : _activator.CoreIconProvider.GetImage(state);
        }

        private object GetState(object rowObject)
        {
            var extractionRunner = checkAndExecuteUI1.CurrentRunner as ExtractionRunner;

            if (rowObject as string == "Globals" && extractionRunner != null)
                return extractionRunner.GetGlobalsState();

            var eds = rowObject as ExtractableDataSet;

            if (extractionRunner != null && eds != null) 
                return extractionRunner.GetState(eds);
            
            return null;
        }

        private object State_AspectGetter(object rowobject)
        {
            var state = GetState(rowobject);
            return state == null ? null : state.ToString();
        }

        private object Name_ImageGetter(object rowobject)
        {
            if (rowobject is string)
                return _activator.CoreIconProvider.GetImage(RDMPConcept.CatalogueFolder);
            
            return _activator.CoreIconProvider.GetImage(rowobject);
        }

        private RDMPCommandLineOptions CommandGetter(CommandLineActivity activityRequested)
        {
            return new ExtractionOptions() { 
                Command = activityRequested,
<<<<<<< HEAD
                ExtractGlobals = olvDatasets.IsChecked(ExtractionDirectory.GLOBALS_DATA_NAME),
                Datasets = _datasets.Where(olvDatasets.IsChecked).Select(ds => ds.ID).ToArray(),
=======
                ExtractGlobals = tlvDatasets.IsChecked(Globals),
                Datasets = _datasets.Where(tlvDatasets.IsChecked).Select(ds => ds.ID).ToArray(),
>>>>>>> aa6d381c
                ExtractionConfiguration = _extractionConfiguration.ID,
                Pipeline = _pipelineSelectionUI1.Pipeline == null?0:_pipelineSelectionUI1.Pipeline.ID
            };
        }

        public override void SetDatabaseObject(IActivateItems activator, ExtractionConfiguration databaseObject)
        {
            base.SetDatabaseObject(activator, databaseObject);
            
            _extractionConfiguration = databaseObject;
            
            checkAndExecuteUI1.SetItemActivator(activator);

            tlvDatasets.ClearObjects();

            _globals = _extractionConfiguration.GetGlobals();
            _datasets = databaseObject.SelectedDataSets.Select(ds => ds.ExtractableDataSet).ToArray();
            GetBundledStuff();

            tlvDatasets.DisableObjects(_globals.Union(_bundledStuff.Values.SelectMany(v=>v)));

<<<<<<< HEAD
            olvDatasets.AddObjects(new object[] { ExtractionDirectory.GLOBALS_DATA_NAME, CoreDatasets, ProjectSpecificDatasets });
=======
            tlvDatasets.AddObjects(new object[] { Globals, CoreDatasets, ProjectSpecificDatasets });
>>>>>>> aa6d381c
            
            
            //don't accept refresh while executing
            if (checkAndExecuteUI1.IsExecuting)
                return;
            
            if (_pipelineSelectionUI1 == null)
            {
                //create a new selection UI (pick an extraction pipeliene UI)
                var useCase = new ExtractionPipelineUseCase(_extractionConfiguration.Project);
                var factory = new PipelineSelectionUIFactory(_activator.RepositoryLocator.CatalogueRepository, null, useCase);

                _pipelineSelectionUI1 = factory.Create("Extraction Pipeline", DockStyle.Fill, panel1);
                _pipelineSelectionUI1.CollapseToSingleLineMode();

                //if the configuration has a default then use that pipeline
                if (_extractionConfiguration.DefaultPipeline_ID != null)
                    _pipelineSelectionUI1.Pipeline = _extractionConfiguration.DefaultPipeline;
            }

            TopX = -1;

            tlvDatasets.ExpandAll();
            tlvDatasets.CheckAll();
        }
        
        private void tbTopX_TextChanged(object sender, EventArgs e)
        {
            if (string.IsNullOrWhiteSpace(tbTopX.Text))
            {
                TopX = -1;
                return;
            }
            try
            {
                TopX = int.Parse(tbTopX.Text);

                if (TopX < 0)
                {
                    TopX = -1;
                    throw new Exception("Cannot be negative");
                }

                tbTopX.ForeColor = Color.Black;
            }
            catch (Exception)
            {
                tbTopX.ForeColor = Color.Red;
            }
        }

        private void tbFilter_TextChanged(object sender, EventArgs e)
        {
            tlvDatasets.ModelFilter = new TextMatchFilter(tlvDatasets,tbFilter.Text);
            tlvDatasets.UseFiltering = true;
        }

        private void GetBundledStuff()
        {
            _bundledStuff = new Dictionary<IExtractableDataSet, List<IMapsDirectlyToDatabaseTable>>();

            foreach (IExtractableDataSet dataset in _datasets)
            {
                _bundledStuff.Add(dataset, new List<IMapsDirectlyToDatabaseTable>());
                _bundledStuff[dataset].AddRange(dataset.Catalogue.GetAllSupportingDocuments(FetchOptions.ExtractableLocals));
                _bundledStuff[dataset].AddRange(dataset.Catalogue.GetAllSupportingSQLTablesForCatalogue(FetchOptions.ExtractableLocals));
                _bundledStuff[dataset].AddRange(dataset.Catalogue.GetLookupTableInfoList());
            }
        }

        private void olvDatasets_SelectedIndexChanged(object sender, EventArgs e)
        {
            var eds =  tlvDatasets.SelectedObject as ExtractableDataSet;
            checkAndExecuteUI1.GroupBySender(eds != null ? eds.ToString() : null);
        }
    }

    [TypeDescriptionProvider(typeof(AbstractControlDescriptionProvider<ExecuteExtractionUI_Design, UserControl>))]
    public abstract class ExecuteExtractionUI_Design:RDMPSingleDatabaseObjectControl<ExtractionConfiguration>
    {
    }
}<|MERGE_RESOLUTION|>--- conflicted
+++ resolved
@@ -148,13 +148,8 @@
         {
             return new ExtractionOptions() { 
                 Command = activityRequested,
-<<<<<<< HEAD
-                ExtractGlobals = olvDatasets.IsChecked(ExtractionDirectory.GLOBALS_DATA_NAME),
-                Datasets = _datasets.Where(olvDatasets.IsChecked).Select(ds => ds.ID).ToArray(),
-=======
-                ExtractGlobals = tlvDatasets.IsChecked(Globals),
+                ExtractGlobals = tlvDatasets.IsChecked(ExtractionDirectory.GLOBALS_DATA_NAME),
                 Datasets = _datasets.Where(tlvDatasets.IsChecked).Select(ds => ds.ID).ToArray(),
->>>>>>> aa6d381c
                 ExtractionConfiguration = _extractionConfiguration.ID,
                 Pipeline = _pipelineSelectionUI1.Pipeline == null?0:_pipelineSelectionUI1.Pipeline.ID
             };
@@ -176,11 +171,7 @@
 
             tlvDatasets.DisableObjects(_globals.Union(_bundledStuff.Values.SelectMany(v=>v)));
 
-<<<<<<< HEAD
-            olvDatasets.AddObjects(new object[] { ExtractionDirectory.GLOBALS_DATA_NAME, CoreDatasets, ProjectSpecificDatasets });
-=======
-            tlvDatasets.AddObjects(new object[] { Globals, CoreDatasets, ProjectSpecificDatasets });
->>>>>>> aa6d381c
+            tlvDatasets.AddObjects(new object[] { ExtractionDirectory.GLOBALS_DATA_NAME, CoreDatasets, ProjectSpecificDatasets });
             
             
             //don't accept refresh while executing
