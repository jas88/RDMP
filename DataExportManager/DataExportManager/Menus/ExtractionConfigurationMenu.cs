--- conflicted
+++ resolved
@@ -84,20 +84,10 @@
                 Items.Add(addPackageMenuItem);
             }
 
-<<<<<<< HEAD
-
-            /////////////////Other stuff///////////
-            var generateDoc = new ToolStripMenuItem("Generate Release Document", FamFamFamIcons.page_white_word,(s, e) => GenerateReleaseDocument());
-            generateDoc.Enabled = _datasets.Any() && extractionResults.Any();
-            Items.Add(generateDoc);
-            
-=======
             Add(new ExecuteCommandGenerateReleaseDocument(_activator, extractionConfiguration));
             
             Add(new ExecuteCommandExecuteExtractionConfiguration(_activator).SetTarget(_extractionConfiguration));
 
-
->>>>>>> 8b532140
             var freeze = new ToolStripMenuItem("Freeze Extraction", CatalogueIcons.FrozenExtractionConfiguration,(s, e) => Freeze());
             freeze.Enabled = !extractionConfiguration.IsReleased && _datasets.Any();
             Items.Add(freeze);
