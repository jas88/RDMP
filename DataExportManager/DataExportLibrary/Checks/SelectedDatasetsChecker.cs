--- conflicted
+++ resolved
@@ -28,13 +28,9 @@
         private readonly IRDMPPlatformRepositoryServiceLocator _repositoryLocator;
         private readonly IExtractDatasetCommand _extractCommand;
 
-<<<<<<< HEAD
         public ISelectedDataSets SelectedDataSet { get; private set; }
 
-        public SelectedDatasetsChecker(ISelectedDataSets selectedDataSet, IRDMPPlatformRepositoryServiceLocator repositoryLocator)
-=======
-        public SelectedDataSetsChecker(SelectedDataSets selectedDataSet,IRDMPPlatformRepositoryServiceLocator repositoryLocator)
->>>>>>> d1a26a0e
+        public SelectedDataSetsChecker(ISelectedDataSets selectedDataSet,IRDMPPlatformRepositoryServiceLocator repositoryLocator)
         {
             SelectedDataSet = selectedDataSet;
             _repositoryLocator = repositoryLocator;
