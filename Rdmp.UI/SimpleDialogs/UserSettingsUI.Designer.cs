--- conflicted
+++ resolved
@@ -76,10 +76,8 @@
             this.label10 = new System.Windows.Forms.Label();
             this.label9 = new System.Windows.Forms.Label();
             this.userSettingsToolTips = new System.Windows.Forms.ToolTip(this.components);
-<<<<<<< HEAD
             this.cbSelectiveRefresh = new System.Windows.Forms.CheckBox();
-=======
->>>>>>> 98052542
+          
             this.groupBox1.SuspendLayout();
             ((System.ComponentModel.ISupportInitialize)(this.olvErrorCodes)).BeginInit();
             this.groupBox2.SuspendLayout();
@@ -596,7 +594,6 @@
             this.userSettingsToolTips.IsBalloon = true;
             this.userSettingsToolTips.ReshowDelay = 50;
             // 
-<<<<<<< HEAD
             // cbSelectiveRefresh
             // 
             this.cbSelectiveRefresh.AutoSize = true;
@@ -609,8 +606,6 @@
             this.cbSelectiveRefresh.UseVisualStyleBackColor = true;
             this.cbSelectiveRefresh.CheckedChanged += new System.EventHandler(this.cb_CheckedChanged);
             // 
-=======
->>>>>>> 98052542
             // UserSettingsFileUI
             // 
             this.AutoScaleDimensions = new System.Drawing.SizeF(7F, 15F);
