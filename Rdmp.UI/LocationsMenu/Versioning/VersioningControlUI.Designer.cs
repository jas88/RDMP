--- conflicted
+++ resolved
@@ -117,23 +117,6 @@
             if (_cic is not null)
                 btnShowTicket.Text = _cic.Version is null ? "Save Version" : "Restore";
             versions.Insert(0, databaseObject);
-<<<<<<< HEAD
-            if(_cic.Frozen)
-                btnShowTicket.Enabled = false;
-            tbTicket.DataSource = versions;
-            foreach (var version in versions)
-            {
-                var longestItem = CreateGraphics().MeasureString(version.Name, SystemFonts.MessageBoxFont).Width;
-                if (longestItem > cbWidth)
-                {
-                    cbWidth = (int)longestItem + 1;
-                }
-
-            }
-            tbTicket.DropDownWidth = cbWidth;
-
-=======
->>>>>>> c3f70faa
         }
 
         #endregion
