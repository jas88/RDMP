--- conflicted
+++ resolved
@@ -51,18 +51,11 @@
 
             //the title and body should be a reasonable length
             Assert.AreEqual(WideMessageBox.MAX_LENGTH_TITLE, dlg.Text.Length);
-<<<<<<< HEAD
-            Assert.AreEqual(WideMessageBox.MAX_LENGTH_BODY, GetControl<Label>().First().Text.Length);
-
-            //dialog shouldn't go wider than 840 pixels
-            Assert.LessOrEqual(dlg.Width,840);
-=======
             Assert.AreEqual(WideMessageBox.MAX_LENGTH_BODY, GetControl<TextBox>()[1].Text.Length);
 
             //dialog shouldn't go thinner than 540 or wider than 840 pixels
             Assert.GreaterOrEqual(dlg.Width, 540);
             Assert.LessOrEqual(dlg.Width, 840);
->>>>>>> 07e54286
 
         }
         
