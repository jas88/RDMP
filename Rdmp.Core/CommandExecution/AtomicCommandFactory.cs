--- conflicted
+++ resolved
@@ -582,33 +582,19 @@
 
             if(Is(o, out ProjectSavedCohortsNode savedCohortsNode ))
             {
-<<<<<<< HEAD
-                yield return new ExecuteCommandCreateNewCohortFromFile(_activator,null).SetTarget(savedCohortsNode.Project);
-                yield return new ExecuteCommandCreateNewCohortByExecutingACohortIdentificationConfiguration(_activator,null).SetTarget(savedCohortsNode.Project);
-                yield return new ExecuteCommandCreateNewCohortFromCatalogue(_activator).SetTarget(savedCohortsNode.Project);
-                yield return new ExecuteCommandCreateNewCohortFromTable(_activator,null).SetTarget(savedCohortsNode.Project);
-                yield return new ExecuteCommandImportAlreadyExistingCohort(_activator,null,savedCohortsNode.Project);
-=======
                 yield return new ExecuteCommandCreateNewCohortByExecutingACohortIdentificationConfiguration(_activator, null) { OverrideCommandName = "Add New Cohort From Cohort Builder Query", Weight = -4.9f }.SetTarget(savedCohortsNode.Project);
                 yield return new ExecuteCommandCreateNewCohortFromFile(_activator, null) { OverrideCommandName = "Add New Cohort From File", Weight = -4.8f }.SetTarget(savedCohortsNode.Project);
                 yield return new ExecuteCommandCreateNewCohortFromCatalogue(_activator, (Catalogue)null) { OverrideCommandName = "Add New Cohort From Catalogue", Weight = -4.7f }.SetTarget(savedCohortsNode.Project);
+                yield return new ExecuteCommandImportAlreadyExistingCohort(_activator,null,savedCohortsNode.Project);
             }
 
             if(Is(o, out ExtractionConfigurationsNode ecn))
             {
                 yield return new ExecuteCommandCreateNewExtractionConfigurationForProject(_activator, ecn.Project) { OverrideCommandName = "Add New Extraction Configuration", Weight = -4.7f };
->>>>>>> 266677fc
             }
 
             if (Is(o,out ExternalCohortTable ect))
             {
-<<<<<<< HEAD
-                yield return new ExecuteCommandCreateNewCohortFromFile(_activator, ect);
-                yield return new ExecuteCommandCreateNewCohortByExecutingACohortIdentificationConfiguration(_activator, ect);
-                yield return new ExecuteCommandCreateNewCohortFromCatalogue(_activator, ect);
-                yield return new ExecuteCommandCreateNewCohortFromTable(_activator,ect);
-                yield return new ExecuteCommandImportAlreadyExistingCohort(_activator, ect, null);
-=======
                 var ectProj = o is CohortSourceUsedByProjectNode csbpn ? csbpn.User : null;
 
                 yield return new ExecuteCommandCreateNewCohortByExecutingACohortIdentificationConfiguration(_activator, null)
@@ -625,7 +611,7 @@
                     .SetTarget(ectProj);
                 yield return new ExecuteCommandImportAlreadyExistingCohort(_activator, ect, null) 
                 { OverrideCommandName = "Existing Cohort", Weight = -4.6f,SuggestedCategory = "Add" };
->>>>>>> 266677fc
+                yield return new ExecuteCommandImportAlreadyExistingCohort(_activator, ect, null);
             }
 
             if(Is(o,out ExtractableCohort cohort))
