// Copyright (c) The University of Dundee 2018-2019
// This file is part of the Research Data Management Platform (RDMP).
// RDMP is free software: you can redistribute it and/or modify it under the terms of the GNU General Public License as published by the Free Software Foundation, either version 3 of the License, or (at your option) any later version.
// RDMP is distributed in the hope that it will be useful, but WITHOUT ANY WARRANTY; without even the implied warranty of MERCHANTABILITY or FITNESS FOR A PARTICULAR PURPOSE. See the GNU General Public License for more details.
// You should have received a copy of the GNU General Public License along with RDMP. If not, see <https://www.gnu.org/licenses/>.

using System;
using System.Diagnostics;
using System.IO;
using System.Linq;
using System.Runtime.Loader;
using FAnsi.Discovery;
using FAnsi.Discovery.ConnectionStringDefaults;
using FAnsi.Implementation;
using FAnsi.Implementations.MicrosoftSQL;
using FAnsi.Implementations.MySql;
using FAnsi.Implementations.Oracle;
using FAnsi.Implementations.PostgreSql;
using Rdmp.Core.Curation.Data;
using Rdmp.Core.Databases;
using Rdmp.Core.MapsDirectlyToDatabaseTable;
using Rdmp.Core.MapsDirectlyToDatabaseTable.Versioning;
using Rdmp.Core.Repositories;
using Rdmp.Core.ReusableLibraryCode;
using Rdmp.Core.ReusableLibraryCode.Checks;
using Rdmp.Core.ReusableLibraryCode.DataAccess;
using Rdmp.Core.ReusableLibraryCode.Settings;
using Rdmp.Core.Startup.Events;

namespace Rdmp.Core.Startup;

/// <summary>
/// Locates main databases (Catalogue / Data Export - called Tier1 databases) and satellite databases (DQE, Logging etc - called Tier2
/// databases) and plugin databases (Called Tier3).
/// 
/// <para>Identifies which databases need to be patched.</para>
/// 
/// <para>Loads MEF assemblies and identifies assembly incompatibilities / Type Load errors.</para>
/// </summary>
public class Startup
{
    public IRDMPPlatformRepositoryServiceLocator RepositoryLocator;
    public event FoundPlatformDatabaseHandler DatabaseFound = static delegate { };
    //public event MEFDownloadProgressHandler MEFFileDownloaded = delegate { };

    /// <summary>
    /// Set to true to ignore unpatched platform databases
    /// </summary>
    public bool SkipPatching { get; init; }

    public PluginPatcherFoundHandler PluginPatcherFound = static delegate { };

    private readonly PatcherManager _patcherManager = new();

    #region Constructors

    public Startup(IRDMPPlatformRepositoryServiceLocator repositoryLocator) : this()
    {
        RepositoryLocator = repositoryLocator;
    }

    public Startup()
    {
        TypeGuesser.GuessSettingsFactory.Defaults.CharCanBeBoolean = false;
    }

    #endregion

    #region Database Discovery

    public void DoStartup(ICheckNotifier notifier)
    {
        var foundCatalogue = false;

        notifier.OnCheckPerformed(new CheckEventArgs("Loading core assemblies", CheckResult.Success));

        DiscoveredServerHelper.CreateDatabaseTimeoutInSeconds = UserSettings.CreateDatabaseTimeout;

        var cataloguePatcher = new CataloguePatcher();

        try
        {
            foundCatalogue = Find(RepositoryLocator.CatalogueRepository, cataloguePatcher, notifier);
        }
        catch (Exception e)
        {
            DatabaseFound(this,
                new PlatformDatabaseFoundEventArgs(null, cataloguePatcher, RDMPPlatformDatabaseStatus.Broken, e));
        }

        if (foundCatalogue)
            try
            {
                //setup connection string keywords
                foreach (var keyword in RepositoryLocator.CatalogueRepository.GetAllObjects<ConnectionStringKeyword>())
                {
                    var tomem = new ToMemoryCheckNotifier(notifier);
                    keyword.Check(tomem);

                    //don't add broken keywords!
                    if (tomem.GetWorst() >= CheckResult.Fail)
                        continue;

                    //pass it into the system wide static keyword collection for use with all databases of this type all the time (that includes Microsoft Sql Server btw which means those options will happen for DataExport too!)
                    DiscoveredServerHelper.AddConnectionStringKeyword(keyword.DatabaseType, keyword.Name, keyword.Value,
                        ConnectionStringKeywordPriority.SystemDefaultMedium);
                }
            }
            catch (Exception ex)
            {
                notifier.OnCheckPerformed(new CheckEventArgs("Could not apply ConnectionStringKeywords",
                    CheckResult.Fail, ex));
            }


        //only load data export manager if catalogue worked
        if (!foundCatalogue) return;

        LoadMEF(RepositoryLocator.CatalogueRepository, notifier);

        //find tier 2 databases
        foreach (var patcher in _patcherManager.Tier2Patchers)
            FindWithPatcher(patcher, notifier);

        try
        {
            var dataExportRepository = RepositoryLocator.DataExportRepository;

            //not configured
            if (dataExportRepository == null)
                return;

            Find(dataExportRepository, new DataExportPatcher(), notifier);
        }
        catch (Exception e)
        {
            DatabaseFound(this,
                new PlatformDatabaseFoundEventArgs(null, new DataExportPatcher(), RDMPPlatformDatabaseStatus.Broken,
                    e));
        }

        FindTier3Databases(notifier);
    }

    private void FindTier3Databases(ICheckNotifier notifier)
    {
        foreach (var patcher in _patcherManager.GetTier3Patchers(PluginPatcherFound))
            FindWithPatcher(patcher, notifier);
    }

    private bool Find(IRepository repository, IPatcher patcher, ICheckNotifier notifier)
    {
        //if it's not configured
        if (repository == null)
        {
            DatabaseFound(this,
                new PlatformDatabaseFoundEventArgs(null, patcher, RDMPPlatformDatabaseStatus.Unreachable));
            return false;
        }

        // it's not a database we are getting this data from then assume it's good to go
        if (repository is not ITableRepository tableRepository)
            return true;

        //check we can reach it
        var db = tableRepository.DiscoveredServer.GetCurrentDatabase();
        notifier.OnCheckPerformed(new CheckEventArgs($"Connecting to {db.GetRuntimeName()} on {db.Server.Name}",
            CheckResult.Success));

        //is it reachable
        try
        {
            tableRepository.TestConnection();
        }
        catch (Exception ex)
        {
            //no
            DatabaseFound(this,
                new PlatformDatabaseFoundEventArgs(tableRepository, patcher, RDMPPlatformDatabaseStatus.Unreachable,
                    ex));
            return false;
        }


        try
        {
            //is it up-to-date on patches?
            var patchingRequired = Patch.IsPatchingRequired(tableRepository.DiscoveredServer.GetCurrentDatabase(),
                patcher, out _, out _, out _);
            DatabaseFound(this,
                new PlatformDatabaseFoundEventArgs(tableRepository, patcher, patchingRequired switch
                {
                    Patch.PatchingState.NotRequired => RDMPPlatformDatabaseStatus.Healthy,
                    Patch.PatchingState.Required => SkipPatching
                        ? RDMPPlatformDatabaseStatus.Healthy
                        : RDMPPlatformDatabaseStatus.RequiresPatching,
                    Patch.PatchingState.SoftwareBehindDatabase => RDMPPlatformDatabaseStatus.SoftwareOutOfDate,
                    _ => throw new InvalidOperationException(nameof(patchingRequired))
                }));
        }
        catch (Exception e)
        {
            //database is broken (maybe the version of the db is ahead of the host assembly?)
            DatabaseFound(this,
                new PlatformDatabaseFoundEventArgs(tableRepository, patcher, RDMPPlatformDatabaseStatus.Broken, e));
            return false;
        }

        return true;
    }

    private void FindWithPatcher(IPatcher patcher, ICheckNotifier notifier)
    {
        var dbs = RepositoryLocator.CatalogueRepository.GetAllObjects<ExternalDatabaseServer>()
            .Where(eds => eds.WasCreatedBy(patcher));

        foreach (IExternalDatabaseServer server in dbs)
            try
            {
                var builder = DataAccessPortal
                    .ExpectServer(server, DataAccessContext.InternalDataProcessing)
                    .Builder;

                Find(new CatalogueRepository(builder), patcher, notifier);
            }
            catch (Exception e)
            {
                notifier.OnCheckPerformed(new CheckEventArgs($"Could not resolve ExternalDatabaseServer '{server}'",
                    CheckResult.Warning, e));
            }
    }

    #endregion


    #region MEF

    /// <summary>
    /// Load the plugins from the platform DB
    /// </summary>
    /// <param name="catalogueRepository"></param>
    /// <param name="notifier"></param>
    private static void LoadMEF(ICatalogueRepository catalogueRepository, ICheckNotifier notifier)
    {
<<<<<<< HEAD
        foreach (var (name, body) in Directory.EnumerateFiles(AppDomain.CurrentDomain.BaseDirectory, "*.nupkg")
                     .SelectMany(LoadModuleAssembly.GetContents))
=======
        foreach (var (name, body) in LoadModuleAssembly.PluginFiles().SelectMany(LoadModuleAssembly.GetContents))
>>>>>>> 232d8a10
            try
            {
                AssemblyLoadContext.Default.LoadFromStream(body);
            }
            catch (Exception e)
            {
                var msg = $"Could not load plugin component {name} due to {e.Message}";
                Console.Error.WriteLine(msg);
                notifier.OnCheckPerformed(new CheckEventArgs(msg, CheckResult.Warning, e));
            }
            finally
            {
                body.Dispose();
            }

        if (CatalogueRepository.SuppressHelpLoading) return;

        notifier.OnCheckPerformed(new CheckEventArgs("Loading Help...", CheckResult.Success));
        var sw = Stopwatch.StartNew();
        catalogueRepository.CommentStore.ReadComments("SourceCodeForSelfAwareness.zip");
        sw.Stop();
        notifier.OnCheckPerformed(new CheckEventArgs($"Help loading took:{sw.Elapsed}", CheckResult.Success));
    }

    #endregion

    /// <summary>
    /// <para>
    /// Call before running <see cref="Startup"/>.  Sets up basic assembly redirects to the execution directory
    /// (see <see cref="AssemblyResolver"/>) and FAnsiSql DBMS implementations.
    /// </para>
    /// <para>Note that this method can be used even if you do not then go on to use <see cref="Startup"/> e.g. if you
    /// are performing a low level operation like patching</para>
    /// </summary>
    public static void PreStartup()
    {
        ImplementationManager.Load<MicrosoftSQLImplementation>();
        ImplementationManager.Load<MySqlImplementation>();
        ImplementationManager.Load<OracleImplementation>();
        ImplementationManager.Load<PostgreSqlImplementation>();
    }
}<|MERGE_RESOLUTION|>--- conflicted
+++ resolved
@@ -242,12 +242,7 @@
     /// <param name="notifier"></param>
     private static void LoadMEF(ICatalogueRepository catalogueRepository, ICheckNotifier notifier)
     {
-<<<<<<< HEAD
-        foreach (var (name, body) in Directory.EnumerateFiles(AppDomain.CurrentDomain.BaseDirectory, "*.nupkg")
-                     .SelectMany(LoadModuleAssembly.GetContents))
-=======
         foreach (var (name, body) in LoadModuleAssembly.PluginFiles().SelectMany(LoadModuleAssembly.GetContents))
->>>>>>> 232d8a10
             try
             {
                 AssemblyLoadContext.Default.LoadFromStream(body);
