// Copyright (c) The University of Dundee 2018-2019
// This file is part of the Research Data Management Platform (RDMP).
// RDMP is free software: you can redistribute it and/or modify it under the terms of the GNU General Public License as published by the Free Software Foundation, either version 3 of the License, or (at your option) any later version.
// RDMP is distributed in the hope that it will be useful, but WITHOUT ANY WARRANTY; without even the implied warranty of MERCHANTABILITY or FITNESS FOR A PARTICULAR PURPOSE. See the GNU General Public License for more details.
// You should have received a copy of the GNU General Public License along with RDMP. If not, see <https://www.gnu.org/licenses/>.

using System;
using System.Collections.Concurrent;
using System.Collections.Generic;
using System.Diagnostics;
using System.Linq;
using System.Threading.Tasks;
using Rdmp.Core.Curation.Data;
using Rdmp.Core.Curation.Data.Aggregation;
using Rdmp.Core.Curation.Data.Cache;
using Rdmp.Core.Curation.Data.Cohort;
using Rdmp.Core.Curation.Data.Cohort.Joinables;
using Rdmp.Core.Curation.Data.Dashboarding;
using Rdmp.Core.Curation.Data.DataLoad;
using Rdmp.Core.Curation.Data.Governance;
using Rdmp.Core.Curation.Data.ImportExport;
using Rdmp.Core.Curation.Data.Pipelines;
using Rdmp.Core.Curation.Data.Remoting;
using Rdmp.Core.MapsDirectlyToDatabaseTable;
using Rdmp.Core.Providers.Nodes;
using Rdmp.Core.Providers.Nodes.CohortNodes;
using Rdmp.Core.Providers.Nodes.LoadMetadataNodes;
using Rdmp.Core.Providers.Nodes.PipelineNodes;
using Rdmp.Core.Providers.Nodes.SharingNodes;
using Rdmp.Core.Repositories;
using Rdmp.Core.Repositories.Managers;
using Rdmp.Core.Repositories.Managers.HighPerformance;
using Rdmp.Core.ReusableLibraryCode.Checks;
using Rdmp.Core.ReusableLibraryCode.Comments;
using Rdmp.Core.ReusableLibraryCode.Settings;

namespace Rdmp.Core.Providers;

/// <summary>
/// Performance optimisation class and general super class in charge of recording and discovering all objects in the Catalogue database so they can be displayed in
/// RDMPCollectionUIs etc.  This includes issuing a single database query per Type fetching all objects (e.g. AllProcessTasks, AllLoadMetadatas etc) and then in evaluating
/// and documenting the hierarchy in _childDictionary.  Every object that is not a root level object also has a DescendancyList which records the path of parents to that
/// exact object.  Therefore you can easily identify 1. what the immediate children of any object are, 2. what the full path to any given object is.
/// 
/// <para>The pattern is:
/// 1. Identify a root level object
/// 2. Create a method overload AddChildren that takes the object
/// 3. Create a new HashSet containing all the child objects (regardless of mixed Type)
/// 4. Call AddToDictionaries with a new DescendancyList containing the parent object
/// 5. For each of the objects added that has children of its own repeat the above (Except call DescendancyList.Add instead of creating a new one)</para>
///  
/// </summary>
public class CatalogueChildProvider : ICoreChildProvider
{
    //Load System
    public LoadMetadata[] AllLoadMetadatas { get; set; }

    private LoadMetadataCatalogueLinkage[] AllLoadMetadataLinkage { get; set; }
    public ProcessTask[] AllProcessTasks { get; set; }
    public ProcessTaskArgument[] AllProcessTasksArguments { get; set; }

    public LoadProgress[] AllLoadProgresses { get; set; }
    public CacheProgress[] AllCacheProgresses { get; set; }
    public PermissionWindow[] AllPermissionWindows { get; set; }

    //Catalogue side of things
    public Catalogue[] AllCatalogues { get; set; }
    public Curation.Data.Dataset[] AllDatasets { get; set; }
    public Dictionary<int, Catalogue> AllCataloguesDictionary { get; private set; }

    public SupportingDocument[] AllSupportingDocuments { get; set; }
    public SupportingSQLTable[] AllSupportingSQL { get; set; }

    //tells you the imediate children of a given node.  Do not add to this directly instead add using AddToDictionaries unless you want the Key to be an 'on the sly' no known descendency child
    private ConcurrentDictionary<object, HashSet<object>> _childDictionary = new();

    //This is the reverse of _childDictionary in some ways.  _childDictionary tells you the immediate children while
    //this tells you for a given child object what the navigation tree down to get to it is e.g. ascendancy[child] would return [root,grandParent,parent]
    private ConcurrentDictionary<object, DescendancyList> _descendancyDictionary = new();

    public IEnumerable<CatalogueItem> AllCatalogueItems => AllCatalogueItemsDictionary.Values;

    private Dictionary<int, List<CatalogueItem>> _catalogueToCatalogueItems;
    public Dictionary<int, CatalogueItem> AllCatalogueItemsDictionary { get; private set; }

    private Dictionary<int, ColumnInfo> _allColumnInfos;

    public AggregateConfiguration[] AllAggregateConfigurations { get; private set; }
    public AggregateDimension[] AllAggregateDimensions { get; private set; }

    public AggregateContinuousDateAxis[] AllAggregateContinuousDateAxis { get; private set; }

    public AllRDMPRemotesNode AllRDMPRemotesNode { get; private set; }
    public RemoteRDMP[] AllRemoteRDMPs { get; set; }

    public AllDashboardsNode AllDashboardsNode { get; set; }
    public DashboardLayout[] AllDashboards { get; set; }

    public AllObjectSharingNode AllObjectSharingNode { get; private set; }
    public ObjectImport[] AllImports { get; set; }
    public ObjectExport[] AllExports { get; set; }

    public AllStandardRegexesNode AllStandardRegexesNode { get; private set; }
    public AllPipelinesNode AllPipelinesNode { get; private set; }
    public OtherPipelinesNode OtherPipelinesNode { get; private set; }
    public Pipeline[] AllPipelines { get; set; }
    public PipelineComponent[] AllPipelineComponents { get; set; }

    public PipelineComponentArgument[] AllPipelineComponentsArguments { get; set; }

    public StandardRegex[] AllStandardRegexes { get; set; }

    //TableInfo side of things
    public AllANOTablesNode AllANOTablesNode { get; private set; }
    public ANOTable[] AllANOTables { get; set; }

    public ExternalDatabaseServer[] AllExternalServers { get; private set; }
    public TableInfoServerNode[] AllServers { get; private set; }
    public TableInfo[] AllTableInfos { get; private set; }

    public AllDataAccessCredentialsNode AllDataAccessCredentialsNode { get; set; }

    public AllExternalServersNode AllExternalServersNode { get; private set; }
    public AllServersNode AllServersNode { get; private set; }

    public DataAccessCredentials[] AllDataAccessCredentials { get; set; }
    public Dictionary<ITableInfo, List<DataAccessCredentialUsageNode>> AllDataAccessCredentialUsages { get; set; }

    public Dictionary<int, List<ColumnInfo>> TableInfosToColumnInfos { get; private set; }
    public ColumnInfo[] AllColumnInfos { get; private set; }
    public PreLoadDiscardedColumn[] AllPreLoadDiscardedColumns { get; private set; }

    public Lookup[] AllLookups { get; set; }

    public JoinInfo[] AllJoinInfos { get; set; }

    public AnyTableSqlParameter[] AllAnyTableParameters;

    //Filter / extraction side of things
    public IEnumerable<ExtractionInformation> AllExtractionInformations => AllExtractionInformationsDictionary.Values;

    public AllPermissionWindowsNode AllPermissionWindowsNode { get; set; }
    public FolderNode<LoadMetadata> LoadMetadataRootFolder { get; set; }

    public FolderNode<Curation.Data.Dataset> DatasetRootFolder { get; set; }
    public FolderNode<CohortIdentificationConfiguration> CohortIdentificationConfigurationRootFolder { get; set; }
    public FolderNode<CohortIdentificationConfiguration> CohortIdentificationConfigurationRootFolderWithoutVersionedConfigurations { get; set; }

    public AllConnectionStringKeywordsNode AllConnectionStringKeywordsNode { get; set; }
    public ConnectionStringKeyword[] AllConnectionStringKeywords { get; set; }

    public Dictionary<int, ExtractionInformation> AllExtractionInformationsDictionary { get; private set; }
    protected Dictionary<int, ExtractionInformation> _extractionInformationsByCatalogueItem;

    private IFilterManager _aggregateFilterManager;

    //Filters for Aggregates (includes filter containers (AND/OR)
    public Dictionary<int, AggregateFilterContainer> AllAggregateContainersDictionary { get; private set; }
    public AggregateFilterContainer[] AllAggregateContainers => AllAggregateContainersDictionary.Values.ToArray();

    public AggregateFilter[] AllAggregateFilters { get; private set; }
    public AggregateFilterParameter[] AllAggregateFilterParameters { get; private set; }

    //Catalogue master filters (does not include any support for filter containers (AND/OR)
    private ExtractionFilter[] AllCatalogueFilters;
    public ExtractionFilterParameter[] AllCatalogueParameters;
    public ExtractionFilterParameterSet[] AllCatalogueValueSets;
    public ExtractionFilterParameterSetValue[] AllCatalogueValueSetValues;

    private ICohortContainerManager _cohortContainerManager;

    public CohortIdentificationConfiguration[] AllCohortIdentificationConfigurations { get; private set; }
    public CohortAggregateContainer[] AllCohortAggregateContainers { get; set; }
    public JoinableCohortAggregateConfiguration[] AllJoinables { get; set; }
    public JoinableCohortAggregateConfigurationUse[] AllJoinUses { get; set; }

    /// <summary>
    /// Collection of all objects for which there are masqueraders
    /// </summary>
    public ConcurrentDictionary<object, HashSet<IMasqueradeAs>> AllMasqueraders { get; private set; }

    private IChildProvider[] _pluginChildProviders;
    private readonly ICatalogueRepository _catalogueRepository;
    private readonly ICheckNotifier _errorsCheckNotifier;
    private readonly List<IChildProvider> _blockedPlugins = new();

    public AllGovernanceNode AllGovernanceNode { get; private set; }
    public GovernancePeriod[] AllGovernancePeriods { get; private set; }
    public GovernanceDocument[] AllGovernanceDocuments { get; private set; }
    public Dictionary<int, HashSet<int>> GovernanceCoverage { get; private set; }

    private CommentStore _commentStore;

    public JoinableCohortAggregateConfigurationUse[] AllJoinableCohortAggregateConfigurationUse { get; private set; }
    public AllPluginsNode AllPluginsNode { get; private set; }
    public HashSet<StandardPipelineUseCaseNode> PipelineUseCases { get; set; } = new();

    /// <summary>
    /// Lock for changes to Child provider
    /// </summary>
    protected object WriteLock = new();

    public AllOrphanAggregateConfigurationsNode OrphanAggregateConfigurationsNode { get; set; } = new();
    public AllTemplateAggregateConfigurationsNode TemplateAggregateConfigurationsNode { get; set; } = new();
    public FolderNode<Catalogue> CatalogueRootFolder { get; private set; }

    public HashSet<AggregateConfiguration> OrphanAggregateConfigurations;
    public AggregateConfiguration[] TemplateAggregateConfigurations;


    protected Stopwatch ProgressStopwatch = Stopwatch.StartNew();
    private int _progress;

    /// <summary>
    /// 
    /// </summary>
    /// <param name="repository"></param>
    /// <param name="pluginChildProviders"></param>
    /// <param name="errorsCheckNotifier">Where to report errors building the hierarchy e.g. when <paramref name="pluginChildProviders"/> crash.  Set to null for <see cref="IgnoreAllErrorsCheckNotifier"/></param>
    /// <param name="previousStateIfKnown">Previous child provider state if you know it otherwise null</param>
    public CatalogueChildProvider(ICatalogueRepository repository, IChildProvider[] pluginChildProviders,
        ICheckNotifier errorsCheckNotifier, CatalogueChildProvider previousStateIfKnown)
    {
        _commentStore = repository.CommentStore;
        _catalogueRepository = repository;
        _catalogueRepository?.EncryptionManager?.ClearAllInjections();

        _errorsCheckNotifier = errorsCheckNotifier ?? IgnoreAllErrorsCheckNotifier.Instance;

        if (UserSettings.DebugPerformance)
            _errorsCheckNotifier.OnCheckPerformed(new CheckEventArgs(
                $"Refresh generated by:{Environment.NewLine}{Environment.StackTrace}", CheckResult.Success));

        // all the objects which are
        AllMasqueraders = new ConcurrentDictionary<object, HashSet<IMasqueradeAs>>();

        _pluginChildProviders = pluginChildProviders ?? Array.Empty<IChildProvider>();

        ReportProgress("Before object fetches");

        AllAnyTableParameters = GetAllObjects<AnyTableSqlParameter>(repository);

        AllANOTables = GetAllObjects<ANOTable>(repository);
        AllANOTablesNode = new AllANOTablesNode();
        AddChildren(AllANOTablesNode);

        AllCatalogues = GetAllObjects<Catalogue>(repository);
        AllCataloguesDictionary = AllCatalogues.ToDictionaryEx(i => i.ID, o => o);

        AllDatasets = GetAllObjects<Curation.Data.Dataset>(repository);

        AllLoadMetadatas = GetAllObjects<LoadMetadata>(repository);
        AllLoadMetadataLinkage = GetAllObjects<LoadMetadataCatalogueLinkage>(repository);
        AllProcessTasks = GetAllObjects<ProcessTask>(repository);
        AllProcessTasksArguments = GetAllObjects<ProcessTaskArgument>(repository);
        AllLoadProgresses = GetAllObjects<LoadProgress>(repository);
        AllCacheProgresses = GetAllObjects<CacheProgress>(repository);

        AllPermissionWindows = GetAllObjects<PermissionWindow>(repository);
        AllPermissionWindowsNode = new AllPermissionWindowsNode();
        AddChildren(AllPermissionWindowsNode);

        AllRemoteRDMPs = GetAllObjects<RemoteRDMP>(repository);

        AllExternalServers = GetAllObjects<ExternalDatabaseServer>(repository);

        AllTableInfos = GetAllObjects<TableInfo>(repository);
        AllDataAccessCredentials = GetAllObjects<DataAccessCredentials>(repository);
        AllDataAccessCredentialsNode = new AllDataAccessCredentialsNode();
        AddChildren(AllDataAccessCredentialsNode);

        AllConnectionStringKeywordsNode = new AllConnectionStringKeywordsNode();
        AllConnectionStringKeywords = GetAllObjects<ConnectionStringKeyword>(repository).ToArray();
        AddToDictionaries(new HashSet<object>(AllConnectionStringKeywords),
            new DescendancyList(AllConnectionStringKeywordsNode));

        ReportProgress("after basic object fetches");

        Task.WaitAll(
            //which TableInfos use which Credentials under which DataAccessContexts
            Task.Factory.StartNew(() =>
            {
                AllDataAccessCredentialUsages =
                    repository.TableInfoCredentialsManager.GetAllCredentialUsagesBy(AllDataAccessCredentials,
                        AllTableInfos);
            }),
            Task.Factory.StartNew(() => { AllColumnInfos = GetAllObjects<ColumnInfo>(repository); })
        );

        ReportProgress("After credentials");

        TableInfosToColumnInfos = AllColumnInfos.GroupBy(c => c.TableInfo_ID)
            .ToDictionaryEx(gdc => gdc.Key, gdc => gdc.ToList());

        ReportProgress("After TableInfo to ColumnInfo mapping");

        AllPreLoadDiscardedColumns = GetAllObjects<PreLoadDiscardedColumn>(repository);

        AllSupportingDocuments = GetAllObjects<SupportingDocument>(repository);
        AllSupportingSQL = GetAllObjects<SupportingSQLTable>(repository);

        AllCohortIdentificationConfigurations = GetAllObjects<CohortIdentificationConfiguration>(repository);

        FetchCatalogueItems();

        ReportProgress("After CatalogueItem injection");

        FetchExtractionInformations();

        ReportProgress("After ExtractionInformation injection");

        BuildAggregateConfigurations();

        BuildCohortCohortAggregateContainers();

        AllJoinables = GetAllObjects<JoinableCohortAggregateConfiguration>(repository);
        AllJoinUses = GetAllObjects<JoinableCohortAggregateConfigurationUse>(repository);

        AllCatalogueFilters = GetAllObjects<ExtractionFilter>(repository);
        AllCatalogueParameters = GetAllObjects<ExtractionFilterParameter>(repository);
        AllCatalogueValueSets = GetAllObjects<ExtractionFilterParameterSet>(repository);
        AllCatalogueValueSetValues = GetAllObjects<ExtractionFilterParameterSetValue>(repository);

        ReportProgress("After Filter and Joinable fetching");


        AllLookups = GetAllObjects<Lookup>(repository);

        foreach (var l in AllLookups)
            l.SetKnownColumns(_allColumnInfos[l.PrimaryKey_ID], _allColumnInfos[l.ForeignKey_ID],
                _allColumnInfos[l.Description_ID]);

        AllJoinInfos = repository.GetAllObjects<JoinInfo>();

        foreach (var j in AllJoinInfos)
            j.SetKnownColumns(_allColumnInfos[j.PrimaryKey_ID], _allColumnInfos[j.ForeignKey_ID]);

        ReportProgress("After SetKnownColumns");

        AllExternalServersNode = new AllExternalServersNode();
        AddChildren(AllExternalServersNode);

        AllRDMPRemotesNode = new AllRDMPRemotesNode();
        AddChildren(AllRDMPRemotesNode);

        AllDashboardsNode = new AllDashboardsNode();
        AllDashboards = GetAllObjects<DashboardLayout>(repository);
        AddChildren(AllDashboardsNode);

        AllObjectSharingNode = new AllObjectSharingNode();
        AllExports = GetAllObjects<ObjectExport>(repository);
        AllImports = GetAllObjects<ObjectImport>(repository);

        AddChildren(AllObjectSharingNode);

        ReportProgress("After Object Sharing discovery");

        //Pipelines setup (see also DataExportChildProvider for calls to AddPipelineUseCases)
        //Root node for all pipelines
        AllPipelinesNode = new AllPipelinesNode();

        //Pipelines not found to be part of any use case after AddPipelineUseCases
        OtherPipelinesNode = new OtherPipelinesNode();
        AllPipelines = GetAllObjects<Pipeline>(repository);
        AllPipelineComponents = GetAllObjects<PipelineComponent>(repository);
        AllPipelineComponentsArguments = GetAllObjects<PipelineComponentArgument>(repository);

        foreach (var p in AllPipelines)
            p.InjectKnown(AllPipelineComponents.Where(pc => pc.Pipeline_ID == p.ID).ToArray());

        AllStandardRegexesNode = new AllStandardRegexesNode();
        AllStandardRegexes = GetAllObjects<StandardRegex>(repository);
        AddToDictionaries(new HashSet<object>(AllStandardRegexes), new DescendancyList(AllStandardRegexesNode));

        ReportProgress("After Pipelines setup");

        //All the things for TableInfoCollectionUI
        BuildServerNodes();

        ReportProgress("BuildServerNodes");

        //add a new CatalogueItemNodes
        InjectCatalogueItems();

        CatalogueRootFolder = FolderHelper.BuildFolderTree(AllCatalogues);
        AddChildren(CatalogueRootFolder, new DescendancyList(CatalogueRootFolder));


        DatasetRootFolder = FolderHelper.BuildFolderTree(AllDatasets);
        AddChildren(DatasetRootFolder, new DescendancyList(DatasetRootFolder));

        ReportProgress("Build Catalogue Folder Root");

        LoadMetadataRootFolder = FolderHelper.BuildFolderTree(AllLoadMetadatas);
        AddChildren(LoadMetadataRootFolder, new DescendancyList(LoadMetadataRootFolder));

        CohortIdentificationConfigurationRootFolder =
            FolderHelper.BuildFolderTree(AllCohortIdentificationConfigurations);
        AddChildren(CohortIdentificationConfigurationRootFolder,
            new DescendancyList(CohortIdentificationConfigurationRootFolder));
<<<<<<< HEAD
=======

        CohortIdentificationConfigurationRootFolderWithoutVersionedConfigurations = FolderHelper.BuildFolderTree(AllCohortIdentificationConfigurations.Where(cic => cic.Version is null).ToArray());
        AddChildren(CohortIdentificationConfigurationRootFolderWithoutVersionedConfigurations,
           new DescendancyList(CohortIdentificationConfigurationRootFolderWithoutVersionedConfigurations));
>>>>>>> b7ab8da8
        var templateAggregateConfigurationIds =
            new HashSet<int>(
                repository.GetExtendedProperties(ExtendedProperty.IsTemplate)
                    .Where(p => p.ReferencedObjectType.Equals(nameof(AggregateConfiguration)))
                    .Select(r => r.ReferencedObjectID));

        TemplateAggregateConfigurations = AllAggregateConfigurations
            .Where(ac => templateAggregateConfigurationIds.Contains(ac.ID)).ToArray();

        //add the orphans under the orphan folder
        AddToDictionaries(new HashSet<object>(OrphanAggregateConfigurations),
            new DescendancyList(OrphanAggregateConfigurationsNode));

        var dec = new DescendancyList(TemplateAggregateConfigurationsNode);
        dec.SetBetterRouteExists();
        AddToDictionaries(new HashSet<object>(TemplateAggregateConfigurations), dec);

        //Some AggregateConfigurations are 'Patient Index Tables', this happens when there is an existing JoinableCohortAggregateConfiguration declared where
        //the AggregateConfiguration_ID is the AggregateConfiguration.ID.  We can inject this knowledge now so to avoid database lookups later (e.g. at icon provision time)
        var joinableDictionaryByAggregateConfigurationId =
            AllJoinables.ToDictionaryEx(j => j.AggregateConfiguration_ID, v => v);

        foreach (var ac in AllAggregateConfigurations) //if there's a joinable
            ac.InjectKnown( //inject that we know the joinable (and what it is)
                joinableDictionaryByAggregateConfigurationId.GetValueOrDefault(ac.ID)); //otherwise inject that it is not a joinable (suppresses database checking later)

        ReportProgress("After AggregateConfiguration injection");

        AllGovernanceNode = new AllGovernanceNode();
        AllGovernancePeriods = GetAllObjects<GovernancePeriod>(repository);
        AllGovernanceDocuments = GetAllObjects<GovernanceDocument>(repository);
        GovernanceCoverage = repository.GovernanceManager.GetAllGovernedCataloguesForAllGovernancePeriods();

        AddChildren(AllGovernanceNode);

        ReportProgress("After Governance");

        AllPluginsNode = new AllPluginsNode();
        AddChildren(AllPluginsNode);

        ReportProgress("After Plugins");

        var searchables = new Dictionary<int, HashSet<IMapsDirectlyToDatabaseTable>>();

        foreach (var o in _descendancyDictionary.Keys.OfType<IMapsDirectlyToDatabaseTable>())
        {
            if (!searchables.ContainsKey(o.ID))
                searchables.Add(o.ID, new HashSet<IMapsDirectlyToDatabaseTable>());

            searchables[o.ID].Add(o);
        }

        ReportProgress("After building Searchables");

        foreach (var e in AllExports)
        {
            if (!searchables.TryGetValue(e.ReferencedObjectID, out var searchable))
                continue;

            var known = searchable
                .FirstOrDefault(s => e.ReferencedObjectType == s.GetType().FullName);

            if (known != null)
                e.InjectKnown(known);
        }

        ReportProgress("After building exports");
    }


    private void FetchCatalogueItems()
    {
        AllCatalogueItemsDictionary =
            GetAllObjects<CatalogueItem>(_catalogueRepository).ToDictionaryEx(i => i.ID, o => o);

        ReportProgress("After CatalogueItem getting");

        _catalogueToCatalogueItems = AllCatalogueItems.GroupBy(c => c.Catalogue_ID)
            .ToDictionaryEx(gdc => gdc.Key, gdc => gdc.ToList());
        _allColumnInfos = AllColumnInfos.ToDictionaryEx(i => i.ID, o => o);

        ReportProgress("After CatalogueItem Dictionary building");

        //Inject known ColumnInfos into CatalogueItems
        Parallel.ForEach(AllCatalogueItems, ci =>
        {
            if (ci.ColumnInfo_ID != null && _allColumnInfos.TryGetValue(ci.ColumnInfo_ID.Value, out var col))
                ci.InjectKnown(col);
            else
                ci.InjectKnown((ColumnInfo)null);
        });
    }

    private void FetchExtractionInformations()
    {
        AllExtractionInformationsDictionary = GetAllObjects<ExtractionInformation>(_catalogueRepository)
            .ToDictionaryEx(i => i.ID, o => o);
        _extractionInformationsByCatalogueItem =
            AllExtractionInformationsDictionary.Values.ToDictionaryEx(k => k.CatalogueItem_ID, v => v);

        //Inject known CatalogueItems into ExtractionInformations
        foreach (var ei in AllExtractionInformationsDictionary.Values)
            if (AllCatalogueItemsDictionary.TryGetValue(ei.CatalogueItem_ID, out var ci))
            {
                ei.InjectKnown(ci.ColumnInfo);
                ei.InjectKnown(ci);
            }
    }

    private void BuildCohortCohortAggregateContainers()
    {
        AllCohortAggregateContainers = GetAllObjects<CohortAggregateContainer>(_catalogueRepository);


        //if we have a database repository then we should get answers from the caching version CohortContainerManagerFromChildProvider otherwise
        //just use the one that is configured on the repository.

        _cohortContainerManager = _catalogueRepository is CatalogueRepository cataRepo
            ? new CohortContainerManagerFromChildProvider(cataRepo, this)
            : _catalogueRepository.CohortContainerManager;
    }

    private void BuildAggregateConfigurations()
    {
        AllJoinableCohortAggregateConfigurationUse =
            GetAllObjects<JoinableCohortAggregateConfigurationUse>(_catalogueRepository);
        AllAggregateConfigurations = GetAllObjects<AggregateConfiguration>(_catalogueRepository);

        BuildAggregateDimensions();

        //to start with all aggregates are orphans (we prune this as we determine descendency in AddChildren methods
        OrphanAggregateConfigurations =
            new HashSet<AggregateConfiguration>(
                AllAggregateConfigurations.Where(ac => ac.IsCohortIdentificationAggregate));

        foreach (var configuration in AllAggregateConfigurations)
        {
            configuration.InjectKnown(AllCataloguesDictionary[configuration.Catalogue_ID]);
            configuration.InjectKnown(AllAggregateDimensions.Where(d => d.AggregateConfiguration_ID == configuration.ID)
                .ToArray());
        }

        foreach (var d in AllAggregateDimensions)
            d.InjectKnown(AllExtractionInformationsDictionary[d.ExtractionInformation_ID]);

        ReportProgress("AggregateDimension injections");

        BuildAggregateFilterContainers();
    }

    private void BuildAggregateDimensions()
    {
        AllAggregateDimensions = GetAllObjects<AggregateDimension>(_catalogueRepository);
        AllAggregateContinuousDateAxis = GetAllObjects<AggregateContinuousDateAxis>(_catalogueRepository);
    }

    private void BuildAggregateFilterContainers()
    {
        AllAggregateContainersDictionary = GetAllObjects<AggregateFilterContainer>(_catalogueRepository)
            .ToDictionaryEx(o => o.ID, o2 => o2);
        AllAggregateFilters = GetAllObjects<AggregateFilter>(_catalogueRepository);
        AllAggregateFilterParameters = GetAllObjects<AggregateFilterParameter>(_catalogueRepository);

        _aggregateFilterManager = _catalogueRepository is CatalogueRepository cataRepo
            ? new FilterManagerFromChildProvider(cataRepo, this)
            : _catalogueRepository.FilterManager;
    }


    protected void ReportProgress(string desc)
    {
        if (UserSettings.DebugPerformance)
        {
            _errorsCheckNotifier.OnCheckPerformed(new CheckEventArgs(
                $"ChildProvider Stage {_progress++} ({desc}):{ProgressStopwatch.ElapsedMilliseconds}ms",
                CheckResult.Success));
            ProgressStopwatch.Restart();
        }
    }

    private void AddChildren(AllPluginsNode allPluginsNode)
    {
        var children = new HashSet<object>(LoadModuleAssembly.Assemblies);
        var descendancy = new DescendancyList(allPluginsNode);
        AddToDictionaries(children, descendancy);
    }

    private void AddChildren(AllGovernanceNode allGovernanceNode)
    {
        var children = new HashSet<object>();
        var descendancy = new DescendancyList(allGovernanceNode);

        foreach (var gp in AllGovernancePeriods)
        {
            children.Add(gp);
            AddChildren(gp, descendancy.Add(gp));
        }

        AddToDictionaries(children, descendancy);
    }

    private void AddChildren(GovernancePeriod governancePeriod, DescendancyList descendancy)
    {
        var children = new HashSet<object>();

        foreach (var doc in AllGovernanceDocuments.Where(d => d.GovernancePeriod_ID == governancePeriod.ID))
            children.Add(doc);

        AddToDictionaries(children, descendancy);
    }

    private void AddChildren(AllPermissionWindowsNode allPermissionWindowsNode)
    {
        var descendancy = new DescendancyList(allPermissionWindowsNode);

        foreach (var permissionWindow in AllPermissionWindows)
            AddChildren(permissionWindow, descendancy.Add(permissionWindow));


        AddToDictionaries(new HashSet<object>(AllPermissionWindows), descendancy);
    }

    private void AddChildren(PermissionWindow permissionWindow, DescendancyList descendancy)
    {
        var children = new HashSet<object>();

        foreach (var cacheProgress in AllCacheProgresses)
            if (cacheProgress.PermissionWindow_ID == permissionWindow.ID)
                children.Add(new PermissionWindowUsedByCacheProgressNode(cacheProgress, permissionWindow, false));

        AddToDictionaries(children, descendancy);
    }

    private void AddChildren(AllExternalServersNode allExternalServersNode)
    {
        AddToDictionaries(new HashSet<object>(AllExternalServers), new DescendancyList(allExternalServersNode));
    }

    private void AddChildren(AllRDMPRemotesNode allRDMPRemotesNode)
    {
        AddToDictionaries(new HashSet<object>(AllRemoteRDMPs), new DescendancyList(allRDMPRemotesNode));
    }

    private void AddChildren(AllDashboardsNode allDashboardsNode)
    {
        AddToDictionaries(new HashSet<object>(AllDashboards), new DescendancyList(allDashboardsNode));
    }

    private void AddChildren(AllObjectSharingNode allObjectSharingNode)
    {
        var descendancy = new DescendancyList(allObjectSharingNode);

        var allExportsNode = new AllObjectExportsNode();
        var allImportsNode = new AllObjectImportsNode();

        AddToDictionaries(new HashSet<object>(AllExports), descendancy.Add(allExportsNode));
        AddToDictionaries(new HashSet<object>(AllImports), descendancy.Add(allImportsNode));

        AddToDictionaries(new HashSet<object>(new object[] { allExportsNode, allImportsNode }), descendancy);
    }


    /// <summary>
    /// Creates new <see cref="StandardPipelineUseCaseNode"/>s and fills it with all compatible Pipelines - do not call this method more than once
    /// </summary>
    protected void AddPipelineUseCases(Dictionary<string, PipelineUseCase> useCases)
    {
        var descendancy = new DescendancyList(AllPipelinesNode);
        var children = new HashSet<object>();

        //pipelines not found to be part of any StandardPipelineUseCase
        var unknownPipelines = new HashSet<object>(AllPipelines);

        foreach (var useCase in useCases)
        {
            var node = new StandardPipelineUseCaseNode(useCase.Key, useCase.Value, _commentStore);

            //keep track of all the use cases
            PipelineUseCases.Add(node);

            foreach (var pipeline in AddChildren(node, descendancy.Add(node)))
                unknownPipelines.Remove(pipeline);

            children.Add(node);
        }

        children.Add(OtherPipelinesNode);
        OtherPipelinesNode.Pipelines.AddRange(unknownPipelines.Cast<Pipeline>());
        AddToDictionaries(unknownPipelines, descendancy.Add(OtherPipelinesNode));

        //it is the first standard use case
        AddToDictionaries(children, descendancy);
    }

    private IEnumerable<Pipeline> AddChildren(StandardPipelineUseCaseNode node, DescendancyList descendancy)
    {
        var children = new HashSet<object>();

        var repo = new MemoryRepository();

        //Could be an issue here if a pipeline becomes compatible with multiple use cases.
        //Should be impossible currently but one day it could be an issue especially if we were to
        //support plugin use cases in this hierarchy

        //find compatible pipelines useCase.Value
        foreach (var compatiblePipeline in AllPipelines.Where(node.UseCase.GetContext().IsAllowable))
        {
            var useCaseNode = new PipelineCompatibleWithUseCaseNode(repo, compatiblePipeline, node.UseCase);

            AddChildren(useCaseNode, descendancy.Add(useCaseNode));

            node.Pipelines.Add(compatiblePipeline);
            children.Add(useCaseNode);
        }

        //it is the first standard use case
        AddToDictionaries(children, descendancy);

        return children.Cast<PipelineCompatibleWithUseCaseNode>().Select(u => u.Pipeline);
    }

    private void AddChildren(PipelineCompatibleWithUseCaseNode pipelineNode, DescendancyList descendancy)
    {
        var components = AllPipelineComponents.Where(c => c.Pipeline_ID == pipelineNode.Pipeline.ID)
            .OrderBy(o => o.Order)
            .ToArray();

        foreach (var component in components)
            AddChildren(component, descendancy.Add(component));

        var children = new HashSet<object>(components);

        AddToDictionaries(children, descendancy);
    }

    private void AddChildren(PipelineComponent pipelineComponent, DescendancyList descendancy)
    {
        var components = AllPipelineComponentsArguments.Where(c => c.PipelineComponent_ID == pipelineComponent.ID)
            .ToArray();

        var children = new HashSet<object>(components);

        AddToDictionaries(children, descendancy);
    }

    private void BuildServerNodes()
    {
        //add a root node for all the servers to be children of
        AllServersNode = new AllServersNode();

        var descendancy = new DescendancyList(AllServersNode);
        var allServers = new List<TableInfoServerNode>();

        foreach (var typeGroup in AllTableInfos.GroupBy(t => t.DatabaseType))
        {
            var dbType = typeGroup.Key;
            IEnumerable<TableInfo> tables = typeGroup;

            var serversByName = tables
                .GroupBy(c => c.Server ?? TableInfoServerNode.NullServerNode, StringComparer.CurrentCultureIgnoreCase)
                .Select(s => new TableInfoServerNode(s.Key, dbType, s));


            foreach (var server in serversByName)
            {
                allServers.Add(server);
                AddChildren(server, descendancy.Add(server));
            }
        }

        //create the server nodes
        AllServers = allServers.ToArray();

        //record the fact that all the servers are children of the all servers node
        AddToDictionaries(new HashSet<object>(AllServers), descendancy);
    }


    private void AddChildren(AllDataAccessCredentialsNode allDataAccessCredentialsNode)
    {
        var children = new HashSet<object>();

        var isKeyMissing = false;
        if (_catalogueRepository.EncryptionManager is PasswordEncryptionKeyLocation keyLocation)
            isKeyMissing = string.IsNullOrWhiteSpace(keyLocation.GetKeyFileLocation());

        children.Add(new DecryptionPrivateKeyNode(isKeyMissing));

        foreach (var creds in AllDataAccessCredentials)
            children.Add(creds);


        AddToDictionaries(children, new DescendancyList(allDataAccessCredentialsNode));
    }

    private void AddChildren(AllANOTablesNode anoTablesNode)
    {
        AddToDictionaries(new HashSet<object>(AllANOTables), new DescendancyList(anoTablesNode));
    }

    private void AddChildren(FolderNode<Catalogue> folder, DescendancyList descendancy)
    {
        foreach (var child in folder.ChildFolders)
            //add subfolder children
            AddChildren(child, descendancy.Add(child));

        //add catalogues in folder
        foreach (var c in folder.ChildObjects) AddChildren(c, descendancy.Add(c));

        // Children are the folders + objects
        AddToDictionaries(new HashSet<object>(
                folder.ChildFolders.Cast<object>()
                    .Union(folder.ChildObjects)), descendancy
        );
    }

    private void AddChildren(FolderNode<LoadMetadata> folder, DescendancyList descendancy)
    {
        foreach (var child in folder.ChildFolders)
            //add subfolder children
            AddChildren(child, descendancy.Add(child));

        //add loads in folder
        foreach (var lmd in folder.ChildObjects) AddChildren(lmd, descendancy.Add(lmd));
        // Children are the folders + objects
        AddToDictionaries(new HashSet<object>(
                folder.ChildFolders.Cast<object>()
                    .Union(folder.ChildObjects)), descendancy
        );
    }

    private void AddChildren(FolderNode<Curation.Data.Dataset> folder, DescendancyList descendancy)
    {
        foreach (var child in folder.ChildFolders)
            //add subfolder children
            AddChildren(child, descendancy.Add(child));

        //add loads in folder
        foreach (var ds in folder.ChildObjects) AddChildren(ds, descendancy.Add(ds));

        // Children are the folders + objects
        AddToDictionaries(new HashSet<object>(
                folder.ChildFolders.Cast<object>()
                    .Union(folder.ChildObjects)), descendancy
        );
    }

    private void AddChildren(FolderNode<CohortIdentificationConfiguration> folder, DescendancyList descendancy)
    {
        foreach (var child in folder.ChildFolders)
            //add subfolder children
            AddChildren(child, descendancy.Add(child));


        //add cics in folder
        foreach (var cic in folder.ChildObjects) AddChildren(cic, descendancy.Add(cic));

        // Children are the folders + objects
        AddToDictionaries(new HashSet<object>(
                folder.ChildFolders.Cast<object>()
                    .Union(folder.ChildObjects)), descendancy
        );
    }

    private void AddChildren(Curation.Data.Dataset lmd, DescendancyList descendancy)
    {
        var childObjects = new List<object>();
        AddToDictionaries(new HashSet<object>(childObjects), descendancy);
    }


    #region Load Metadata

    private void AddChildren(LoadMetadata lmd, DescendancyList descendancy)
    {
        var childObjects = new List<object>();

        if (lmd.OverrideRAWServer_ID.HasValue)
        {
            var server = AllExternalServers.Single(s => s.ID == lmd.OverrideRAWServer_ID.Value);
            var usage = new OverrideRawServerNode(lmd, server);
            childObjects.Add(usage);
        }

        var allSchedulesNode = new LoadMetadataScheduleNode(lmd);
        AddChildren(allSchedulesNode, descendancy.Add(allSchedulesNode));
        childObjects.Add(allSchedulesNode);

        var allCataloguesNode = new AllCataloguesUsedByLoadMetadataNode(lmd);
        AddChildren(allCataloguesNode, descendancy.Add(allCataloguesNode));
        childObjects.Add(allCataloguesNode);

        var processTasksNode = new AllProcessTasksUsedByLoadMetadataNode(lmd);
        AddChildren(processTasksNode, descendancy.Add(processTasksNode));
        childObjects.Add(processTasksNode);

        childObjects.Add(new LoadDirectoryNode(lmd));

        AddToDictionaries(new HashSet<object>(childObjects), descendancy);
    }

    private void AddChildren(LoadMetadataScheduleNode allSchedulesNode, DescendancyList descendancy)
    {
        var childObjects = new HashSet<object>();

        var lmd = allSchedulesNode.LoadMetadata;

        foreach (var lp in AllLoadProgresses.Where(p => p.LoadMetadata_ID == lmd.ID))
        {
            AddChildren(lp, descendancy.Add(lp));
            childObjects.Add(lp);
        }

        if (childObjects.Any())
            AddToDictionaries(childObjects, descendancy);
    }

    private void AddChildren(LoadProgress loadProgress, DescendancyList descendancy)
    {
        var cacheProgresses = AllCacheProgresses.Where(cp => cp.LoadProgress_ID == loadProgress.ID).ToArray();

        foreach (var cacheProgress in cacheProgresses)
            AddChildren(cacheProgress, descendancy.Add(cacheProgress));

        if (cacheProgresses.Any())
            AddToDictionaries(new HashSet<object>(cacheProgresses), descendancy);
    }

    private void AddChildren(CacheProgress cacheProgress, DescendancyList descendancy)
    {
        var children = new HashSet<object>();

        if (cacheProgress.PermissionWindow_ID != null)
        {
            var window = AllPermissionWindows.Single(w => w.ID == cacheProgress.PermissionWindow_ID);
            var windowNode = new PermissionWindowUsedByCacheProgressNode(cacheProgress, window, true);

            children.Add(windowNode);
        }

        if (children.Any())
            AddToDictionaries(children, descendancy);
    }

    private void AddChildren(AllProcessTasksUsedByLoadMetadataNode allProcessTasksUsedByLoadMetadataNode,
        DescendancyList descendancy)
    {
        var childObjects = new HashSet<object>();

        var lmd = allProcessTasksUsedByLoadMetadataNode.LoadMetadata;
        childObjects.Add(new LoadStageNode(lmd, LoadStage.GetFiles));
        childObjects.Add(new LoadStageNode(lmd, LoadStage.Mounting));
        childObjects.Add(new LoadStageNode(lmd, LoadStage.AdjustRaw));
        childObjects.Add(new LoadStageNode(lmd, LoadStage.AdjustStaging));
        childObjects.Add(new LoadStageNode(lmd, LoadStage.PostLoad));

        foreach (LoadStageNode node in childObjects)
            AddChildren(node, descendancy.Add(node));

        AddToDictionaries(childObjects, descendancy);
    }

    private void AddChildren(LoadStageNode loadStageNode, DescendancyList descendancy)
    {
        var tasks = AllProcessTasks.Where(
                p => p.LoadMetadata_ID == loadStageNode.LoadMetadata.ID && p.LoadStage == loadStageNode.LoadStage)
            .OrderBy(o => o.Order).ToArray();

        foreach (var processTask in tasks)
            AddChildren(processTask, descendancy.Add(processTask));

        if (tasks.Any())
            AddToDictionaries(new HashSet<object>(tasks), descendancy);
    }

    private void AddChildren(ProcessTask procesTask, DescendancyList descendancy)
    {
        var args = AllProcessTasksArguments.Where(
            a => a.ProcessTask_ID == procesTask.ID).ToArray();

        if (args.Any())
            AddToDictionaries(new HashSet<object>(args), descendancy);
    }

    private void AddChildren(AllCataloguesUsedByLoadMetadataNode allCataloguesUsedByLoadMetadataNode,
        DescendancyList descendancy)
    {
<<<<<<< HEAD
        var childObjects = new HashSet<object>();


        var loadMetadataId = allCataloguesUsedByLoadMetadataNode.LoadMetadata.ID;

        var linkedCatalogueIDs = AllLoadMetadataLinkage.Where(link => link.LoadMetadataID == loadMetadataId).Select(link => link.CatalogueID);
        List<Catalogue> usedCatalogues = new();
        foreach (var catalogueId in linkedCatalogueIDs)
        {
            var foundCatalogue = AllCatalogues.Where(c => c.ID == catalogueId).FirstOrDefault();
            if (foundCatalogue is null) continue;
            usedCatalogues.Add(foundCatalogue);
            childObjects.Add(new CatalogueUsedByLoadMetadataNode(allCataloguesUsedByLoadMetadataNode.LoadMetadata,
                    foundCatalogue));
        }
=======
        var loadMetadataId = allCataloguesUsedByLoadMetadataNode.LoadMetadata.ID;
        var linkedCatalogueIDs = AllLoadMetadataLinkage.Where(link => link.LoadMetadataID == loadMetadataId).Select(static link => link.CatalogueID);
        var usedCatalogues = linkedCatalogueIDs.Select(catalogueId => AllCatalogues.FirstOrDefault(c => c.ID == catalogueId)).Where(static foundCatalogue => foundCatalogue is not null).ToList();
>>>>>>> b7ab8da8
        allCataloguesUsedByLoadMetadataNode.UsedCatalogues = usedCatalogues;
        var childObjects = usedCatalogues.Select(foundCatalogue => new CatalogueUsedByLoadMetadataNode(allCataloguesUsedByLoadMetadataNode.LoadMetadata, foundCatalogue)).Cast<object>().ToHashSet();

        AddToDictionaries(childObjects, descendancy);
    }

    #endregion

    protected void AddChildren(Catalogue c, DescendancyList descendancy)
    {
        var childObjects = new List<object>();

        var catalogueAggregates = AllAggregateConfigurations.Where(a => a.Catalogue_ID == c.ID).ToArray();
        var cohortAggregates = catalogueAggregates.Where(a => a.IsCohortIdentificationAggregate).ToArray();
        var regularAggregates = catalogueAggregates.Except(cohortAggregates).ToArray();

        //get all the CatalogueItems for this Catalogue (TryGet because Catalogue may not have any items
        var cis = _catalogueToCatalogueItems.TryGetValue(c.ID, out var result)
            ? result.ToArray()
            : Array.Empty<CatalogueItem>();

        //tell the CatalogueItems that we are are their parent
        foreach (var ci in cis)
            ci.InjectKnown(c);

        // core includes project specific which basically means the same thing
        var core = new CatalogueItemsNode(c,
            cis.Where(ci => ci.ExtractionInformation?.ExtractionCategory == ExtractionCategory.Core ||
                            ci.ExtractionInformation?.ExtractionCategory == ExtractionCategory.ProjectSpecific)
            , ExtractionCategory.Core);

        c.InjectKnown(cis);

        var deprecated = new CatalogueItemsNode(c,
            cis.Where(ci => ci.ExtractionInformation?.ExtractionCategory == ExtractionCategory.Deprecated),
            ExtractionCategory.Deprecated);
        var special = new CatalogueItemsNode(c,
            cis.Where(ci => ci.ExtractionInformation?.ExtractionCategory == ExtractionCategory.SpecialApprovalRequired),
            ExtractionCategory.SpecialApprovalRequired);
        var intern = new CatalogueItemsNode(c,
            cis.Where(ci => ci.ExtractionInformation?.ExtractionCategory == ExtractionCategory.Internal),
            ExtractionCategory.Internal);
        var supplemental = new CatalogueItemsNode(c,
            cis.Where(ci => ci.ExtractionInformation?.ExtractionCategory == ExtractionCategory.Supplemental),
            ExtractionCategory.Supplemental);
        var notExtractable = new CatalogueItemsNode(c, cis.Where(ci => ci.ExtractionInformation == null), null);

        AddChildren(core, descendancy.Add(core));
        childObjects.Add(core);

        foreach (var optional in new[] { deprecated, special, intern, supplemental, notExtractable })
            if (optional.CatalogueItems.Any())
            {
                AddChildren(optional, descendancy.Add(optional));
                childObjects.Add(optional);
            }

        //do we have any foreign key fields into this lookup table
        var lookups = AllLookups.Where(l => c.CatalogueItems.Any(ci => ci.ColumnInfo_ID == l.ForeignKey_ID)).ToArray();

        var docs = AllSupportingDocuments.Where(d => d.Catalogue_ID == c.ID).ToArray();
        var sql = AllSupportingSQL.Where(d => d.Catalogue_ID == c.ID).ToArray();

        //if there are supporting documents or supporting sql files then add  documentation node
        if (docs.Any() || sql.Any())
        {
            var documentationNode = new DocumentationNode(c, docs, sql);

            //add the documentations node
            childObjects.Add(documentationNode);

            //record the children
            AddToDictionaries(new HashSet<object>(docs.Cast<object>().Union(sql)), descendancy.Add(documentationNode));
        }

        if (lookups.Any())
        {
            var lookupsNode = new CatalogueLookupsNode(c, lookups);
            //add the documentations node
            childObjects.Add(lookupsNode);


            //record the children
            AddToDictionaries(new HashSet<object>(lookups.Select(l => new CatalogueLookupUsageNode(c, l))),
                descendancy.Add(lookupsNode));
        }

        if (regularAggregates.Any())
        {
            var aggregatesNode = new AggregatesNode(c, regularAggregates);
            childObjects.Add(aggregatesNode);

            var nodeDescendancy = descendancy.Add(aggregatesNode);
            AddToDictionaries(new HashSet<object>(regularAggregates), nodeDescendancy);

            foreach (var regularAggregate in regularAggregates)
                AddChildren(regularAggregate, nodeDescendancy.Add(regularAggregate));
        }

        //finalise
        AddToDictionaries(new HashSet<object>(childObjects), descendancy);
    }

    private void InjectCatalogueItems()
    {
        foreach (var ci in AllCatalogueItems)
            if (_extractionInformationsByCatalogueItem.TryGetValue(ci.ID, out var ei))
                ci.InjectKnown(ei);
            else
                ci.InjectKnown((ExtractionInformation)null);
    }

    private void AddChildren(CatalogueItemsNode node, DescendancyList descendancyList)
    {
        AddToDictionaries(new HashSet<object>(node.CatalogueItems), descendancyList);

        foreach (var ci in node.CatalogueItems)
            AddChildren(ci, descendancyList.Add(ci));
    }

    private void AddChildren(AggregateConfiguration aggregateConfiguration, DescendancyList descendancy)
    {
        var childrenObjects = new HashSet<object>();

        var parameters = AllAnyTableParameters.Where(p => p.IsReferenceTo(aggregateConfiguration)).Cast<ISqlParameter>()
            .ToArray();

        foreach (var p in parameters)
            childrenObjects.Add(p);

        // show the dimensions in the tree
        foreach (var dim in aggregateConfiguration.AggregateDimensions) childrenObjects.Add(dim);

        // show the axis (if any) in the tree.  If there are multiple axis in this tree then that is bad but maybe the user can delete one of them to fix the situation
        foreach (var axis in AllAggregateContinuousDateAxis.Where(a =>
                     aggregateConfiguration.AggregateDimensions.Any(d => d.ID == a.AggregateDimension_ID)))
            childrenObjects.Add(axis);

        //we can step into this twice, once via Catalogue children and once via CohortIdentificationConfiguration children
        //if we get in via Catalogue children then descendancy will be Ignore=true we don't end up emphasising into CatalogueCollectionUI when
        //really user wants to see it in CohortIdentificationCollectionUI
        if (aggregateConfiguration.RootFilterContainer_ID != null)
        {
            var container = AllAggregateContainersDictionary[(int)aggregateConfiguration.RootFilterContainer_ID];

            AddChildren(container, descendancy.Add(container));
            childrenObjects.Add(container);
        }

        AddToDictionaries(childrenObjects, descendancy);
    }

    private void AddChildren(AggregateFilterContainer container, DescendancyList descendancy)
    {
        var childrenObjects = new List<object>();

        var subcontainers = _aggregateFilterManager.GetSubContainers(container);
        var filters = _aggregateFilterManager.GetFilters(container);

        foreach (AggregateFilterContainer subcontainer in subcontainers)
        {
            //one of our children is this subcontainer
            childrenObjects.Add(subcontainer);

            //but also document its children
            AddChildren(subcontainer, descendancy.Add(subcontainer));
        }

        //also add the filters for the container
        foreach (var f in filters)
        {
            // for filters add the parameters under them
            AddChildren((AggregateFilter)f, descendancy.Add(f));
            childrenObjects.Add(f);
        }

        //add our children to the dictionary
        AddToDictionaries(new HashSet<object>(childrenObjects), descendancy);
    }

    private void AddChildren(AggregateFilter f, DescendancyList descendancy)
    {
        AddToDictionaries(new HashSet<object>(AllAggregateFilterParameters.Where(p => p.AggregateFilter_ID == f.ID)),
            descendancy);
    }

    private void AddChildren(CatalogueItem ci, DescendancyList descendancy)
    {
        var childObjects = new List<object>();

        var ei = ci.ExtractionInformation;
        if (ei != null)
        {
            childObjects.Add(ei);
            AddChildren(ei, descendancy.Add(ei));
        }
        else
        {
            ci.InjectKnown(
                (ExtractionInformation)null); // we know the CatalogueItem has no ExtractionInformation child because it's not in the dictionary
        }

        if (ci.ColumnInfo_ID.HasValue && _allColumnInfos.TryGetValue(ci.ColumnInfo_ID.Value, out var col))
            childObjects.Add(new LinkedColumnInfoNode(ci, col));

        AddToDictionaries(new HashSet<object>(childObjects), descendancy);
    }

    private void AddChildren(ExtractionInformation extractionInformation, DescendancyList descendancy)
    {
        var children = new HashSet<object>();

        foreach (var filter in AllCatalogueFilters.Where(f => f.ExtractionInformation_ID == extractionInformation.ID))
        {
            //add the filter as a child of the
            children.Add(filter);
            AddChildren(filter, descendancy.Add(filter));
        }

        AddToDictionaries(children, descendancy);
    }

    private void AddChildren(ExtractionFilter filter, DescendancyList descendancy)
    {
        var children = new HashSet<object>();
        var parameters = AllCatalogueParameters.Where(p => p.ExtractionFilter_ID == filter.ID).ToArray();
        var parameterSets = AllCatalogueValueSets.Where(vs => vs.ExtractionFilter_ID == filter.ID).ToArray();

        filter.InjectKnown(parameterSets);

        foreach (var p in parameters)
            children.Add(p);

        foreach (var set in parameterSets)
        {
            children.Add(set);
            AddChildren(set, descendancy.Add(set), parameters);
        }

        if (children.Any())
            AddToDictionaries(children, descendancy);
    }

    private void AddChildren(ExtractionFilterParameterSet set, DescendancyList descendancy,
        ExtractionFilterParameter[] filterParameters)
    {
        var children = new HashSet<object>();

        foreach (var setValue in AllCatalogueValueSetValues.Where(v => v.ExtractionFilterParameterSet_ID == set.ID))
        {
            setValue.InjectKnown(filterParameters.SingleOrDefault(p => p.ID == setValue.ExtractionFilterParameter_ID));
            children.Add(setValue);
        }

        AddToDictionaries(children, descendancy);
    }

    private void AddChildren(CohortIdentificationConfiguration cic, DescendancyList descendancy)
    {
        var children = new HashSet<object>();

        //it has an associated query cache
        if (cic.QueryCachingServer_ID != null)
            children.Add(new QueryCacheUsedByCohortIdentificationNode(cic,
                AllExternalServers.Single(s => s.ID == cic.QueryCachingServer_ID)));

        var parameters = AllAnyTableParameters.Where(p => p.IsReferenceTo(cic)).Cast<ISqlParameter>().ToArray();
        foreach (var p in parameters) children.Add(p);

        //if it has a root container
        if (cic.RootCohortAggregateContainer_ID != null)
        {
            var container = AllCohortAggregateContainers.Single(c => c.ID == cic.RootCohortAggregateContainer_ID);
            AddChildren(container, descendancy.Add(container).SetBetterRouteExists());
            children.Add(container);
        }

        //get the patient index tables
        var joinableNode = new JoinableCollectionNode(cic,
            AllJoinables.Where(j => j.CohortIdentificationConfiguration_ID == cic.ID).ToArray());
        AddChildren(joinableNode, descendancy.Add(joinableNode).SetBetterRouteExists());
        children.Add(joinableNode);

        AddToDictionaries(children, descendancy.SetBetterRouteExists());
    }

    private void AddChildren(JoinableCollectionNode joinablesNode, DescendancyList descendancy)
    {
        var children = new HashSet<object>();

        foreach (var joinable in joinablesNode.Joinables)
            try
            {
                var agg = AllAggregateConfigurations.Single(ac => ac.ID == joinable.AggregateConfiguration_ID);
                ForceAggregateNaming(agg, descendancy);
                children.Add(agg);

                //it's no longer an orphan because it's in a known cic (as a patient index table)
                OrphanAggregateConfigurations.Remove(agg);

                AddChildren(agg, descendancy.Add(agg));
            }
            catch (Exception e)
            {
                throw new Exception(
                    $"JoinableCohortAggregateConfiguration (patient index table) object (ID={joinable.ID}) references AggregateConfiguration_ID {joinable.AggregateConfiguration_ID} but that AggregateConfiguration was not found",
                    e);
            }

        AddToDictionaries(children, descendancy);
    }

    private void AddChildren(CohortAggregateContainer container, DescendancyList descendancy)
    {
        //get subcontainers
        var subcontainers = _cohortContainerManager.GetChildren(container).OfType<CohortAggregateContainer>().ToList();

        //if there are subcontainers
        foreach (var subcontainer in subcontainers)
            AddChildren(subcontainer, descendancy.Add(subcontainer));

        //get our configurations
        var configurations = _cohortContainerManager.GetChildren(container).OfType<AggregateConfiguration>().ToList();

        //record the configurations children including full descendancy
        foreach (var configuration in configurations)
        {
            ForceAggregateNaming(configuration, descendancy);
            AddChildren(configuration, descendancy.Add(configuration));

            //it's no longer an orphan because it's in a known cic
            OrphanAggregateConfigurations.Remove(configuration);
        }

        //all our children (containers and aggregates)
        //children are all aggregates and containers at the current hierarchy level in order
        var children = subcontainers.Union(configurations.Cast<IOrderable>()).OrderBy(o => o.Order).ToList();

        AddToDictionaries(new HashSet<object>(children), descendancy);
    }

    private void ForceAggregateNaming(AggregateConfiguration configuration, DescendancyList descendancy)
    {
        //configuration has the wrong name
        if (!configuration.IsCohortIdentificationAggregate)
        {
            _errorsCheckNotifier.OnCheckPerformed(new CheckEventArgs(
                $"Had to fix naming of configuration '{configuration}' because it didn't start with correct cic prefix",
                CheckResult.Warning));
            descendancy.Parents.OfType<CohortIdentificationConfiguration>().Single()
                .EnsureNamingConvention(configuration);
            configuration.SaveToDatabase();
        }
    }

    private void AddChildren(TableInfoServerNode serverNode, DescendancyList descendancy)
    {
        //add empty hashset
        var children = new HashSet<object>();

        var databases =
            serverNode.Tables.GroupBy(
                    k => k.Database ?? TableInfoDatabaseNode.NullDatabaseNode, StringComparer.CurrentCultureIgnoreCase)
                .Select(g => new TableInfoDatabaseNode(g.Key, serverNode, g));

        foreach (var db in databases)
        {
            children.Add(db);
            AddChildren(db, descendancy.Add(db));
        }

        //now we have recorded all the children add them with descendancy
        AddToDictionaries(children, descendancy);
    }

    private void AddChildren(TableInfoDatabaseNode dbNode, DescendancyList descendancy)
    {
        //add empty hashset
        var children = new HashSet<object>();

        foreach (var t in dbNode.Tables)
        {
            //record the children of the table infos (mostly column infos)
            children.Add(t);

            //the all servers node=>the TableInfoServerNode => the t
            AddChildren(t, descendancy.Add(t));
        }

        //now we have recorded all the children add them with descendancy
        AddToDictionaries(children, descendancy);
    }

    private void AddChildren(TableInfo tableInfo, DescendancyList descendancy)
    {
        //add empty hashset
        var children = new HashSet<object>();

        //if the table has an identifier dump listed
        if (tableInfo.IdentifierDumpServer_ID != null)
        {
            //if there is a dump (e.g. for dilution and dumping - not appearing in the live table)
            var server = AllExternalServers.Single(s => s.ID == tableInfo.IdentifierDumpServer_ID.Value);

            children.Add(new IdentifierDumpServerUsageNode(tableInfo, server));
        }

        //get the discarded columns in this table
        var discardedCols = new HashSet<object>(AllPreLoadDiscardedColumns.Where(c => c.TableInfo_ID == tableInfo.ID));

        //tell the column who thier parent is so they don't need to look up the database
        foreach (PreLoadDiscardedColumn discardedCol in discardedCols)
            discardedCol.InjectKnown(tableInfo);

        //if there are discarded columns
        if (discardedCols.Any())
        {
            var identifierDumpNode = new PreLoadDiscardedColumnsNode(tableInfo);

            //record that the usage is a child of TableInfo
            children.Add(identifierDumpNode);

            //record that the discarded columns are children of identifier dump usage node
            AddToDictionaries(discardedCols, descendancy.Add(identifierDumpNode));
        }

        //if it is a table valued function
        if (tableInfo.IsTableValuedFunction)
        {
            //that has parameters
            var parameters = tableInfo.GetAllParameters();

            foreach (var p in parameters) children.Add(p);
        }

        //next add the column infos
        if (TableInfosToColumnInfos.TryGetValue(tableInfo.ID, out var result))
            foreach (var c in result)
            {
                children.Add(c);
                c.InjectKnown(tableInfo);
                AddChildren(c, descendancy.Add(c).SetBetterRouteExists());
            }

        //finally add any credentials objects
        if (AllDataAccessCredentialUsages.TryGetValue(tableInfo, out var nodes))
            foreach (var node in nodes)
                children.Add(node);

        //now we have recorded all the children add them with descendancy via the TableInfo descendancy
        AddToDictionaries(children, descendancy);
    }

    private void AddChildren(ColumnInfo columnInfo, DescendancyList descendancy)
    {
        var lookups = AllLookups.Where(l => l.Description_ID == columnInfo.ID).ToArray();
        var joinInfos = AllJoinInfos.Where(j => j.PrimaryKey_ID == columnInfo.ID);

        var children = new HashSet<object>();

        foreach (var l in lookups)
            children.Add(l);

        foreach (var j in joinInfos)
            children.Add(j);

        if (children.Any())
            AddToDictionaries(children, descendancy);
    }

    protected void AddToDictionaries(HashSet<object> children, DescendancyList list)
    {
        if (list.IsEmpty)
            throw new ArgumentException("DescendancyList cannot be empty", nameof(list));

        //document that the last parent has these as children
        var parent = list.Last();

        _childDictionary.AddOrUpdate(parent,
            children, (p, s) => children);

        //now document the entire parent order to reach each child object i.e. 'Root=>Grandparent=>Parent'  is how you get to 'Child'
        foreach (var o in children)
            _descendancyDictionary.AddOrUpdate(o, list, (k, v) => HandleDescendancyCollision(k, v, list));


        foreach (var masquerader in children.OfType<IMasqueradeAs>())
        {
            var key = masquerader.MasqueradingAs();

            if (!AllMasqueraders.ContainsKey(key))
                AllMasqueraders.AddOrUpdate(key, new HashSet<IMasqueradeAs>(), (o, set) => set);

            lock (AllMasqueraders)
            {
                AllMasqueraders[key].Add(masquerader);
            }
        }
    }

    private static DescendancyList HandleDescendancyCollision(object key, DescendancyList oldRoute,
        DescendancyList newRoute)
    {
        //if the new route is the best best
        if (newRoute.NewBestRoute && !oldRoute.NewBestRoute)
            return newRoute;

        // If the new one is marked BetterRouteExists just throw away the new one
        return newRoute.BetterRouteExists ? oldRoute : newRoute;
        // If in doubt use the newest one
    }

    private HashSet<object> GetAllObjects()
    {
        //anything which has children or is a child of someone else (distinct because HashSet)
        return new HashSet<object>(_childDictionary.SelectMany(kvp => kvp.Value).Union(_childDictionary.Keys));
    }

    public virtual object[] GetChildren(object model)
    {
        lock (WriteLock)
        {
            //if we have a record of any children in the child dictionary for the parent model object
            if (_childDictionary.TryGetValue(model, out var cached))
                return cached.OrderBy(static o => o.ToString()).ToArray();

            return model switch
            {
                //if they want the children of a Pipeline (which we don't track) just serve the components
                Pipeline p => p.PipelineComponents.ToArray(),
                //if they want the children of a PipelineComponent (which we don't track) just serve the arguments
                PipelineComponent pc => pc.PipelineComponentArguments.ToArray(),
                _ => Array.Empty<object>()
            };
        }
    }

    public IEnumerable<IMapsDirectlyToDatabaseTable> GetAllObjects(Type type, bool unwrapMasqueraders)
    {
        lock (WriteLock)
        {
            //things that are a match on Type but not IMasqueradeAs
            var exactMatches = GetAllSearchables().Keys.Where(t => t is not IMasqueradeAs).Where(type.IsInstanceOfType);

            //Union the unwrapped masqueraders
            return unwrapMasqueraders
                ? exactMatches.Union(
                        AllMasqueraders
                            .Select(kvp => kvp.Key)
                            .OfType<IMapsDirectlyToDatabaseTable>()
                            .Where(type.IsInstanceOfType))
                    .Distinct()
                : exactMatches;
        }
    }

    public DescendancyList GetDescendancyListIfAnyFor(object model)
    {
        lock (WriteLock)
        {
            return _descendancyDictionary.GetValueOrDefault(model);
        }
    }


    public object GetRootObjectOrSelf(object objectToEmphasise)
    {
        lock (WriteLock)
        {
            var descendancy = GetDescendancyListIfAnyFor(objectToEmphasise);

            return descendancy != null && descendancy.Parents.Any() ? descendancy.Parents[0] : objectToEmphasise;
        }
    }


    public virtual Dictionary<IMapsDirectlyToDatabaseTable, DescendancyList> GetAllSearchables()
    {
        lock (WriteLock)
        {
            var toReturn = new Dictionary<IMapsDirectlyToDatabaseTable, DescendancyList>();

            foreach (var kvp in _descendancyDictionary.Where(kvp => kvp.Key is IMapsDirectlyToDatabaseTable))
                toReturn.Add((IMapsDirectlyToDatabaseTable)kvp.Key, kvp.Value);

            return toReturn;
        }
    }

    public IEnumerable<object> GetAllChildrenRecursively(object o)
    {
        lock (WriteLock)
        {
            var toReturn = new List<object>();

            foreach (var child in GetChildren(o))
            {
                toReturn.Add(child);
                toReturn.AddRange(GetAllChildrenRecursively(child));
            }

            return toReturn;
        }
    }

    /// <summary>
    /// Asks all plugins to provide the child objects for every object we have found so far.  This method is recursive, call it with null the first time to use all objects.  It will then
    /// call itself with all the new objects that were sent back by the plugin (so that new objects found can still have children).
    /// </summary>
    /// <param name="objectsToAskAbout"></param>
    protected void GetPluginChildren(HashSet<object> objectsToAskAbout = null)
    {
        lock (WriteLock)
        {
            var newObjectsFound = new HashSet<object>();

            var sw = new Stopwatch();

            var providers = _pluginChildProviders.Except(_blockedPlugins).ToArray();

            //for every object found so far
            if (providers.Any())
                foreach (var o in objectsToAskAbout ?? GetAllObjects())
                    //for every plugin loaded (that is not forbidlisted)
                    foreach (var plugin in providers)
                        //ask about the children
                        try
                        {
                            sw.Restart();
                            //otherwise ask plugin what its children are
                            var pluginChildren = plugin.GetChildren(o);

                            //if the plugin takes too long to respond we need to stop
                            if (sw.ElapsedMilliseconds > 1000)
                            {
                                _blockedPlugins.Add(plugin);
                                throw new Exception(
                                    $"Plugin '{plugin}' was forbidlisted for taking too long to respond to GetChildren(o) where o was a '{o.GetType().Name}' ('{o}')");
                            }

                            //it has children
                            if (pluginChildren != null && pluginChildren.Any())
                            {
                                //get the descendancy of the parent
                                var parentDescendancy = GetDescendancyListIfAnyFor(o);
                                var newDescendancy = parentDescendancy == null
                                    ? new DescendancyList(new[] { o })
                                    : //if the parent is a root level object start a new descendancy list from it
                                    parentDescendancy
                                        .Add(o); //otherwise keep going down, returns a new DescendancyList so doesn't corrupt the dictionary one
                                newDescendancy =
                                    parentDescendancy
                                        .Add(o); //otherwise keep going down, returns a new DescendancyList so doesn't corrupt the dictionary one

                                //record that
                                foreach (var pluginChild in pluginChildren)
                                {
                                    //if the parent didn't have any children before
                                    if (!_childDictionary.ContainsKey(o))
                                        _childDictionary.AddOrUpdate(o, new HashSet<object>(),
                                            (o1, set) => set); //it does now


                                    //add us to the parent objects child collection
                                    _childDictionary[o].Add(pluginChild);

                                    //add to the child collection of the parent object kvp.Key
                                    _descendancyDictionary.AddOrUpdate(pluginChild, newDescendancy,
                                        (s, e) => newDescendancy);

                                    //we have found a new object so we must ask other plugins about it (chances are a plugin will have a whole tree of sub objects)
                                    newObjectsFound.Add(pluginChild);
                                }
                            }
                        }
                        catch (Exception e)
                        {
                            _errorsCheckNotifier.OnCheckPerformed(new CheckEventArgs(e.Message, CheckResult.Fail, e));
                        }

            if (newObjectsFound.Any())
                GetPluginChildren(newObjectsFound);
        }
    }

    public IEnumerable<IMasqueradeAs> GetMasqueradersOf(object o)
    {
        lock (WriteLock)
        {
            return AllMasqueraders.TryGetValue(o, out var result) ? result : Array.Empty<IMasqueradeAs>();
        }
    }

    protected T[] GetAllObjects<T>(IRepository repository) where T : IMapsDirectlyToDatabaseTable
    {
        lock (WriteLock)
        {
            return repository.GetAllObjects<T>();
        }
    }


    protected void AddToReturnSearchablesWithNoDecendancy(
        Dictionary<IMapsDirectlyToDatabaseTable, DescendancyList> toReturn,
        IEnumerable<IMapsDirectlyToDatabaseTable> toAdd)
    {
        lock (WriteLock)
        {
            foreach (var m in toAdd)
                toReturn.Add(m, null);
        }
    }

    public virtual void UpdateTo(ICoreChildProvider other)
    {
        ArgumentNullException.ThrowIfNull(other);

        if (other is not CatalogueChildProvider otherCat)
            throw new NotSupportedException(
                $"Did not know how to UpdateTo ICoreChildProvider of type {other.GetType().Name}");

        AllLoadMetadatas = otherCat.AllLoadMetadatas;
        AllProcessTasks = otherCat.AllProcessTasks;
        AllProcessTasksArguments = otherCat.AllProcessTasksArguments;
        AllLoadProgresses = otherCat.AllLoadProgresses;
        AllCacheProgresses = otherCat.AllCacheProgresses;
        AllPermissionWindows = otherCat.AllPermissionWindows;
        AllCatalogues = otherCat.AllCatalogues;
        AllCataloguesDictionary = otherCat.AllCataloguesDictionary;
        AllSupportingDocuments = otherCat.AllSupportingDocuments;
        AllSupportingSQL = otherCat.AllSupportingSQL;
        _childDictionary = otherCat._childDictionary;
        _descendancyDictionary = otherCat._descendancyDictionary;
        _catalogueToCatalogueItems = otherCat._catalogueToCatalogueItems;
        AllCatalogueItemsDictionary = otherCat.AllCatalogueItemsDictionary;
        _allColumnInfos = otherCat._allColumnInfos;
        AllAggregateConfigurations = otherCat.AllAggregateConfigurations;
        AllAggregateDimensions = otherCat.AllAggregateDimensions;
        AllAggregateContinuousDateAxis = otherCat.AllAggregateContinuousDateAxis;
        AllRDMPRemotesNode = otherCat.AllRDMPRemotesNode;
        AllRemoteRDMPs = otherCat.AllRemoteRDMPs;
        AllDashboardsNode = otherCat.AllDashboardsNode;
        AllDashboards = otherCat.AllDashboards;
        AllObjectSharingNode = otherCat.AllObjectSharingNode;
        AllImports = otherCat.AllImports;
        AllExports = otherCat.AllExports;
        AllStandardRegexesNode = otherCat.AllStandardRegexesNode;
        AllPipelinesNode = otherCat.AllPipelinesNode;
        OtherPipelinesNode = otherCat.OtherPipelinesNode;
        AllPipelines = otherCat.AllPipelines;
        AllPipelineComponents = otherCat.AllPipelineComponents;
        AllPipelineComponentsArguments = otherCat.AllPipelineComponentsArguments;
        AllStandardRegexes = otherCat.AllStandardRegexes;
        AllANOTablesNode = otherCat.AllANOTablesNode;
        AllANOTables = otherCat.AllANOTables;
        AllExternalServers = otherCat.AllExternalServers;
        AllServers = otherCat.AllServers;
        AllTableInfos = otherCat.AllTableInfos;
        AllDataAccessCredentialsNode = otherCat.AllDataAccessCredentialsNode;
        AllExternalServersNode = otherCat.AllExternalServersNode;
        AllServersNode = otherCat.AllServersNode;
        AllDataAccessCredentials = otherCat.AllDataAccessCredentials;
        AllDataAccessCredentialUsages = otherCat.AllDataAccessCredentialUsages;
        TableInfosToColumnInfos = otherCat.TableInfosToColumnInfos;
        AllColumnInfos = otherCat.AllColumnInfos;
        AllPreLoadDiscardedColumns = otherCat.AllPreLoadDiscardedColumns;
        AllLookups = otherCat.AllLookups;
        AllJoinInfos = otherCat.AllJoinInfos;
        AllAnyTableParameters = otherCat.AllAnyTableParameters;
        AllMasqueraders = otherCat.AllMasqueraders;
        AllExtractionInformationsDictionary = otherCat.AllExtractionInformationsDictionary;
        _pluginChildProviders = otherCat._pluginChildProviders;
        AllPermissionWindowsNode = otherCat.AllPermissionWindowsNode;
        LoadMetadataRootFolder = otherCat.LoadMetadataRootFolder;
        CatalogueRootFolder = otherCat.CatalogueRootFolder;
        CohortIdentificationConfigurationRootFolder = otherCat.CohortIdentificationConfigurationRootFolder;
        AllConnectionStringKeywordsNode = otherCat.AllConnectionStringKeywordsNode;
        AllConnectionStringKeywords = otherCat.AllConnectionStringKeywords;
        AllAggregateContainersDictionary = otherCat.AllAggregateContainersDictionary;
        AllAggregateFilters = otherCat.AllAggregateFilters;
        AllAggregateFilterParameters = otherCat.AllAggregateFilterParameters;
        AllCohortIdentificationConfigurations = otherCat.AllCohortIdentificationConfigurations;
        AllCohortAggregateContainers = otherCat.AllCohortAggregateContainers;
        AllJoinables = otherCat.AllJoinables;
        AllJoinUses = otherCat.AllJoinUses;
        AllGovernanceNode = otherCat.AllGovernanceNode;
        AllGovernancePeriods = otherCat.AllGovernancePeriods;
        AllGovernanceDocuments = otherCat.AllGovernanceDocuments;
        GovernanceCoverage = otherCat.GovernanceCoverage;
        AllJoinableCohortAggregateConfigurationUse = otherCat.AllJoinableCohortAggregateConfigurationUse;
        AllPluginsNode = otherCat.AllPluginsNode;
        PipelineUseCases = otherCat.PipelineUseCases;
        OrphanAggregateConfigurationsNode = otherCat.OrphanAggregateConfigurationsNode;
        TemplateAggregateConfigurationsNode = otherCat.TemplateAggregateConfigurationsNode;
        AllCatalogueParameters = otherCat.AllCatalogueParameters;
        AllCatalogueValueSets = otherCat.AllCatalogueValueSets;
        AllCatalogueValueSetValues = otherCat.AllCatalogueValueSetValues;
        OrphanAggregateConfigurations = otherCat.OrphanAggregateConfigurations;
    }

    public virtual bool SelectiveRefresh(IMapsDirectlyToDatabaseTable databaseEntity)
    {
        ProgressStopwatch.Restart();

        return databaseEntity switch
        {
            AggregateFilterParameter afp => SelectiveRefresh(afp.AggregateFilter),
            AggregateFilter af => SelectiveRefresh(af),
            AggregateFilterContainer afc => SelectiveRefresh(afc),
            CohortAggregateContainer cac => SelectiveRefresh(cac),
            ExtractionInformation ei => SelectiveRefresh(ei),
            CatalogueItem ci => SelectiveRefresh(ci),
            _ => false
        };
    }


    public bool SelectiveRefresh(CatalogueItem ci)
    {
        var descendancy = GetDescendancyListIfAnyFor(ci.Catalogue);
        if (descendancy == null) return false;

        FetchCatalogueItems();
        FetchExtractionInformations();
        AddChildren(ci.Catalogue, descendancy.Add(ci.Catalogue));
        return true;
    }

    public bool SelectiveRefresh(ExtractionInformation ei)
    {
        var descendancy = GetDescendancyListIfAnyFor(ei);
        var cata = descendancy?.Parents.OfType<Catalogue>().LastOrDefault() ?? ei.CatalogueItem.Catalogue;

        if (cata == null)
            return false;

        var cataDescendancy = GetDescendancyListIfAnyFor(cata);

        if (cataDescendancy == null)
            return false;

        FetchCatalogueItems();

        foreach (var ci in AllCatalogueItems.Where(ci => ci.ID == ei.CatalogueItem_ID)) ci.ClearAllInjections();

        // property changes or deleting the ExtractionInformation
        FetchExtractionInformations();

        // refresh the Catalogue
        AddChildren(cata, cataDescendancy.Add(cata));
        return true;
    }

    public bool SelectiveRefresh(CohortAggregateContainer container)
    {
        var parentContainer = container.GetParentContainerIfAny();
        if (parentContainer != null)
        {
            var descendancy = GetDescendancyListIfAnyFor(parentContainer);

            if (descendancy != null)
            {
                BuildAggregateConfigurations();

                BuildCohortCohortAggregateContainers();
                AddChildren(parentContainer, descendancy.Add(parentContainer));
                return true;
            }
        }

        var cic = container.GetCohortIdentificationConfiguration();

        if (cic != null)
        {
            var descendancy = GetDescendancyListIfAnyFor(cic);

            if (descendancy != null)
            {
                BuildAggregateConfigurations();
                BuildCohortCohortAggregateContainers();
                AddChildren(cic, descendancy.Add(cic));
                return true;
            }
        }

        return false;
    }

    public bool SelectiveRefresh(AggregateFilter f)
    {
        var knownContainer = GetDescendancyListIfAnyFor(f.FilterContainer);
        if (knownContainer == null) return false;

        BuildAggregateFilterContainers();
        AddChildren((AggregateFilterContainer)f.FilterContainer, knownContainer.Add(f.FilterContainer));
        return true;
    }

    public bool SelectiveRefresh(AggregateFilterContainer container)
    {
        var aggregate = container.GetAggregate();

        if (aggregate == null) return false;

        var descendancy = GetDescendancyListIfAnyFor(aggregate);

        if (descendancy == null) return false;

        // update just in case we became a root filter for someone
        aggregate.RevertToDatabaseState();

        BuildAggregateFilterContainers();

        AddChildren(aggregate, descendancy.Add(aggregate));
        return true;
    }
}<|MERGE_RESOLUTION|>--- conflicted
+++ resolved
@@ -398,13 +398,10 @@
             FolderHelper.BuildFolderTree(AllCohortIdentificationConfigurations);
         AddChildren(CohortIdentificationConfigurationRootFolder,
             new DescendancyList(CohortIdentificationConfigurationRootFolder));
-<<<<<<< HEAD
-=======
 
         CohortIdentificationConfigurationRootFolderWithoutVersionedConfigurations = FolderHelper.BuildFolderTree(AllCohortIdentificationConfigurations.Where(cic => cic.Version is null).ToArray());
         AddChildren(CohortIdentificationConfigurationRootFolderWithoutVersionedConfigurations,
            new DescendancyList(CohortIdentificationConfigurationRootFolderWithoutVersionedConfigurations));
->>>>>>> b7ab8da8
         var templateAggregateConfigurationIds =
             new HashSet<int>(
                 repository.GetExtendedProperties(ExtendedProperty.IsTemplate)
@@ -992,27 +989,9 @@
     private void AddChildren(AllCataloguesUsedByLoadMetadataNode allCataloguesUsedByLoadMetadataNode,
         DescendancyList descendancy)
     {
-<<<<<<< HEAD
-        var childObjects = new HashSet<object>();
-
-
-        var loadMetadataId = allCataloguesUsedByLoadMetadataNode.LoadMetadata.ID;
-
-        var linkedCatalogueIDs = AllLoadMetadataLinkage.Where(link => link.LoadMetadataID == loadMetadataId).Select(link => link.CatalogueID);
-        List<Catalogue> usedCatalogues = new();
-        foreach (var catalogueId in linkedCatalogueIDs)
-        {
-            var foundCatalogue = AllCatalogues.Where(c => c.ID == catalogueId).FirstOrDefault();
-            if (foundCatalogue is null) continue;
-            usedCatalogues.Add(foundCatalogue);
-            childObjects.Add(new CatalogueUsedByLoadMetadataNode(allCataloguesUsedByLoadMetadataNode.LoadMetadata,
-                    foundCatalogue));
-        }
-=======
         var loadMetadataId = allCataloguesUsedByLoadMetadataNode.LoadMetadata.ID;
         var linkedCatalogueIDs = AllLoadMetadataLinkage.Where(link => link.LoadMetadataID == loadMetadataId).Select(static link => link.CatalogueID);
         var usedCatalogues = linkedCatalogueIDs.Select(catalogueId => AllCatalogues.FirstOrDefault(c => c.ID == catalogueId)).Where(static foundCatalogue => foundCatalogue is not null).ToList();
->>>>>>> b7ab8da8
         allCataloguesUsedByLoadMetadataNode.UsedCatalogues = usedCatalogues;
         var childObjects = usedCatalogues.Select(foundCatalogue => new CatalogueUsedByLoadMetadataNode(allCataloguesUsedByLoadMetadataNode.LoadMetadata, foundCatalogue)).Cast<object>().ToHashSet();
 
