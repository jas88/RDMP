--- conflicted
+++ resolved
@@ -267,13 +267,9 @@
     <PackageReference Include="ExcelNumberFormat" Version="1.1.0" />
     <PackageReference Include="HIC.BadMedicine" Version="1.1.0" />
     <PackageReference Include="NPOI" Version="2.5.5" />
-<<<<<<< HEAD
-    <PackageReference Include="ReadLine" Version="2.0.1" />
     <PackageReference Include="SixLabors.ImageSharp" Version="2.1.3" />
     <PackageReference Include="SixLabors.ImageSharp.Drawing" Version="1.0.0-beta15" />
-=======
     <PackageReference Include="Spectre.Console" Version="0.44.0" />
->>>>>>> e93f1642
     <PackageReference Include="System.Diagnostics.Debug" Version="4.3.0" />
     <PackageReference Include="System.IO.FileSystem.Primitives" Version="4.3.0" />
     <PackageReference Include="System.IO.FileSystem" Version="4.3.0" />
