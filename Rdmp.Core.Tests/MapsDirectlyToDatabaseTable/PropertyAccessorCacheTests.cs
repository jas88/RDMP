--- conflicted
+++ resolved
@@ -278,28 +278,18 @@
             var sw = Stopwatch.StartNew();
             for (var i = 0; i < iterations; i++)
                 prop.GetValue(entity);
-            sw.Stop();
+          sw.Stop();
             if (run > 0) // Discard first run
                 reflectionTimes.Add(sw.ElapsedMilliseconds);
         }
 
-<<<<<<< HEAD
-        TestContext.Out.WriteLine($"Compiled accessor (avg): {accessorAvg}ms");
-        TestContext.Out.WriteLine($"Reflection (avg): {reflectionAvg}ms");
-
-        if (reflectionAvg > 0 && accessorAvg > 0)
-        {
-            var speedup = (double)reflectionAvg / accessorAvg;
-            TestContext.Out.WriteLine($"Speedup: {speedup:F2}x");
-        }
-        else
-        {
-            TestContext.Out.WriteLine("Times too small to measure accurately - both approaches are very fast");
-        }
-=======
         var accessorAvg = accessorTimes.Average();
         var reflectionAvg = reflectionTimes.Average();
         var speedup = reflectionAvg / accessorAvg;
+        TestContext.Out.WriteLine($"Compiled accessor (avg): {accessorAvg:F2}ms");
+        TestContext.Out.WriteLine($"Reflection (avg): {reflectionAvg:F2}ms");
+        TestContext.Out.WriteLine($"Speedup: {speedup:F2}x");
+        }
 
         TestContext.Out.WriteLine("=== Performance Benchmark Results ===");
         TestContext.Out.WriteLine($"Iterations per run: {iterations:N0}");
@@ -308,7 +298,6 @@
         TestContext.Out.WriteLine($"Speedup: {speedup:F2}x");
         TestContext.Out.WriteLine($"Accessor times: {string.Join(", ", accessorTimes)}ms");
         TestContext.Out.WriteLine($"Reflection times: {string.Join(", ", reflectionTimes)}ms");
->>>>>>> 39c1b4ec
 
         // No assertion - this is informational only
         // Performance varies too much across environments for reliable assertions
