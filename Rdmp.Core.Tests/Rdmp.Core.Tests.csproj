--- conflicted
+++ resolved
@@ -70,11 +70,8 @@
             <IncludeAssets>runtime; build; native; contentfiles; analyzers; buildtransitive</IncludeAssets>
         </PackageReference>
         <PackageReference Include="Microsoft.NET.Test.Sdk" />
-<<<<<<< HEAD
         <PackageReference Include="Minio" />
-=======
         <PackageReference Include="Newtonsoft.Json" />
->>>>>>> 1778110c
         <PackageReference Include="NSubstitute" />
         <PackageReference Include="NUnit" />
         <PackageReference Include="NUnit.Analyzers">
