<Project>
<<<<<<< HEAD
  <PropertyGroup>
    <ManagePackageVersionsCentrally>true</ManagePackageVersionsCentrally>
  </PropertyGroup>
  <ItemGroup>
    <PackageVersion Include="CommandLineParser" Version="2.9.1" />
    <PackageVersion Include="CsvHelper" Version="30.0.1" />
    <PackageVersion Include="Equ" Version="2.3.0" />
    <PackageVersion Include="ExcelNumberFormat" Version="1.1.0" />
    <PackageVersion Include="FluentFTP" Version="49.0.2" />
    <PackageVersion Include="HIC.BadMedicine" Version="1.1.2" />
    <PackageVersion Include="HIC.FAnsiSql" Version="3.1.1" />
    <PackageVersion Include="LibArchive.Net" Version="0.1.4" />
    <PackageVersion Include="Microsoft.Data.SqlClient" Version="5.1.5" />
    <PackageVersion Include="Microsoft.SourceLink.GitHub" Version="8.0.0">
      <PrivateAssets>all</PrivateAssets>
      <IncludeAssets>runtime; build; native; contentfiles; analyzers; buildtransitive</IncludeAssets>
    </PackageVersion>
    <PackageVersion Include="Microsoft.XmlSerializer.Generator" Version="8.0.0" />
    <PackageVersion Include="MongoDB.Driver" Version="2.24.0" />
    <PackageVersion Include="Newtonsoft.Json" Version="13.0.3" />
    <PackageVersion Include="NPOI" Version="2.6.2" />
    <PackageVersion Include="NLog" Version="5.2.8" />
    <PackageVersion Include="SixLabors.ImageSharp" Version="3.1.2" />
    <PackageVersion Include="SixLabors.ImageSharp.Drawing" Version="2.1.1" />
    <PackageVersion Include="Spectre.Console" Version="0.48.0" />
    <PackageVersion Include="SSH.NET" Version="2024.0.0" />
    <PackageVersion Include="Terminal.Gui" Version="1.15.1" />
    <PackageVersion Include="YamlDotNet" Version="15.1.1" />
    <PackageVersion Include="ConsoleControl" Version="1.3.0" />
    <PackageVersion Include="Autoupdater.NET.Official" Version="1.8.5" />
    <PackageVersion Include="DockPanelSuite.ThemeVS2015" Version="3.1.0" />
    <PackageVersion Include="System.Threading.ThreadPool" Version="4.3.0" />
    <PackageVersion Include="WeCantSpell.Hunspell" Version="5.0.0" />
    <PackageVersion Include="NUnit" Version="4.1.0" />
    <PackageVersion Include="ObjectListView.Repack.NET6Plus" Version="2.9.4" />
    <PackageVersion Include="Scintilla.NET" Version="5.3.2.9" />
    <PackageVersion Include="System.Resources.Extensions" Version="8.0.0" />
    <PackageVersion Include="VPKSoft.ScintillaLexers.NET" Version="1.1.16" />
    <PackageVersion Include="HIC.System.Windows.Forms.DataVisualization" Version="1.0.1" />
    <PackageVersion Include="NunitXml.TestLogger" Version="3.1.20" />
    <PackageVersion Include="NUnit3TestAdapter" Version="4.5.0" />
    <PackageVersion Include="NUnit.Analyzers" Version="4.0.1" />
    <PackageVersion Include="NSubstitute" Version="5.1.0" />
    <PackageVersion Include="Microsoft.NET.Test.Sdk" Version="17.9.0" />
    <PackageVersion Include="coverlet.collector" Version="6.0.0" />
  </ItemGroup>
=======
	<PropertyGroup>
		<ManagePackageVersionsCentrally>true</ManagePackageVersionsCentrally>
	</PropertyGroup>
	<ItemGroup>
		<PackageVersion Include="CommandLineParser" Version="2.9.1"/>
		<PackageVersion Include="CsvHelper" Version="30.0.1"/>
		<PackageVersion Include="Equ" Version="2.3.0"/>
		<PackageVersion Include="ExcelNumberFormat" Version="1.1.0"/>
		<PackageVersion Include="FluentFTP" Version="49.0.2"/>
		<PackageVersion Include="HIC.BadMedicine" Version="1.1.2"/>
		<PackageVersion Include="HIC.FAnsiSql" Version="3.1.1"/>
		<PackageVersion Include="LibArchive.Net" Version="0.1.4"/>
		<PackageVersion Include="Microsoft.SourceLink.GitHub" Version="8.0.0">
			<PrivateAssets>all</PrivateAssets>
			<IncludeAssets>runtime; build; native; contentfiles; analyzers; buildtransitive</IncludeAssets>
		</PackageVersion>
		<PackageVersion Include="Microsoft.XmlSerializer.Generator" Version="8.0.0"/>
		<PackageVersion Include="MongoDB.Driver" Version="2.24.0"/>
		<PackageVersion Include="Newtonsoft.Json" Version="13.0.3"/>
		<PackageVersion Include="NPOI" Version="2.6.2"/>
		<PackageVersion Include="NLog" Version="5.2.8"/>
		<PackageVersion Include="SixLabors.ImageSharp" Version="3.1.2"/>
		<PackageVersion Include="SixLabors.ImageSharp.Drawing" Version="2.1.1"/>
		<PackageVersion Include="Spectre.Console" Version="0.48.0"/>
		<PackageVersion Include="SSH.NET" Version="2024.0.0"/>
		<PackageVersion Include="Terminal.Gui" Version="1.15.1"/>
		<PackageVersion Include="YamlDotNet" Version="15.1.2"/>
		<PackageVersion Include="ConsoleControl" Version="1.3.0"/>
		<PackageVersion Include="Autoupdater.NET.Official" Version="1.8.5"/>
		<PackageVersion Include="DockPanelSuite.ThemeVS2015" Version="3.1.0"/>
		<PackageVersion Include="System.Threading.ThreadPool" Version="4.3.0"/>
		<PackageVersion Include="WeCantSpell.Hunspell" Version="5.0.0"/>
		<PackageVersion Include="NUnit" Version="4.1.0"/>
		<PackageVersion Include="ObjectListView.Repack.NET6Plus" Version="2.9.4"/>
		<PackageVersion Include="Scintilla.NET" Version="5.3.2.9"/>
		<PackageVersion Include="System.Resources.Extensions" Version="8.0.0"/>
		<PackageVersion Include="VPKSoft.ScintillaLexers.NET" Version="1.1.16"/>
		<PackageVersion Include="HIC.System.Windows.Forms.DataVisualization" Version="1.0.1"/>
		<PackageVersion Include="NunitXml.TestLogger" Version="3.1.20"/>
		<PackageVersion Include="NUnit3TestAdapter" Version="4.5.0"/>
		<PackageVersion Include="NUnit.Analyzers" Version="4.0.1"/>
		<PackageVersion Include="NSubstitute" Version="5.1.0"/>
		<PackageVersion Include="Microsoft.NET.Test.Sdk" Version="17.9.0"/>
		<PackageVersion Include="coverlet.collector" Version="6.0.0"/>
	</ItemGroup>
>>>>>>> c6681db6
</Project><|MERGE_RESOLUTION|>--- conflicted
+++ resolved
@@ -1,52 +1,4 @@
 <Project>
-<<<<<<< HEAD
-  <PropertyGroup>
-    <ManagePackageVersionsCentrally>true</ManagePackageVersionsCentrally>
-  </PropertyGroup>
-  <ItemGroup>
-    <PackageVersion Include="CommandLineParser" Version="2.9.1" />
-    <PackageVersion Include="CsvHelper" Version="30.0.1" />
-    <PackageVersion Include="Equ" Version="2.3.0" />
-    <PackageVersion Include="ExcelNumberFormat" Version="1.1.0" />
-    <PackageVersion Include="FluentFTP" Version="49.0.2" />
-    <PackageVersion Include="HIC.BadMedicine" Version="1.1.2" />
-    <PackageVersion Include="HIC.FAnsiSql" Version="3.1.1" />
-    <PackageVersion Include="LibArchive.Net" Version="0.1.4" />
-    <PackageVersion Include="Microsoft.Data.SqlClient" Version="5.1.5" />
-    <PackageVersion Include="Microsoft.SourceLink.GitHub" Version="8.0.0">
-      <PrivateAssets>all</PrivateAssets>
-      <IncludeAssets>runtime; build; native; contentfiles; analyzers; buildtransitive</IncludeAssets>
-    </PackageVersion>
-    <PackageVersion Include="Microsoft.XmlSerializer.Generator" Version="8.0.0" />
-    <PackageVersion Include="MongoDB.Driver" Version="2.24.0" />
-    <PackageVersion Include="Newtonsoft.Json" Version="13.0.3" />
-    <PackageVersion Include="NPOI" Version="2.6.2" />
-    <PackageVersion Include="NLog" Version="5.2.8" />
-    <PackageVersion Include="SixLabors.ImageSharp" Version="3.1.2" />
-    <PackageVersion Include="SixLabors.ImageSharp.Drawing" Version="2.1.1" />
-    <PackageVersion Include="Spectre.Console" Version="0.48.0" />
-    <PackageVersion Include="SSH.NET" Version="2024.0.0" />
-    <PackageVersion Include="Terminal.Gui" Version="1.15.1" />
-    <PackageVersion Include="YamlDotNet" Version="15.1.1" />
-    <PackageVersion Include="ConsoleControl" Version="1.3.0" />
-    <PackageVersion Include="Autoupdater.NET.Official" Version="1.8.5" />
-    <PackageVersion Include="DockPanelSuite.ThemeVS2015" Version="3.1.0" />
-    <PackageVersion Include="System.Threading.ThreadPool" Version="4.3.0" />
-    <PackageVersion Include="WeCantSpell.Hunspell" Version="5.0.0" />
-    <PackageVersion Include="NUnit" Version="4.1.0" />
-    <PackageVersion Include="ObjectListView.Repack.NET6Plus" Version="2.9.4" />
-    <PackageVersion Include="Scintilla.NET" Version="5.3.2.9" />
-    <PackageVersion Include="System.Resources.Extensions" Version="8.0.0" />
-    <PackageVersion Include="VPKSoft.ScintillaLexers.NET" Version="1.1.16" />
-    <PackageVersion Include="HIC.System.Windows.Forms.DataVisualization" Version="1.0.1" />
-    <PackageVersion Include="NunitXml.TestLogger" Version="3.1.20" />
-    <PackageVersion Include="NUnit3TestAdapter" Version="4.5.0" />
-    <PackageVersion Include="NUnit.Analyzers" Version="4.0.1" />
-    <PackageVersion Include="NSubstitute" Version="5.1.0" />
-    <PackageVersion Include="Microsoft.NET.Test.Sdk" Version="17.9.0" />
-    <PackageVersion Include="coverlet.collector" Version="6.0.0" />
-  </ItemGroup>
-=======
 	<PropertyGroup>
 		<ManagePackageVersionsCentrally>true</ManagePackageVersionsCentrally>
 	</PropertyGroup>
@@ -92,5 +44,4 @@
 		<PackageVersion Include="Microsoft.NET.Test.Sdk" Version="17.9.0"/>
 		<PackageVersion Include="coverlet.collector" Version="6.0.0"/>
 	</ItemGroup>
->>>>>>> c6681db6
 </Project>