--- conflicted
+++ resolved
@@ -9,14 +9,9 @@
     <PackageVersion Include="ExcelNumberFormat" Version="1.1.0" />
     <PackageVersion Include="FluentFTP" Version="53.0.2" />
     <PackageVersion Include="HIC.SynthEHR" Version="2.0.1" />
-<<<<<<< HEAD
-    <!-- FAnsiSql.Legacy 3.3.1 (replaces older FAnsi 3.2.7 references) -->
-    <PackageVersion Include="FAnsiSql.Legacy" Version="3.3.2" />
-=======
-    <PackageVersion Include="SynthDicom" Version="1.0.0" />
+  <PackageVersion Include="SynthDicom" Version="1.0.0" />
     <!-- FAnsiSql.Legacy 3.3.4 (fixes MySQL PIVOT+TOP and SQLite packaging) -->
     <PackageVersion Include="FAnsiSql.Legacy" Version="3.3.4" />
->>>>>>> 39c1b4ec
     <PackageVersion Include="LibArchive.Net" Version="0.1.5" />
     <PackageVersion Include="Microsoft.Bcl.AsyncInterfaces" Version="9.0.10" />
     <PackageVersion Include="Microsoft.CodeAnalysis.Analyzers" Version="3.11.0" />
