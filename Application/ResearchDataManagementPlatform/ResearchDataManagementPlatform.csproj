--- conflicted
+++ resolved
@@ -27,12 +27,8 @@
     <EmbeddedResource Remove="Updates\UpdaterUI.resx" />
   </ItemGroup>
   <ItemGroup>
-<<<<<<< HEAD
-    <PackageReference Include="Autoupdater.NET.Official" Version="1.7.0" />
     <PackageReference Include="ConsoleControl" Version="1.3.0" />
-=======
     <PackageReference Include="Autoupdater.NET.Official" Version="1.7.1" />
->>>>>>> 60257075
     <PackageReference Include="DockPanelSuite.ThemeVS2015" Version="3.1.0" />
     <PackageReference Include="SecurityCodeScan.VS2019" Version="5.6.3">
       <PrivateAssets>all</PrivateAssets>
