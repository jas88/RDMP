# Changelog
All notable changes to this project will be documented in this file.

The format is based on [Keep a Changelog](https://keepachangelog.com/en/1.0.0/),
and this project adheres to [Semantic Versioning](https://semver.org/spec/v2.0.0.html).

## [Unreleased]

### Changed

- .Net 5.0 for all, instead of Framework 4.6.1+Core 2.2+Standard 2.0 mix
- Query editor autocomplete now uses integrated autocomplete (no icons, better matching)
- Throttled how often spelling is checked in Scintilla controls.

### Added

- Added `$foreach Catalogue` option for custom metadata report templates (to allow prefix, suffixes, table of contents etc)
- Added ability to search for objects by ID in console gui
- More detailed logging of Type decisions when extracting to database
- Added ability to cancel ongoing queries in CLI Sql Editor
- Added 'Reset Sql' and 'Clear Sql' buttons to CLI Sql Editor
- Added ability to set custom timeout for queries in CLI Sql Editor
- Added ability to save results of CLI Sql Editor (table) to CSV
- Added view data/aggregate etc on ColumnInfo objects to list of commands accessible from the CLI gui
- Added 'Go To' commands to CLI gui
- Exposed 'Add New Process Task...' to load stages in CLI menu
- Added 'ViewCatalogueData' command for CLI and CLI GUI use
- Better error reporting when item validators crash during validation execution (now includes constraint type, column name and value being validated).
- Added 'Go To' commands to CLI gui
- Exposed 'Add New Process Task...' to load stages in CLI menu
- Exposed 'View Logs' commands on CLI and CLI gui
- Added minimum timeout of 5 seconds for `CohortIdentificationConfigurationSource`
- 'View Logs' tree view now accessible for CacheProgress objects
- Added query/result tabs to CLI GUI Sql editor
- Console GUI now shows important information (e.g. 'Disabled') in brackets next to items where state is highly important
<<<<<<< HEAD
- Added new command RunSupportingSql
=======
- Console GUI root nodes now offer sensible commands (e.g. create new Catalogue)
- Added Value column to tree views (allows user to quickly see current arguments' values)
>>>>>>> fdd402e4

### Fixed

- Fixed CLI database selection UI not using password mask symbol (`*`)
- Fixed CLI GUI message boxes bug with very long messages
- Fixed Custom Metadata template stripping preceeding whitespace in templated lines e.g. `"  - $Name"` (like you might find in a table of contents section of a template)
- Fixed 'Set Global Dle Ignore Pattern' failing the first time it is used by creating a StandardRegex with no/null Pattern
- Fixed order of branches in CLI gui tree
- Fixed importing filter containers not saving Operation (AND/OR)
- Fixed right click menu not showing when right clicking after selecting multiple objects
- Fixed some delete commands not updating the UI until refreshed (e.g. disassociating a [Catalogue] from a [LoadMetadata])
- Fixed text on disassociating a [Catalogue] from a [LoadMetadata]
- Fixed sort order not being respected in cohort summary screen
- Fixed DQE graph when data has dates before the year 1,000
- Fixed `ExecuteCommandCreateNewCatalogueByImportingFile` when using blank constructor and from CLI GUI

### Changed

- Changed message about inaccessible cohorts to a warning instead of an error. 
 
### Dependencies

- Bump System.Drawing.Common from 5.0.0 to 5.0.2
- Bump Moq from 4.16.0 to 4.16.1
- Bump Microsoft.NET.Test.Sdk from 16.8.3 to 16.9.4
- Bump NLog from 4.7.7 to 4.7.9
- Bump SecurityCodeScan.VS2019 from 5.0.0 to 5.1.0
- Bump Newtonsoft.Json from 12.0.3 to 13.0.1
- Bump YamlDotNet from 9.1.4 to 11.1.0

## [4.2.4] - 2021-02-05

- Added CLI commands for viewing/changing `UserSettings` e.g. AllowIdentifiableExtractions
- Added user setting `ShowPipelineCompletedPopup` for always popping a modal dialog on completion of a pipeline execution in the GUI client (e.g. committing a cohort)
- Added new flexible file/directory extraction component `SimpleFileExtractor`

### Changed

- Globals tickbox can now be checked even when there are no explicit files (this allows implicit files e.g. `SimpleFileExtractor` to still run)

### Fixed 

- Fixed MySql backup trigger implementation not updating validTo on the new row entering the table on UPDATE operations

## [4.2.3] - 2021-02-01

### Fixed 

- Fixed rare threading issue with tree representations of Lookups
- Fixed proxy objects context menus not functioning correctly since 4.2.0 (e.g. Catalogues associated with a load) for some commands

### Dependencies

- Bump NUnit from 3.13.0 to 3.13.1

## [4.2.2] - 2021-01-28

### Added

- Added `patch` command to rdmp CLI e.g. `./rdmp patch -b`
- Added ProjectName to ExtractionConfiguration objects visualisation in Find / Select popups

### Fixed

- Fixed erroneous warning where some characters were wrongly reported as illegal e.g. '#' in Filter names 
- Fixed RemoteDatabaseAttacher not logging table name (only database)

### Changed

- Metadata report now lists Catalogues in alphabetical order
- Changed hierarchy multiple parents state to be a Warning instead of an Error

### Dependencies

- Bump Moq from 4.15.2 to 4.16.0
- Bump YamlDotNet from 9.1.1 to 9.1.4
- Bump NLog from 4.7.6 to 4.7.7
- Bump SSH.NET from 2020.0.0 to 2020.0.1

## [4.2.1] - 2021-01-13

### Added

- Choose Load Directory on DLE now shows old value during editing
- Added property suggestions when using ExecuteCommandSet with an incorrect property name
- Added the ability to drag and drop aggregates into other CohortIdentificationConfigurations to import
- Added ColumnDropper that allows a user to specify the columns that should not be extracted in the pipeline.
- Added Favourite/UnFavourite to right click context menus
- CachingHost now logs the state of the CacheProgress being executed first thing on start
- Home screen now supports right click context menu, drag and drop etc
- Added 'Sessions'.  These are tree collection windows similar to Favourites but with a user defined name and limited duration (until closed)

### Fixed

- Fixed startup error when user enters a corrupt connection string for platform database locations.  This bug affected syntactically invalid (malformed) connection strings (i.e. not simply connection strings that point to non existant databases)
- Fixed various issues in ColumnSwapper
  - If input table contains nulls these are now passed through unchanged
  - If mapping table contains nulls these are ignored (and not used to map input nulls)
  - If input table column is of a different Type than the database table a suitable Type conversion is applied
- Data load engine logging checks are better able to repair issues with missing logging server IDs / logging tasks
- Better support for abort/cancel in
  - RemoteTableAttacher
  - ExcelAttacher
  - KVPAttacher
  - RemoteDatabaseAttacher
- Fixed View Inserts/Updates dialog when using non SqlServer DBMS (e.g. MySql)
- Fixed various layout and performance issues with RDMP console GUI.
- Fixed `rdmp cmd` loop exiting when commands entered result in error.
- Fixed autocomplete in `rdmp cmd` mode and enabled for Linux
- Fixed right click context menu being built twice on right click a new node (once for selection and once for right click)

### Changed

- Added timeout of 10 minutes (previously 30 seconds) for counting unique patient identifiers while writing metadata for extractions
- Choose Load Directory now lets you specify invalid directories e.g. when building a load on one computer designed to run on separate computer with an isolated file system.
- Reinvented Console Gui to more closely resemble the windows client

### Dependencies

- Bump SSH.NET from 2016.1.0 to 2020.0.0

## [4.2.0] - 2020-10-19

### Fixed

- Reduced memory overhead during refreshes
- Fixed various graphical/performance issues when running in VDI environments with limited CPU
- Fixed missing scrollbars in Explicit Column Typing user interface
- Fixed various errors that could occur when a [Catalogue] referenced by an extraction is deleted outside of RDMP (e.g. by truncating the database table(s))

### Added

- Support for importing WHERE logic into extraction datasets from other configurations or cohort builder configurations
- Pipeline ID and Name now recorded in logs for Data Extractions
- Added support for viewing extraction logs in tree form (for a given ExtractionConfiguration)
- Added `AllowIdentifiableExtractions` user setting.  Enabling this prevents RDMP reporting an error state when cohorts are created that have the same private and release ID fields.
- Added GoTo from extraction/cohort building filters to the parent Catalogue level filter and vice versa
- Added ability to suppress [LoadMetadata] triggers
- Added ability for Plugins to store custom information about objects in the RDMP Catalogue platform database
- Added IgnoreColumns setting for DLE to ignore specific columns in the final table completely (not created in RAW/STAGING and not migrated)

### Changed

- CLI tools now built for .Net Core 3.1 since 2.2 has reached EOL

## [4.1.9] - 2020-09-17

### Added

- Added ExplicitDateTimeFormat property to flat file attachers and pipeline sources.  Allows custom parsing of dates e.g. where no delimiters exist (e.g. 010120)

## [4.1.8] - 2020-08-17

### Fixed 

- Fixed progress logging still not being allowed to go backwards when logging to database

## [4.1.7] - 2020-08-14

### Changed

- Schema names (Sql Server) are now wrapped correctly e.g. `[My Cool Schema]`
- Progress logged (e.g. done x of y files) can now go backwards.

### Added

- New command `SetArgument` for easier changing of values of modules (e.g. [PipelineComponent]) from command line
- Support for `DescribeCommand` help text on `NewObject` and other commands that take dynamic argument lists (command line)

## [4.1.6] - 2020-08-04

### Added

- Added 'Save Changes' prompt when closing tabs
- Added Import command for bringing in one or more [CohortIdentificationConfiguration] into an existing container (like Merge / UnMerge but for existing configurations)
- Added checks for LoadProgress dates being in sensible ranges during DLE

### Fixed

- Fixed [bug when parsing lists of ints in CLI](https://github.com/HicServices/RDMP/issues/84)

## [4.1.5] - 2020-07-14

### Added

- Added Merge command, for combining two or more configurations in cohort builder into one
- Added Un Merge command for splitting one cohort builder configuration into multiple seperate ones
- Improved error messages in extraction checking when there are:
  -  2+ columns with the same name
  -  2+ columns with the same location in extraction order
  -  Cohort and dataset are on different servers
- Added ability to search by ID in find dialog

### Changed

- Unhandled Application/Thread exceptions (rare) now show in the top right task bar instead of as a popup dialog

### Fixed

- Fixed lookups, supporting documents etc not appearing in the extractable artifacts tree view of the extraction window when non global.

## [4.1.4] - 2020-07-02

### Added

- Custom Metadata Report now supports looping items in a Catalogue (use `$foreach CatalogueItem` to start and `$end` to end)
- Added help to 'New Project' user interface
- Forward/Backward now includes selection changes in tree collections
- Added support for newline replacement in custom metadata doc templates

### Changed

- Improved usability of selecting multiple datasets in the 'New Project' user interface
- When in multiple selection mode, double clicking a row in the object selection dialog will add it to the selection (previously would close the dialog with the double clicked item as the sole selected item)

### Fixed

- Extractable columns Order field defaults to Max + 1 (previously 1).  This results in new columns appearing last in extracted datasets and prevents Order collisions.
- 'Select Core' columns UI button now works correctly with ProjectSpecific Catalogues (previously the highlighted rows would not change)
- Fixed popup error message showing when deleting an ExtractionConfiguration where one or more datasets are currently being edited (in tabs) 
- Fixed context menu opening error that could occur in cohort builder when datasets are not configured properly (e.g. have too many [IsExtractionIdentifier] columns).
- Fixed alias changes not showing up as 'Differences' in edit dataeset extraction user interface
- Fixed bugs in using GoTo menu of document tabs after a Refresh
- Fixed ALTER context sub menu of TableInfo when Server property is null (or other fundamental connection details cannot be resolved).
- Fixed whitespace only literal strings (e.g. `" "`) on command line causing error while parsing arguments
- Fixed bug with YesNoToAll popups launched from ChecksUI when running as a modal dialogue.
- Fixed bug with user setting 'Show Object Collection On Tab Change' when selecting tabs for objects in CohortBuilder configurations.

## [4.1.3] - 2020-06-15

### Added

- Added `-f` option to CLI (`rdmp.exe -f somefile.yaml`) to run all commands in a file
- Added "Go To" to tab right click context menu (previously only available in collections).
- Private key encryption file location can now be customized per user by setting an environment variable `RDMP_KEY_LOCATION`.  This will override any key file location specified in the RDMP platform database.

### Changed

- Frozen Extraction Configurations folder always appears at the bottom of the branch under Projects
- Improved layout of query building errors in QueryBuilder SQL viewing user interfaces

### Fixed

- Fixed bug in tree ordering when comparing a fixed order node to a non fixed order node.

## [4.1.2] - 2020-06-03

### Added

- Ability to create (Project Specific) Catalogues using the Project collection tree view top menu
- Ability to Enable/Disable many objects at once
- Catalogue icons under a load now show full range of status icons (e.g. internal / project specific)

### Changed

- When a load has only one LoadProgress dropdown no longer shows "All available"
- Double clicking a crashed configuration in cohort builder now shows the error message (previously would edit/expand the object).  Error message still accessible via context menu (as previously).
 
### Fixed

- Fixed Order not being considered 'OutOfSync' on ExtractableColumn
- Fixed changes to Catalogue visibility checkboxes not being persisted
- Fixed object caching system when RDMP user has insufficient permissions to view Change Tracking tables. 
- Fixed UserSettings last column sort order multithreading issue (causing File IO permissions error in rare cases)

## [4.1.1] - 2020-05-11


### Added

- Added ability to pick a folder in Metadata Report UI

### Fixed

- Opening 'Recent' items that have been deleted now prompts to remove from list
- Fixed race conditions updating UI during refresh / dispose of activators

## [4.1.0] - 2020-05-05

### Added

- Added tool strip to tree collection user interfaces
- Added new [PipelineComponent] `SetNull` which detects bad data in a specific column of pipeline data and sets cells matching the `Regex` to null
- Added support for template based metadata extractions ([Catalogue] descriptions etc) 
- Added new property RemoteServerReference to RemoteTableAttacher which centralises server name/database/credentials when creating many attachers that all pull data from the same place
- Added double click to expand tree option for RDMP
- When searching (Ctrl+F), exact matches now appear first
- Added RDMP platform database name (and server) to the window title
- Added Export Plugins command (which saves the currently loaded RDMP plugins to the selected folder)
- Double clicking a dataset in the Extraction user interface opens it for editing (previously you had to right click and select Edit)

### Changed

- CohortBuilder interface has been revamped
- Home screen now follows more consistent user experience and includes recently used items
- Catalogue collection no longer expands when CatalogueFolder changes

### Fixed

- LoadProgress with RemoteTableAttacher now works correctly with DBMS that do not support Sql parameter declarations (Oracle / Postgres)

## [4.0.3] - 2020-02-28

### Added

- Added timestamps to Word Metadata Reports (e.g. when document was created)
- Added icon for HashOnDataRelease
- Added Order column to [Catalogue] Collection tree view
- Added ability to disable the TicketingSystem that controls whether datasets can be released (only applies where one has been configured)
- Added ability to customize extraction directory subfolder names
- Added check for stale extraction records when generating a one off Release Document (i.e. not part of a Release workflow)
- Added clarifiaction on what to do if a table is not found during synchronization
- Refresh now shows 'waiting' cursor while updates take effect
- Creating a [Catalogue] from a CatalogueFolder right click context menu now creates the resulting [Catalogue] in that directory
- Added ability to right click a dataset in an [ExtractionConfiguration] and open the directory into which it was extracted (if it was extracted to disk)
- Added Extraction Category column for columns included in the project extractions
- Added command Import [Catalogue] Item Descriptions accessible from the [CatalogueItem] node menu that imports all descriptions (and other fields) from one [Catalogue] into another.
- Added 'Execute' button on [Catalogue] and Extraction dataset SQL viewing windows.
- 'Show' on collection based tab windows now prompts you to pick which you want to navigate to (previously did nothing)
- Datagrid UI now shows server/database names and DatabaseType
- Running Checks or CheckAll now shows the Checks column (if it isn't already visible)
- Added 'Clear Cache' option for clearing the cache on a single [Catalogue] in a cohort builder configuration (without affecting the cache state of the others)
- Added `FOR UPDATE` to the end of the DLE migration query for MySql server (prevents edge case deadlocks when live table changes during migration)

### Changed

- Datagrid/query syntax errors are now more visible and consistent with other SQL IDEs
- Open / New [Catalogue] no longer closes all toolboxes prior to setting up editing layout
- Bulk Process CatalogueItems now defaults to exact matching (ignoring case)
- Changed MySql adapter from `MySql.Data` to `MySqlConnector` (see [FAnsiSql] version 0.11.1 change notes)

### Fixed

- Fixed bug where broken Lookup configurations could result in DQE not passing checks
- Fixed top menu missing some options on extraction/cohort building graphs (e.g. timeout / retry query)
- Fixed DLE backup trigger creation for old versions of MySql (5.5 and earlier)
- Fixed some forms not getting launched when new objects are created (e.g. Supporting Documents)
- Fixed null reference when cancelling adding a SupportingDocument
- Fixed bug in axis section of graph editor where changing value would result in text box loosing focus
- Fixed ticketing system Reason [for not being able to release a configuration] not being displayed on the ReleaseUI

## [4.0.2] - 2020-01-23

### Fixed

- Fixed stack overflow when trying to edit 'unknown pipelines' in Tables tree view
- Undo/Redo button now changes label as well as icon during use
- Fixed null reference when using command `Reports->Generate...->Metadata Report...`
- Fixed bug in console gui where cancelling a property change (e.g. Description) would result in setting the value to null.

## [4.0.1] - 2019-12-03

### Added

- Ability to generate metadata reports for subset of catalogues (e.g. all catalogues in a folder).
- Cohort Builder build log now lists the [IsExtractionIdentifier] column for each cohort set

### Changed

- Cohort Builder now shows "No Cache" when there is no query cache server configured for a configuration instead of "0/1" (or "0/2" etc)

### Fixed

- Fixed issue using the 'context menu' button on compatible keyboards to access the GoTo menu (sometimes menu would not be expandable)
- Fixed issue where ProjectNumber and Version appeared editable in some tree controls (changes were ignored).  These cells are now correctly readonly.
- Fixed bug in log viewer right click (introduced in 4.0.1 command refactoring)
- TestConnection now shows obfuscated connection string when a connection cannot be established (affects RDMP API users only - not core software)
- Fixed changing join direciton in patient index tables not triggering refresh
- Fixed Data Load Engine RAW server credentials when running RDMP installer with sql user authentication (RAW server entry would be created with Integrated Security)

## [4.0.1-rc3] - 2019-11-25

### Added

- Console gui supports short code searches (e.g. "c", "ti" etc)

### Changed

- Updated to [FAnsiSql] 0.10.13

### Fixed

- Fixed various issues with new CLI gui

## [4.0.1-rc2] - 2019-11-20

### Added

- Added interactive terminal user interface `./rdmp gui`

### Changed

- Cloning an Extraction Configuration no longer expands clone and names the new copy "Clone of [..]" (previously name was a guid)
- Select object dialog now display a maximum of 1000 objects (prioritising your search text)
- Logging tasks are now case insensitive

### Fixed

- Fixed Console input in CLI when running under Linux
- Fixed issue where parallel checks could fail due to UI cross thread access
- Fixed bugs in DLE when loading tables with dodgy column names (e.g. `[My Group by lolz]`)
- 
...

## [4.0.1-rc1] - 2019-11-11

### Added

- Support for PostgreSql databases

### Changed

- Sql Server `..` syntax is no longer used (now uses `.dbo.` - or whatever the table schema is).  Since references can be shared by users the default schema notation is not good idea.
- Cohort Query Bulder will now connect to the database containing the data rather than the users default database when querying data on a single database
- Flat file Attachers now process files in alphabetical order (case insensitive) when Pattern matches multiple files (previously order was arbitrary / OS defined)
- Extraction source now specifies database to connect to when a dataset exists in a single database (previously connected to users default server e.g. master)
- Updated to latest version of [FAnsiSql] (0.10.12) for Postgres support
- 
### Fixed

- Fixed handling of credentials where password is blank (allowed)
- Fixed race condition when there are multiple cohort databases that host cohorts for the same project
- Extracting a dataset using Cross Server extraction source now shows the correct SQL in error message when no records are returned by the linkage

## [3.2.1] - 2019-10-30

### Added

- SET containers ([UNION] / [INTERSECT] / [EXCEPT]) now highlight (as a `Problem`) when they will be ignored (empty) or not applied (when they contain only 1 child)

## Fixed

- Fixed bug generating metadata reports that include Catalogues with orphan [ExtractionInformation] (not mapped to an underlying ColumnInfo)
- Fixed bug in column descriptions pie chart where navigate to CatalogueItem(s) would show all CatalogueItems instead of only those missing descriptions
- Fixed bug in example dataset creation where views (vConditions and vOperations) were not marked IsView

## [3.2.1-rc4] - 2019-10-22

### Added 

- Errors during caching (of cohort builder results) now appear in the results control (previously could generate erro popups)
- Patient Index Tables are no longer allowed to have parameters with the same name (but different values) of tables they are joined against
- Sql Parameters (e.g. `@test_code`) now work properly cross [DBMS] (e.g. MySql / SqlServer) when using a query cache.
- Added menu for inspecting the state of a cohort compiler (view SQL executed, build log, results etc)

### Fixed 

- Fixed ExceptionViewer showing the wrong stack trace under certain circumstances
- Fixed cache usage bug where sql parameters were used in queries (cache would not be used when it should)
- Fixed 'View Dataset Sample' user interface generating the wrong SQL when a patient index table has a column alias (e.g. `SELECT chi,AdmissionDate as fish from MyPatIndexTable`)
- Fixed renaming parameters causing UI to incorrectly ask if you want to save changes

## [3.2.1-rc3] - 2019-10-21

### Fixed 

- Fixed bug in cross server query building when using parameters (@testcode etc)

## [3.2.1-rc2] - 2019-10-18

### Added 

- Added GoTo from cohorts to Extraction Configuration(s)

### Changed

- View ThenVsNow Sql in right click context menu of data extractions is only evaluated when run (improves performance).  This results as the command always being enabled.

### Fixed

- Fixed [bug in cross server query building](https://github.com/HicServices/RDMP/commit/a0c6223d1a7793bde4a67b368ae062e8bec3d960#diff-196fcda7990895e9f656c99602d1972b) (via cache) when joining patient index tables on one server to a main dataset on another

## [3.2.1-rc1] - 2019-10-14

### Added

- Long running processes that previously blocked the UI (e.g. create primary key) now have a small dialog describing task and allowing cancellation.
- Proposed Fix dialog now has standard look and feel of RDMP message boxes (including keywords etc)
- Double clicking an executing task in Cohort Builder now shows cohort build log as well as Exception (if any)

### Changed
 
- Database patching user interface presents clearer information about what version upgrade is occuring and the patches that will be applied.
- Updated to latest version of [FAnsiSql] (0.10.7) for task cancellation
- Data load engine no longer lists dropping columns / anonymising in progress if there are no operations actually being performed (e.g. no ANOTables configured)
- Delete is now disabled for the top level container (e.g. "UNION - Inclusion criteria") of cohort builder configuration

### Fixed

- Database patching user interface no longer suggests restarting if the patching process has failed
- Improved usability of StartupUI when no repository connection strings are not set (previously would report status as 'Broken')
- Fixed bug where `DropTableIfLoadFails` of `ExecuteFullExtractionToDatabaseMSSql` would (under fail conditions) drop the destination table even if the table was created by a previous execution of the same pipeline.
- Fixed bug where adding a [Catalogue] to a cohort set container would create an extra duplicate copy (which would appear under orphans)
- Improved cross server cohort query building (e.g. combining cohort sets on seperate servers / server types)
- Fixed bug in checks dual reporting some errors when clicking on red angry face icons

### Removed

- Generate test data window no longer shows the output folder in Windows Explorer when done

## [3.2.0] - 2019-09-16

### Added

- Patient Index Tables now use the source column datatype for caching columns (as long as there is no transform declared).

## [3.2.0-rc1] - 2019-09-13

### Added

- Right clicking a mispelled word now offers spelling suggestions
- You can now add new datasets to an extraction configuration directly from the "Core" folder in Execute Extraction window (rather than having to go back to the DataExport tree view)
- MDFAttacher now checks for existing mdf/ldf files in the RAW server data directory.  Existing files will trigger a warning.  After the warning an attempt is still made to overwrite the file(s) (as occured previously)
- Tab key now also works for autocomplete in SQL editor windows (previously only Enter worked)
- Orphan cohort sets (do not belong to any Cohort Identification Configuration) now appear under a top level folder in 'Cohort Builder' collection
- Extraction Category can now be changed directly from a CatalogueItem, [ExtractionInformation] 
- Extraction Category can be changed for all columns in a [Catalogue] at once by right clicking the or the CatalogueItemsNode (folder under a Catalogue)
- Right clicking a column allows you to Alter it's type e.g. increase the size of a varchar field

### Changed

- Help documentation for objects no longer uses NuDoq library (now faster and more maintainable)
- Extraction source component `ExecuteCrossServerDatasetExtractionSource` now never drops the temporary cohort database (previously it would drop it if it created it and CreateTemporaryDatabaseIfNotExists was true)
- Updated to latest version of [FAnsiSql] (0.10.4) for better Oracle, localization and type estimation
- Dashboards now appear in tree view instead of application tool strip and are searchable
- [CatalogueItem] descriptions pie chart has flags for including internal/project specific etc in it's counts
- [CatalogueItem] descriptions pie chart now lets you navigate directly to problem objects rather than showing a data table

### Fixed 
- Deleting an object now clears the selection in tree views (previously selection would become an arbitrary object).
- Fixed bug where adding/moving cohort sets between containers ([INTERSECT]/[UNION]/[EXCEPT]) could result in 2 objects with the same Order in the same container (resulting in ambiguous order of execution).
- Fixed UI bug where selecting an extractable [Catalogue] would hide it's extractable (small green e) icon overlay
- Fixed bug where deleting a Pinned object would not unpin the object
- Fixed bug where database tables with brackets in the name could break synchronization (these tables are now ignored by RDMP and cannot be imported).
- Fixed bug deleting multiple objects at once when some objects are parents of others (and cause implicit delete).
- Fixed bug with low resolution monitors and the Create New Cohort Wizard
- Fixed bug with low resolution monitors and collections where leading columns could shrink to be no longer visible
- Adding new filters/containers (AND/OR) now correctly expand and highlight the created object in collections
- Fixed AggregateEditorUI could incorrectly offer to save changes even when no changes had been made
- Clonng a Cohort Identification Configuration now preserves custom set container names e.g. "UNION Inclusion Criteria"
- Fixed bug in DataTableUploadDestination where multiple root (DataLoadInfo) logging entries were created for a single large bulk insert 
- Fixed bug in QueryBuilder when there are multiple IsPrimaryExtractionTable tables (Exception thrown was NullReferenceException instead of QueryBuilderException)
- Fixed bug in generating FROM SQL when there are circular [JoinInfo] configured between tables used in the query
- Fixed bug where closing the server/database selection dialog with the X instead of cancel could cause error messages (e.g. in Bulk Import TableInfos)
- Fixed bug where searching for "Pipeline" or "Pipe" did not show all pipelines
- Fixed bug caching patient index tables (cohort creation) when there are multiple tables being joined in the query.
- Fixed error when logging very large (over 4000 characters) to the RDMP logging database

### Removed
- Cohort sets no longer appear under Catalogues (Find / GoTo now open the parent cohort identification configuration)
- Removed OnlyUseOldDateTimes option on DataTableUploadDestination as it didn't actually do anything ([DBMS] type decisions are handled in a standard way by FAnsiSql)

## [3.1.0] - 2019-07-31

### Added

- Cohort sets with HAVING sql now support 'View Dataset Sample' (of matched records)
- Added new property IsView to TableInfo
- Added GoTo menu item Catalogue=>TableInfo
- Added user setting for skipping Cohort Creation wizard
- MDFAttacher emits more messages when looking up location on disk to copy MDF file to.
- Added menu option to set [IsExtractionIdentifier] on a [Catalogue] without having to open ExtractionInformations directly
- Added the ability to set custom number of patients / rows per dataset when creating example datasets (from command line or when setting up client)
- FlatFileAttacher now issues a warning if TableToLoad isn't one of the tables loaded by the currently executing load (previously it would just say 'table x wasn't found in RAW')
- Added (initially hidden) column Order to cohort query builder to help debugging any issues with order of display

### Changed

- Attempting to generate a graph from a query that returns more than 1,000,000 cells now asks for confirmation.
- Updated to latest version of [FAnsiSql] (0.9.4) for better Oracle support
- Oracle extraction commands no longer generate parameters (e.g. @projectNumber).  Previously invalid SQL was generated.
- Improved layout of message boxes and link highlighting
- Add (Copy Of) cohort set no longer complains about creating a copy of one already in the cohort builder configuration
- Extraction destination property CleanExtractionFolderBeforeExtraction now defaults to false (i.e. do not delete the contents of the extraction directory before extracting)
- Extraction destination property CleanExtractionFolderBeforeExtraction is now implemented in the Checks phase of the component lifecycle rather than on reciept of first batch of records (this prevents accidentally deleting files produced by upstream components)
- 
### Fixed 
- Fixed bug in [Catalogue] validation setup window (DQE Validation Rules) which resulted in changes not being saved if it had been refreshed after initially loading
- Fixed scrollbars not appearing in [Catalogue] validation setup window when lots of validation rules are applied to a single column
- Type text dialog prompt now resizes correctly and has a display limit of 20,000 characters for messages
- Fixed bug that prevented exiting if the RDMP directory (in user's application data folder) was deleted while the program was running
- Fixed bug where CatalogueItems created when importing Oracle tables had database qualifiers in the name e.g. "CHI" (including the double quotes)
- Fixed bug where deleting a Filter from a cohort set in a Cohort Identification Query could result in the display order changing to alphabetical (until tab was refreshed).
- Fixed obscure bug in plugins implementing the `ICustomUI` interface when returning a new object in `GetFinalStateOfUnderlyingObject` that resulted in the UI showing a stale version of the object
- Connecting to a non existant server in ServerDatabaseTableSelector now shows the Exception in the RAG icon (previously just showed empty database list)
 
- Fixed bug where adding/removing a column in Aggregate Editor would would reset the Name/Description if there were unsaved changes (to Name/Description)
- Fixed bug where example datasets created would have the text value "NULL" instead of db nulls (only affected initial install/setup datasets)

## [3.0.16-rc2] - 2019-07-17

### Added 

- Example data generated on install can now be given a seed (allows for reproducibility)
- Creating a Query Caching server for an cohort identification AggregateConfiguration now asks you if you want to set it as the default QueryCaching server (if there isn't already one)
- Double clicking a row in SQL query editor user interfaces now shows text summary of the row
- DLE load logs tree view now supports double clicking on messages/errors to see summary
- All RDMP platform objects now have icons even if not visible in the UI (this affects the objects documentation file generation)
- MetadataReport now supports generating data for Catalogues with no extractable columns

### Changed

- Updated to latest version of BadMedicine (0.1.5)
- Improved error message shown when attempting to delete a used patient index table (now lists the users)
- System no longer auto selects objects when there is only 1 option (e.g. when user starts a Release when there is only one [Project] in the system).  This previously created an inconsistent user experience.
- Dita extraction checks no longer propose deleting non dita files in the output directory
- Improved Find (Ctrl+F) dialog layout and added shortcut codes (e.g. typing "c Bob" will return all Catalogues containing the word "Bob")
- Message boxes now display a limit of 20,000 characters (full text can still be accessed by the copy to clipboard button).
- DLE Debug options (e.g. Skip migrating RAW=>STAGING) now appear as a drop down with more descriptive titles (e.g. StopAfterRAW)
 
### Fixed 

- Fixed bug when cloning a Pipeline called "Bob" when there was already an existing Pipeline called "Bob (Clone)"
- Fixed validation issue in some user interfaces of INamed classes (e.g. Catalogue) where all properties were checked for illegal characters instead of just the Name
- Fixed image scaling in Metadata reports to 100% (previously 133%)
- Governance report now properly escapes newlines and quotes in [Catalogue] descriptions when outputting as CSV
- Fixed bug in Plugin code generator for tables with a Name property (previously incorrect C# code was generated)
- Fixed bug in SQL query editor user interface when the query returned a table that included binary columns with large amounts of data in
- Clicking a collection button or using GoTo/Show now correctly pops the relevant collection if it is set to auto dock (pinned).
- Application title bar now correctly updates after loading a tab (previously it was left with the caption "Loading...")
- Un Pinning in a collection using X now correctly maintains tree selection (consistent with the context menu Tree=>UnPin)
- Fixed display order of cohort sets in Cohort Query Builder to correctly match the compiler (previously the tree view order was misleading)

## [3.0.16-rc] - 2019-07-08

### Added 

- Forward/backward navigation in LogViewer now preserves text filters / TOP X
- Added the ability to create example datasets and configurations/projects etc during installation / startup
- Objects with names containing problematic characters (e.g. \ ") are highlighted red
- New right click context menu GoTo shows related objects e.g. which ExtractionConfiguration(s) a [Catalogue] has been used in
- Heatmap hover tool tip now shows more information about the cell value
- 'Other Pipelines' (unknown use case) can now be edited by double clicking.  This prompts user to pick a use case to edit them under
- Creating a Catalogue/TableInfo by importing a file now lets you rename the table after it has been created
- Added new DLE module ExecuteSqlFileRuntimeTask which runs the SQL stored in the RDMP platform database (rather than relying on an sql file on disk like ExecuteSqlFileRuntimeTask)
- RDMP platform database schemas no longer require 100% matching to models.  This allows limited backwards compatibility between minor versions of RDMP in which new fields are added to the database.

### Changed

- Updated to latest version of [BadMedicine] (0.0.1.2)
- Updated to latest version of [FAnsiSql] (0.9.2)
- File=>New now launches modal dialog instead of dropdown menu
- [Project] objects can now be sorted (previously they always appeared alphabetically)
- [Project] creation UI now shows duplicate ProjectNumbers as a Warning instead of an Error allowing users to create 2+ Projects with shared cohorts
- Disabled objects in tree views now appear greyed out instead of red
- Improved message shown when cohorts with null descriptions are preventing cohort importing
- Attempting to deleting an Extractable [Catalogue] no longer shows an error and instead asks if you want to make it non extractable (then delete)
- xmldoc are now shipped inside SourceCodeForSelfAwareness.zip (instead of side by side with the binary).  This avoids an issue where [Squirrel drops xmldoc files](https://github.com/Squirrel/Squirrel.Windows/issues/1323)

### Fixed 

- Fixed bug in CLI (rdmp.exe) where yaml settings would override command line values for connection strings to platform databases
- Disabled smiley controls now render in greyscale
- Fixed bug in Aggregate graphs which included a PIVOT on columns containing values with leading whitespace
- Fixed crash bug in UI responsible for picking the DLE load folder that could occur when when xmldocs are missing
- Fixed bug resolving Plugin dll dependencies where dependencies would only be resolved correctly the first time they were loaded into the AppDomain
- Fixed Culture (e.g. en-us) not being passed correctly in DelimitedFlatFileAttacher
- Fixed bug where Updater would show older versions of RDMP as installable 'updates'

[Unreleased]: https://github.com/HicServices/RDMP/compare/v4.2.4...develop
[4.2.4]: https://github.com/HicServices/RDMP/compare/v4.2.3...v4.2.4
[4.2.3]: https://github.com/HicServices/RDMP/compare/v4.2.2...v4.2.3
[4.2.2]: https://github.com/HicServices/RDMP/compare/v4.2.1...v4.2.2
[4.2.1]: https://github.com/HicServices/RDMP/compare/v4.2.0...v4.2.1
[4.2.0]: https://github.com/HicServices/RDMP/compare/v4.1.9...v4.2.0
[4.1.9]: https://github.com/HicServices/RDMP/compare/v4.1.8...v4.1.9
[4.1.8]: https://github.com/HicServices/RDMP/compare/v4.1.7...v4.1.8
[4.1.7]: https://github.com/HicServices/RDMP/compare/v4.1.6...v4.1.7
[4.1.6]: https://github.com/HicServices/RDMP/compare/v4.1.5...v4.1.6
[4.1.5]: https://github.com/HicServices/RDMP/compare/v4.1.4...v4.1.5
[4.1.4]: https://github.com/HicServices/RDMP/compare/v4.1.3...v4.1.4
[4.1.3]: https://github.com/HicServices/RDMP/compare/v4.1.2...v4.1.3
[4.1.2]: https://github.com/HicServices/RDMP/compare/v4.1.1...v4.1.2
[4.1.1]: https://github.com/HicServices/RDMP/compare/v4.1.0...v4.1.1
[4.1.0]: https://github.com/HicServices/RDMP/compare/v4.0.3...v4.1.0
[4.0.3]: https://github.com/HicServices/RDMP/compare/v4.0.2...v4.0.3
[4.0.2]: https://github.com/HicServices/RDMP/compare/v4.0.1...v4.0.2
[4.0.1]: https://github.com/HicServices/RDMP/compare/v4.0.1-rc3...v4.0.1
[4.0.1-rc3]: https://github.com/HicServices/RDMP/compare/v4.0.1-rc2...v4.0.1-rc3
[4.0.1-rc2]: https://github.com/HicServices/RDMP/compare/v4.0.1-rc1...v4.0.1-rc2
[4.0.1-rc1]: https://github.com/HicServices/RDMP/compare/v3.2.1...v4.0.1-rc1
[3.2.1]: https://github.com/HicServices/RDMP/compare/v3.2.1-rc4...v3.2.1
[3.2.1-rc4]: https://github.com/HicServices/RDMP/compare/v3.2.1-rc3...v3.2.1-rc4
[3.2.1-rc3]: https://github.com/HicServices/RDMP/compare/v3.2.1-rc2...v3.2.1-rc3
[3.2.1-rc2]: https://github.com/HicServices/RDMP/compare/3.2.1-rc1...v3.2.1-rc2
[3.2.1-rc1]: https://github.com/HicServices/RDMP/compare/3.2.0...3.2.1-rc1
[3.2.0]: https://github.com/HicServices/RDMP/compare/v3.2.0-rc1...3.2.0
[3.2.0-rc1]: https://github.com/HicServices/RDMP/compare/3.1.0...v3.2.0-rc1
[3.1.0]: https://github.com/HicServices/RDMP/compare/v3.0.16-rc2...3.1.0
[3.0.16-rc2]: https://github.com/HicServices/RDMP/compare/v3.0.16-rc...v3.0.16-rc2
[3.0.16-rc]: https://github.com/HicServices/RDMP/compare/v3.0.15...v3.0.16-rc
[FAnsiSql]: https://github.com/HicServices/FAnsiSql/
[BadMedicine]: https://github.com/HicServices/BadMedicine/

[DBMS]: ./Documentation/CodeTutorials/Glossary.md#DBMS
[UNION]: ./Documentation/CodeTutorials/Glossary.md#UNION
[INTERSECT]: ./Documentation/CodeTutorials/Glossary.md#INTERSECT
[EXCEPT]: ./Documentation/CodeTutorials/Glossary.md#EXCEPT
[IsExtractionIdentifier]: ./Documentation/CodeTutorials/Glossary.md#IsExtractionIdentifier

[Catalogue]: ./Documentation/CodeTutorials/Glossary.md#Catalogue
[SupportingDocument]: ./Documentation/CodeTutorials/Glossary.md#SupportingDocument
[TableInfo]: ./Documentation/CodeTutorials/Glossary.md#TableInfo

[ExtractionConfiguration]: ./Documentation/CodeTutorials/Glossary.md#ExtractionConfiguration
[Project]: ./Documentation/CodeTutorials/Glossary.md#Project

[CatalogueItem]: ./Documentation/CodeTutorials/Glossary.md#CatalogueItem
[ExtractionInformation]: ./Documentation/CodeTutorials/Glossary.md#ExtractionInformation
[ColumnInfo]: ./Documentation/CodeTutorials/Glossary.md#ColumnInfo

[JoinInfo]: ./Documentation/CodeTutorials/Glossary.md#JoinInfo

[PipelineComponent]: ./Documentation/CodeTutorials/Glossary.md#PipelineComponent
[Pipeline]: ./Documentation/CodeTutorials/Glossary.md#Pipeline

[Lookup]: ./Documentation/CodeTutorials/Glossary.md#Lookup
[CohortIdentificationConfiguration]: ./Documentation/CodeTutorials/Glossary.md#CohortIdentificationConfiguration
[LoadMetadata]: ./Documentation/CodeTutorials/Glossary.md#LoadMetadata<|MERGE_RESOLUTION|>--- conflicted
+++ resolved
@@ -33,12 +33,9 @@
 - 'View Logs' tree view now accessible for CacheProgress objects
 - Added query/result tabs to CLI GUI Sql editor
 - Console GUI now shows important information (e.g. 'Disabled') in brackets next to items where state is highly important
-<<<<<<< HEAD
 - Added new command RunSupportingSql
-=======
 - Console GUI root nodes now offer sensible commands (e.g. create new Catalogue)
 - Added Value column to tree views (allows user to quickly see current arguments' values)
->>>>>>> fdd402e4
 
 ### Fixed
 
