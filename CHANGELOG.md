--- conflicted
+++ resolved
@@ -18,11 +18,8 @@
 - Added ability to filter [Catalogue] in the Find dialog by Internal/Deprecated etc
 - Added search and filter compatible controls to [Pipeline] editing dialog
 - Added ability to ignore/elevate specific errors in UserSettings
-<<<<<<< HEAD
 - Added title to graph charts
-=======
 - Added a user setting for hiding Series in which all cells are 0/null
->>>>>>> 6d0f2279
 
 ### Fixed
 
