# Changelog
All notable changes to this project will be documented in this file.

The format is based on [Keep a Changelog](https://keepachangelog.com/en/1.0.0/),
and this project adheres to [Semantic Versioning](https://semver.org/spec/v2.0.0.html).

## [Unreleased]

...

<<<<<<< HEAD
### Added

- Added 'RAWTableToLoad' dropdown property to RemoteTableAttacher to prevent mispellings when typing table names - [#1134](https://github.com/HicServices/RDMP/issues/1134)
=======
### Fixed

- Empty cohort builder containers are now treated as disabled by query builder when StrictValidationForCohortBuilderContainers is off [#1131](https://github.com/HicServices/RDMP/issues/1131)
>>>>>>> d6c071a9

## [7.0.11] - 2022-05-03

### Added

- Added new command 'RefreshBrokenCohorts' for clearing the 'forbid list' of unreachable cohort sources - [#1094](https://github.com/HicServices/RDMP/issues/1094)
- Added new command 'SetAggregateDimension' for changing the linkage column in cohort builder for an [AggregateConfiguration] - [#1102](https://github.com/HicServices/RDMP/issues/1102)
- Added abilty to skip CIC validation checks when opening the commit cohort dialogue - [#1118](https://github.com/HicServices/RDMP/issues/1118)
- Ability to change cohort table name when using ExecuteCrossServerDatasetExtractionSource - [#1099](https://github.com/HicServices/RDMP/issues/1099)
- Added Success bar to ProgressUI
- Added new user setting Auto Resize Columns which will automatically resize columns within the RDMP interface where it makes sense to. E.g. the execute pipeline window and "checks" ui. More changes to be implemneted over time.

### Changed

- Dll load warnings must now be enabled otherwise the information is reported as Success (see user settings error codes R008 and R009)
- The Choose Cohort command no longer lets you pick deprecated cohorts - [#/1109](https://github.com/HicServices/RDMP/issues/1109)

### Fixed

- Fixed resizing issue on License UI when using very low resolution
- Fixed connection strings dialog 'Save as yaml...' producing invalid entry for 'DataExportConnectionString' - [#1086](https://github.com/HicServices/RDMP/issues/1086)
- Fixed various startup errors when Databases.yaml strings are invalid.
- Fixed bug with the 'unreachable' picturebox icon not being clickable
- Fixed unreachable catalogue database resulting in the Startup form immediately closing
- Fixed being able to drag filters/containers onto API calls in Cohort Builder -[#1101](https://github.com/HicServices/RDMP/issues/1101)
- Fixed regression in 7.0.10 where calling `public void ClearDefault(PermissableDefaults toDelete)` multiple times caused an Exception
- Fixed `ExecuteCrossServerDatasetExtractionSource` to work properly with identifiable extractions - [#1097](https://github.com/HicServices/RDMP/issues/1097)
- Fixed bug in cohort builder where dragging into the Execute button would turn it into an editable dropdown menu [#1098](https://github.com/HicServices/RDMP/issues/1098)
- Fixed RemoteTableAttacher logging only the database name and not the table name in RDMP DLE - [#1110](https://github.com/HicServices/RDMP/issues/1110)
- Fixed a bug in SelectiveRefresh mode where deleting a root container of an aggregate or extractable dataset would result in an error
- Fixed Error bar in ProgressUI not showing when committing a cohort - [#1124](https://github.com/HicServices/RDMP/issues/1124)

## [7.0.10] - 2022-04-25

### Added

- "parameter description" and "property name" have been added to the "set value" option for filters - https://github.com/HicServices/RDMP/issues/1034
- Filter parameter values are now prompted for the user when adding existing filter without known good value sets - https://github.com/HicServices/RDMP/issues/1030
- "Set Parameter Value(s)" option added to filter menus so you can more easily change the parameter values - https://github.com/HicServices/RDMP/issues/1035
- Added 'SelectiveRefresh' user setting
- Add options to create an extraction from a Cohorts right click menu and main userinterface - https://github.com/HicServices/RDMP/issues/1039
- Warnings are now shown if "non core" column are used for an extraction/release - https://github.com/HicServices/RDMP/issues/1024
- Added AlwaysJoinEverything user setting for always forcing joins in CohortBuilder - https://github.com/HicServices/RDMP/issues/1032
- Added UsefulProperty columns back into Find/Select dialog - https://github.com/HicServices/RDMP/issues/1033
- Added Extraction/Release warnings for extractions that contain Internal/Deprecated/SpecialApproval fields - https://github.com/HicServices/RDMP/issues/1024
- Added right click context menu support for console gui
- Cohorts now have right click option "Go To -> Project(s)"

### Fixed

- Fixed bug preventing example datasets being created from the RDMP UI client because checkbox was disabled
- "Exisiting" filter typo corrected - https://github.com/HicServices/RDMP/issues/1029
- Fixed refreshes sometimes changing selection in Data Export tree - https://github.com/HicServices/RDMP/issues/1008


### Changed

- New filters are now highlighted correctly when added to a CIC - https://github.com/HicServices/RDMP/issues/1031
- Creating a new Extracion Configuration will now ask the user for Name, Cohort and Datasets to be included for the extraction - https://github.com/HicServices/RDMP/issues/983
- AllowIdentifiableExtractions is now an ErrorCode so can be set to Success instead of always being Fail or Warning (i.e. to completley ignore it).
- The extractability of columns are no longer saved if a Dataset is removed from an Extraction Configuration - https://github.com/HicServices/RDMP/issues/1023
- "Show Pipeline Completed Popup" now enabled by default - https://github.com/HicServices/RDMP/issues/1069
- Cohorts are now "emphasise" after being commited. If part of one project it will highlight under that project.


## [7.0.9] - 2022-03-29

### Added

- Added command CreateNewCohortFromTable which creates a cohort from a table directly without having to first import it as a [Catalogue]
- Import Catalogue filter now allows selecting multiple filters at once.
- Improved performance of Select objects dialog when there are many objects available to pick from
- Made Select objects dialog filter in the same way as the Find dialog (i.e. support short codes and Type names)
- Ability to select multiple objects at once when adding to a Session
- Ability to find multiple objects at once (ctrl+shift+f)
- Added new pipeline component CohortSampler


### Fixed

- Fixed newlines in CatalogueItem descriptions not being output correctly in docx metadata report
- Fixed iterative data loads run on the CLI throwing and returning non zero when caught up to date with load progress (when running in iterative mode)
- Pipeline component order is now "correct" and will list more important variables at the top rather than at the bottom - https://github.com/HicServices/RDMP/issues/996
- Fixed bug where Pipeline objects could not be deleted from the `Tables (Advanced)` tree
- Removing a datset from an [ExtractionConfiguration] now deletes any extraction specific column changes (i.e. changes are not persisted if the dataset is added back in again)
- Fixed Release button prompting to pick [Project] when clicked in the ExecuteExtractionUI [#963](https://github.com/HicServices/RDMP/issues/963)

### Changed

- Processes wanting to run a Pipeline using the current user interface abstraction layer `IPipelineRunner GetPipelineRunner` must now provide a task description and UI look and feel as a `DialogArgs` argument.

## [7.0.8] - 2022-03-08

### Fixed

- Fixed Startup skipping some plugin dlls during load and enabled multithreading
- Fixed CLI not showing underlying exception when unable to reach platform databases

### Removed

- CSV files with unclosed leading quotes are no longer preserved when using IgnoreQuotes (side effect of updating CsvHelper)

## [7.0.7] - 2022-03-01

*Database Patches Included (enables ExtractionProgress retry)*

### Added
- Added ArchiveTriggerTimeout user setting [#623](https://github.com/HicServices/RDMP/issues/623)
- Support for referencing plugin objects from command line e.g. `./rdmp.exe cmd delete MyPluginClass:2`
- The word 'now' is a valid date when supplied on the command line
- Ability to sort based on Favourite status [#925](https://github.com/HicServices/RDMP/issues/925)
- Added Frozen column to Cohort Builder tree for easier sorting
- Added ability to query an [ExternalDatabaseServer] from the right click context menu [#910](https://github.com/HicServices/RDMP/issues/910)
- Added an overlay @ symbol for filters that have known parameter values configured [#914](https://github.com/HicServices/RDMP/issues/914)
- Added Retry support to [ExtractionProgress]
- Added new CLI options for RDMP installer `--createdatabasetimeout` and `--otherkeywords` for custom auth setups e.g. Azure/Active Directory Authentication etc.

### Fixed
- Fixed closing and changing instance not consulting tabs before closing
- Fixed bug where setting `SuggestedCategory` on a plugin command resulted in it vanishing from context menu
- Fixed bug with AllowEmptyExtractions not working under some situations
- Fixed [Lookup] creation UI creating CatalogueItem with the suffix _Desc even when you ask it not to in prompt
- Fixed layout bug in rule validation configuration UI where rationale tip was cut off [#909](https://github.com/HicServices/RDMP/issues/909)
- Fixed ViewLogs tab not remembering sort order between usages [#902](https://github.com/HicServices/RDMP/issues/902)

### Changed

- Find sorts ties firstly by favourite status (favourite items appear above others)
- Find sorts ties lastly alphabetically (previously by order of ID)
- Default sort order of ViewLogs on first time use is now date order descending [#902](https://github.com/HicServices/RDMP/issues/902)

## [7.0.6] - 2022-01-25

*Database Patch Included (enables ExtractionProgress batching)*

### Added

- Added [ExtractionProgress] for robustly extracting large datasets in multiple smaller executions
- Added ability to export [ExtractableCohort] to CSV file
- Added 'Created From' column to cohort detail page (parses cohorts AuditLog)

### Fixed

- Fixed a bug where ProjectUI would not show cohorts when some cohort sources are unreachable
- Fixed ProgressUI filter hiding global errors on extraction where the whole operation failed and a dataset filter was selected ([888](https://github.com/HicServices/RDMP/issues/888))
- Fixed a rare dll resolving issue that could occur during startup when running the RDMP windows client from outside the current directory (https://github.com/HicServices/RDMP/issues/877)

### Changed

- Changed right click context menu item 'Delete' to say 'Remove' when deleting a chain or relationship object (e.g. cohort usage by a project) ([#887](https://github.com/HicServices/RDMP/issues/887))
- Restricted [Pipelines] shown to only those where all components are compatible with the input objects (previously on context was checked) (https://github.com/HicServices/RDMP/issues/885)
- "Show All/Incompatible Pipelines" option added to Pipelines dropdown to make a simpler user interface
- When committing a cohort through the Cohort Builder the Project will automatically be selected if it already belongs to a single one (https://github.com/HicServices/RDMP/issues/868)
- Removed requirement for filter parameters to have comments to be published (https://github.com/HicServices/RDMP/issues/582)

## [7.0.5] - 2022-01-10

### Added

- Added ability to open extraction directory for an [ExtractionConfiguration]
- Added diagnostic screen logging last executed command (https://github.com/HicServices/RDMP/issues/815)
- Added tooltips for objects in tree views (https://github.com/HicServices/RDMP/issues/819).
- Added custom icon for [CatalogueItem] that represent transforms on the underlying column (https://github.com/HicServices/RDMP/issues/818)
- Added Extraction Primary Keys to Catalogue tooltip
- Added ability to 'View TOP 100' etc samples on [ExtractionInformation] (previously only available on [ColumnInfo] objects)
- Added icon overlays for 'Is Extraction Identifier' and 'Is Extraction Primary Key' (https://github.com/HicServices/RDMP/issues/830)
- Extraction Information for a Catalogue Item now includes "Transforms Data" property (which shows yes/no based on whether it transform the column data)
- Added 'open load directory' command to [Catalogue] context menu
- Added ability to switch between instances of RDMP using the Locations menu
- Added CLI command `ClearQueryCache`
- Added Description capability to prompts. More descriptions to be added (https://github.com/HicServices/RDMP/issues/814)
- Added description to Publish Filter "Select One" dialog (https://github.com/HicServices/RDMP/issues/813)
### Fixed
- Changed to SHIFT+Enter for closing multiline dialogs (https://github.com/HicServices/RDMP/issues/817)
- Fixed bug where configuring dataset didn't show all available tables when listing optional joinable tables (https://github.com/HicServices/RDMP/issues/804)

### Changed
- Updated CatalogueItemUI (https://github.com/HicServices/RDMP/issues/820)
- Fixed bug where cached aggregates were not considered stale even though changes had been made to their patient index table (https://github.com/HicServices/RDMP/issues/849)
- "You only have one object Yes/No" box has been removed in favour of being more consistent for the user (https://github.com/HicServices/RDMP/issues/811)

## [7.0.4] - 2021-12-08

### Added

- Added `RoundFloatsTo` to ExecuteDatasetExtractionFlatFileDestination
- Added new menu item Diagnostics->Restart Application
- Trying to extract an [ExtractionConfiguration] with a cohort that is marked IsDeprecated now fails checks
- Added [MigrateUsages] setting to cohort creation destination pipeline components.  When enabled and creating a new version of an existing cohort then all unreleased [ExtractionConfiguration] using the old (replaced) cohort switch to the new version
- Added an 'All Tasks', 'All Runs' etc commands to View Logs tab menu
- Added ability to filter [Catalogue] in the Find dialog by Internal/Deprecated etc
- Added search and filter compatible controls to [Pipeline] editing dialog
- Added ability to ignore/elevate specific errors in UserSettings
- Enabled Expand/Collapse all when right clicking whitespace in a tree collection
- Added title to graph charts
- Added a user setting for hiding Series in which all cells are 0/null
- Added `IPipelineOptionalRequirement` interface for Plugin Pipeline Components that can optionally make use of Pipeline initialization objects but do not require them to function.
- Support for templating in `ColumnSwapper` when used in an extraction pipeline (e.g. $n for project number)
- Support for specifying `--ConnectionStringsFile somefile.yaml` when starting RDMP (gui client or CLI)
- Added 'Hash On Release' column to initial new Catalogue extractability configuration dialog (https://github.com/HicServices/RDMP/issues/394)

### Fixed

- Fixed [Pipeline] objects showing an ID of 0 in tree collections
- Fixed the 'filters' count column in [Catalogue] tree collection showing edit control when clicked
- Fixed Find not working when searching by ID for [Pipeline] objects
- Prevented showing out dated cohorts when changing Project half way through defining a cohort
- When plugins contain dlls with differing version numbers then the latest dll version is loaded (previously the first encountered was used)
- Fixed bug in Console Gui where edit window showed value set directly instead of passing through Property Setters
- Fixed bug in Console Gui where password properties showed (encrypted) HEX binary value instead of ****
- Fixed Command Line UI showing abstract and interfaces when prompting user to pick a Type
- Fixed `OverrideCommandName` not working for `ExecuteCommandViewLogs` command
- Fixed `View Logs` commands appearing twice in right click context menu for logging servers objects (once on root and once under 'View Logs' submenu)
- Generate Release Document now shows as impossible when Cohort is not defined or unreachable (e.g. if user does not have access to cohort database)
- Fixed bug where selecting a [PipelineComponent] for which help is unavailable would leave the previously selected component's help visible
- Fixed bug with 'Commit Cohort' storing the target cohort database for future clicks
- Fixed a bug where editing a field like `Description` would fire validation on other properties e.g. `Name` which could slow controls down when validation is slow and change events are fired in rapid succession.
- Edit Catalogue window layout updated to allow errors to be seen on the right hand side of inputs (https://github.com/HicServices/RDMP/issues/758)
- Cohort Identification Configuration descriptions box is now easy to read and edit (https://github.com/HicServices/RDMP/issues/755)
- Fixed bug where RDMP would lose focus when "checks" were being run in background resulting in RDMP appearing unresponsive (https://github.com/HicServices/RDMP/issues/747)
- Fixed bug where some words in RDMP would have spaces in the wrong place (e.g. "W HERE") (https://github.com/HicServices/RDMP/issues/752)

### Changed

- Bump System.Drawing.Common from 5.0.2 to 5.0.3
- Bump System.Security.Permissions from 5.0.0 to 6.0.0
- Bump NLog from 4.7.12 to 4.7.13
- Changed to Dock layout for Pipeline editing control (may improve performance on older machines)
- Removed dependency on `System.Drawing.Common` by updating usages to `System.Drawing`
- Increased size of all text fields in [Catalogue] and [CatalogueItem] to `nvarchar(max)` to support long urls etc
- Updated icons to a more modern look. Catalogue Item image no longer has black corner. Green yellow and red smiley faces have been replaced. Cloud API icon replaced (https://github.com/HicServices/RDMP/issues/712)
- Extract to database now checks for explicit table names amongst pre-existing tables on the destination
- Startup no longer reports non dotnet dlls as 'unable to load' (warnings)
- Added Project number to Title Bar (and full project name to tooltip) for Extraction Configurations (https://github.com/HicServices/RDMP/issues/621)
- Root Cohort Identification Configuration will now highlight SET container issues with red highlight (https://github.com/HicServices/RDMP/issues/681)
- "Data Export" has been renamed to "Projects" to be more consistent (https://github.com/HicServices/RDMP/issues/720)
- Corrected layout of "Master Ticket" in New Project dialog (https://github.com/HicServices/RDMP/issues/735)
- Corrected layout of "Create New Lookup" (https://github.com/HicServices/RDMP/issues/730)
- Aligned buttons for Pipeline options (https://github.com/HicServices/RDMP/issues/721)
- Add "clause" (e.g. WHERE) to SQL attribute input to make it clearer what SQL you need to enter (https://github.com/HicServices/RDMP/issues/751)
- User Settings dialog now has a nicer layout (https://github.com/HicServices/RDMP/issues/760)


## [7.0.3] - 2021-11-04

### Fixed

- Fixed bug with ConfirmLogs when running with multiple [CacheProgress]

## [7.0.2] - 2021-11-03

### Fixed

- Fixed 'package downgrade' dependencies issue with `HIC.RDMP.Plugin.UI`
- Fixed log viewer total time display in logs view when task ran for > 24 hours.
- Fixed not implemented Exception when using username/password authentication and viewing [CohortIdentificationConfiguration] SQL
- Fixed missing 'add sql file process task' in DLE load stage right click context menus


### Added

- Console gui context menu now shows compatible commands from plugins
- Added the 'ConfirmLogs' command for verifying if a task is failing (e.g. a DLE run)

### Changed

- When syncing table columns with the database, the full column (including table name) is displayed in the proposed fix (previously only the column name was displayed).
- Bump Terminal.Gui from 1.2.1 to 1.3.1

## [7.0.1] - 2021-10-27

### Changed

- Bump NLog from 4.7.11 to 4.7.12
- Bump Microsoft.NET.Test.Sdk from 16.11.0 to 17.0.0
- [Catalogue] and [CatalogueItem] edit tab now expands to fill free space and allows resizing

### Fixed

- Fixed Null Reference exception when collection tabs are opened twice
- Fixed CohortBuilder 'Execute' showing ExceptionViewer on the wrong Thread

### Added

- Column visibility and size are now persisted in UserSettings

### Removed

- Removed FillsFreeSpace on columns.  User must now manually resize columns as desired

## [7.0.0] - 2021-10-18

### Changed

- IPluginUserInterface is now in `Rdmp.Core` and therefore you can write console gui or dual mode (console and winforms) plugin UIs
- IPluginUserInterface CustomActivate now takes IMapsDirectlyToDatabaseTable allowing custom plugin behaviour for activating any object
- DatasetRaceway chart (depicts multiple datasets along a shared timeline) now ignores outlier values (months with count less than 1000th as many records as the average month)
- Renamed `SelectIMapsDirectlyToDatabaseTableDialog` to `SelectDialog<T>` (now supports any object Type)
- Selected datasets icon now includes all symbols of the Catalogue they represent (e.g. ProjectSpecific, Internal)
- Changed how RDMP treats cohorts where the data has been deleted from the cohort table.  'Broken Cohort' renamed 'Orphan Cohort' and made more stable
- [CohortAggregateContainer] now show up in the find dialog (you can disable this in UserSettings)
- Bump Microsoft.Data.SqlClient from 3.0.0 to 3.0.1
- Checks buttons on the toolbars are now hidden instead of disabled when inapplicable
- Shortened tool tips in top menu bar

### Removed

- IPluginUserInterface can no longer add items to tab menu bars (only context menus)
- Removed some Catalogue context menu items when the Catalogue is an API call
- Adding a Filter from Catalogue no longer opens it up in edit mode after adding
- Command line execution (e.g. `rdmp cmd ...`) no longer supports user interactive calls (e.g. YesNo questions)
- Removed PickOneOrCancelDialog
- Removed RAG smiley from server connection UI.  Now errors are reported 'Connection Failed' text label

### Added
- Added CatalogueFolder column to Select Catalogue dialog
- Added custom metadata report tokens:
  - $Comma (for use with formats that require seperation e.g. JSON when using the `$foreach` operation)
  - $TimeCoverage_ExtractionInformation (the column that provides the time element of a dataset to the DQE e.g. StudyDate)
- Added support for default values in constructors invoked from the command line (previously command line had to specify all arguments.  Now you can skip default ones at the end of the line)
- Added support for deleting multiple objects at once with the delete command (e.g. `rdmp cmd Delete Plugin true` to delete all plugins)
  - Boolean flag at the end is optional and defaults to false (expect to delete only 1 object)
  - Use `rdmp cmd DescribeCommand Delete` for more information
- Added ability to directly query Catalogue/DataExport to Console Gui
- Added extraction check that datasets are not marked `IsInternalDataset`
- Added ability to script multiple tables at once via right click context menu in windows client
- Support for shortcodes in arguments to commands on CLI e.g. `rdmp cmd describe c:11`
- Added new command 'AddPipelineComponent' for use with RDMP command line
- Added ability to filter datasets and selected datasets by Catalogue criteria (e.g. Deprecated, Internal)
- Added Clone, Freeze, Unfreeze and add dataset(s) ExtractionConfiguration commands to command line
- Added support for identifying items by properties on CLI (e.g. list all Catalogues with Folder name containing 'edris')
- Cloning a [CohortIdentificationConfiguration] now opens the clone
- Added ability to remove objects from a UI session
- Added new command ViewCohortSample for viewing a sample or extracting all cohort identifiers (and anonymous mapping) to console/file
- Added the ability to pick which tables to import during Bulk Import TableInfos
- Added CLI command to create DLE load directory hierarchy ('CreateNewLoadDirectory')

### Fixed
- Fixed deleting a parameter value set failing due to a database constraint
- Fixed a bug where changing the server/database name could disable the Create button when selecting a database
- Added the ability to drop onto the Core/Project folders in the 'execute extraction' window
- Fixed a big where Yes/No close popup after running a pipeline in console gui could crash on 'No'
- Fixed deleting source/destination pipeline components directly from tree UI
- Fixed various issues when viewing the DQE results of a run on an empty table
- DatasetRaceway in dashboards now shows 'Table(s) were empty for...' instead of `No DQE Evaluation for...` when the DQE was run but there was no result set
- Added better error message when trying to create a new RDMP platform database into an existing database that already has one set up
- Fixed [CohortAggregateContainer] and filter containers not showing up in Find when explicitly requested
- Fixed deleting an [ExtractionFilter] with many parameter values configured.  Now confirmation message is shown and all objects are deleted together
- Fixed bug saving an [ExtractionInformation] when it is an extraction transform without an alias
- Fixed bug refreshing Data Export tree collection when deleting multiple Projects/Packages at once (deleted objects were still shown)
- Fixed bug dragging filters into Cohort Builder

## [6.0.2] - 2021-08-26

### Changed

- Bump Microsoft.NET.Test.Sdk from 16.10.0 to 16.11.0
- Bump NLog from 4.7.10 to 4.7.11

### Added

- Support for plugin Catalogues in cohort builder.  These allow you to write plugins that call out to arbitrary APIs (e.g. REST etc) from the RDMP cohort builder

### Fixed

- Fixed ExecuteCommandCloneCohortIdentificationConfiguration asking for confirmation when activation layer is non interactive

## [6.0.1] - 2021-08-12

### Added

- Added new command 'Similar' for finding columns that have the same name in other datasets
- Added the ability to Query Catalogue/DataExport databases directly through RDMP
- Support for custom column names in ColumnSwapper that do not match the names of the lookup columns
- Added ScriptTables command for scripting multiple [TableInfo] at once (optionally porting schema to alternate DBMS types).
- Support for nullable value/Enum types in command constructors

### Fixed

- AlterColumnType command now shows as IsImpossible when column is part of a view or table valued function
- Describe command no longer shows relationship properties
- Fixed layout of Bulk Process Catalogue Items in dotnet 5
- Fixed missing dependency in new installations when rendering Charts

## [6.0.0] - 2021-07-28

### Changed

- Upgraded Sql Server library from `System.Data.SqlClient` to `Microsoft.Data.SqlClient`
- `ExecuteCommandAlterColumnType` now automatically alters \_Archive table too without asking for confirmation
- When foreign key values are missing from lookups, the 'Missing' status is now attributed to the `_Desc` field (previously to the foreign key field)
- Changed Console gui DLE / DQE (etc) execution to use ListView instead of TextView
- Referencing an object by name in a script file now returns the latest when there are collisions e.g. "[ExtractableCohort]" would return the latest one (created during the script execution session)
- Bump YamlDotNet from 11.2.0 to 11.2.1
- Bump SecurityCodeScan.VS2019 from 5.1.0 to 5.2.1
- Command 'Set' now shows as Impossible for property 'ID'
- RDMP no longer complains about mixed capitalisation in server names and will connect using the capitalisation of the first encountered.

## Fixed

- Fixed release engine not respecting `-g false` (do not release Globals)
- Fixed column order in DQE results graph sometimes resulting in shifted colors (e.g. Correct appearing in red instead of green)
- Fixed Prediction rules never being run when value being considered is null (DQE).
- Fixed a bug creating a cohort without specifying a Project from the console
- Fixed bug where searching in console gui could be slow or miss keystrokes
- Fixed bug in console gui where GoTo Project or Cohort would not highlight the correct item
- Fixed bug in console gui where delete key was not handled resulting in a loop if errors occurred trying to delete the object
- Removed limit of 500 characters on extraction SQL of columns

### Added

- Added user setting for filtering table load logs where there are 0 inserts,updates and deletes
- Added support for specifying datatype when calling `ExecuteCommandAlterColumnType`
- Pipeline and DLE components with object list arguments now show the previously selected items in the 'Select Object(s)' popup
- Pressing 'delete' key in console gui edit window now offers to set value of property to null
- Editing a foreign key property (e.g. `PivotCategory_ExtractionInformation_ID`) now shows objects rather than asking for an `int` value directly
- Fatal errrors in console gui now get logged by NLog (e.g. to console/file)
- Added user setting `CreateDatabaseTimeout`

### Removed

- Removed check for DataLoadProgress being before OriginDate of a `LoadProgress`

## [5.0.3] - 2021-06-17

- Hotfix extraction/DLE progress UI layout on some Windows configurations

## [5.0.2] - 2021-06-16

### Changed

- Bump YamlDotNet from 11.1.1 to 11.2.0


### Fixed

- Fixed layout of windows client engine progress controls not filling all available screen space

## [5.0.1] - 2021-06-08

### Added

- Added CLI console gui context menu for [LoadMetadata]
- Commit cohort from CohortIdentificationConfiguration now shows crash message Exception on failure
- Added `--usc` flag to `rdmp gui`.  This allows you to specify using the `NetDriver` for Terminal.Gui (an alternative display driver)
- Added optional file argument to `ExecuteAggregateGraph` command (outputs graph data table to the file specified)
- Added ability to select a [DataAccessCredentials] in table/database selector control
- Added TopX and Filter (text) to console view logs
- Added alternative colour scheme to console gui

### Changed

- Changed `ExtractMetadata` template syntax to require `DQE_` and added year/month/day sub components:
  - `$StartDate`, `$EndDate` and `$DateRange` are now `$DQE_StartDate`, $DQE_EndDate and $DQE_DateRange.
  - Added `$DQE_StartYear`,`$DQE_EndYear`,`$DQE_StartMonth`,`$DQE_EndMonth`,`$DQE_StartDay`,`$DQE_EndDay`
  - Added `$DQE_PercentNull` (must be used with a `$foreach CatalogueItem` block)
  - Added TableInfo and ColumnInfo properties (e.g. `$Server`)
  - Added $DQE_CountTotal
- Improved performance of checks user interface (especially when there are a large number of check messages)

### Fixed

- Fixed arguments not showing up under Pipeline components of 'Other' (unknown) pipelines node
- Fixed refresh speed of console gui causing problems with Guacamole
- Fixed Keyboard shortcuts of pipeline engine execution window sharing the same letters
- Fixed bug running rdmp gui (console) with a remote current directory
- Fixed 'View Catalogue Data' command when run on ProjectSpecific Catalogues
- Fixed 'Import ProjectSpecific Catalogue' command not preserving Project choice in configure extractability dialog
- When importing an existing data table into RDMP and cancelling [Catalogue] creation RDMP will prompt you to optionally also delete the [TableInfo]

### Dependencies

- Bump Terminal.Gui from 1.0.0 to 1.1.1
- Bump HIC.FAnsiSql from 1.0.6 to 1.0.7
- Bump Microsoft.NET.Test.Sdk from 16.9.4 to 16.10.0


## [5.0.0] - 2021-05-05

### Changed

- .Net 5.0 for all, instead of Framework 4.6.1+Core 2.2+Standard 2.0 mix
- Query editor autocomplete now uses integrated autocomplete (no icons, better matching)
- Throttled how often spelling is checked in Scintilla controls.
- Changed message about inaccessible cohorts to a warning instead of an error. 
- Collation is now explicitly specified when creating a new cohort source using the wizard (as long as there is a single collation amongst existing ColumnInfo of that type)

### Added

- Added `$foreach Catalogue` option for custom metadata report templates (to allow prefix, suffixes, table of contents etc)
- Added ability to search for objects by ID in console gui
- More detailed logging of Type decisions when extracting to database
- Added ability to cancel ongoing queries in CLI Sql Editor
- Added 'Reset Sql' and 'Clear Sql' buttons to CLI Sql Editor
- Added ability to set custom timeout for queries in CLI Sql Editor
- Added ability to save results of CLI Sql Editor (table) to CSV
- Added view data/aggregate etc on ColumnInfo objects to list of commands accessible from the CLI gui
- Added 'Go To' commands to CLI gui
- Exposed 'Add New Process Task...' to load stages in CLI menu
- Added 'ViewCatalogueData' command for CLI and CLI GUI use
- Better error reporting when item validators crash during validation execution (now includes constraint type, column name and value being validated).
- Added 'Go To' commands to CLI gui
- Exposed 'Add New Process Task...' to load stages in CLI menu
- Exposed 'View Logs' commands on CLI and CLI gui
- Added minimum timeout of 5 seconds for `CohortIdentificationConfigurationSource`
- 'View Logs' tree view now accessible for CacheProgress objects
- Added query/result tabs to CLI GUI Sql editor
- Console GUI now shows important information (e.g. 'Disabled') in brackets next to items where state is highly important
- Added new command RunSupportingSql
- Console GUI root nodes now offer sensible commands (e.g. create new Catalogue)
- Added Value column to tree views (allows user to quickly see current arguments' values)
- Added 'other' checkbox to 'Create Catalogue by importing a file' (for selecting custom piplelines)
- Command SetExtractionIdentifier now supports changing the linkage identifier for specific ExtractionConfigurations only
- Added new command `AlterTableMakeDistinct`
- Added CLI GUI window for running Pipelines that displays progress
- Added RDMP.Core version number to logs at startup of rdmp cli
- Added graph commands to CLI:
  - ExecuteCommandSetPivot
  - ExecuteCommandSetAxis
  - ExecuteCommandAddDimension


### Fixed

- Fixed CLI database selection UI not using password mask symbol (`*`)
- Fixed CLI GUI message boxes bug with very long messages
- Fixed Custom Metadata template stripping preceeding whitespace in templated lines e.g. `"  - $Name"` (like you might find in a table of contents section of a template)
- Fixed 'Set Global Dle Ignore Pattern' failing the first time it is used by creating a StandardRegex with no/null Pattern
- Fixed order of branches in CLI gui tree
- Fixed importing filter containers not saving Operation (AND/OR)
- Fixed right click menu not showing when right clicking after selecting multiple objects
- Fixed some delete commands not updating the UI until refreshed (e.g. disassociating a [Catalogue] from a [LoadMetadata])
- Fixed text on disassociating a [Catalogue] from a [LoadMetadata]
- Fixed sort order not being respected in cohort summary screen
- Fixed DQE graph when data has dates before the year 1,000
- Fixed `ExecuteCommandCreateNewCatalogueByImportingFile` when using blank constructor and from CLI GUI
- Fixed extraction UI showing "WaitingForSQLServer" when DBMS might not be (now says "WaitingForDatabase").
- Fixed bug where some UI tabs would not update when changes were made to child objects (e.g. deleting a dataset from an extraction using another window in the client)
- Fixed support for UNC paths in SupportingDocument extraction (e.g. \\myserver\somedir\myfile.txt)
- Fixed not being able to add `Pipeline` objects to Sessions

### Dependencies

- Bump System.Drawing.Common from 5.0.0 to 5.0.2
- Bump Moq from 4.16.0 to 4.16.1
- Bump Microsoft.NET.Test.Sdk from 16.8.3 to 16.9.4
- Bump NLog from 4.7.7 to 4.7.10
- Bump SecurityCodeScan.VS2019 from 5.0.0 to 5.1.0
- Bump Newtonsoft.Json from 12.0.3 to 13.0.1
- Bump YamlDotNet from 9.1.4 to 11.1.1
- Bump NUnit from 3.13.1 to 3.13.2

## [4.2.4] - 2021-02-05

- Added CLI commands for viewing/changing `UserSettings` e.g. AllowIdentifiableExtractions
- Added user setting `ShowPipelineCompletedPopup` for always popping a modal dialog on completion of a pipeline execution in the GUI client (e.g. committing a cohort)
- Added new flexible file/directory extraction component `SimpleFileExtractor`

### Changed

- Globals tickbox can now be checked even when there are no explicit files (this allows implicit files e.g. `SimpleFileExtractor` to still run)

### Fixed 

- Fixed MySql backup trigger implementation not updating validTo on the new row entering the table on UPDATE operations

## [4.2.3] - 2021-02-01

### Fixed 

- Fixed rare threading issue with tree representations of Lookups
- Fixed proxy objects context menus not functioning correctly since 4.2.0 (e.g. Catalogues associated with a load) for some commands

### Dependencies

- Bump NUnit from 3.13.0 to 3.13.1

## [4.2.2] - 2021-01-28

### Added

- Added `patch` command to rdmp CLI e.g. `./rdmp patch -b`
- Added ProjectName to ExtractionConfiguration objects visualisation in Find / Select popups

### Fixed

- Fixed erroneous warning where some characters were wrongly reported as illegal e.g. '#' in Filter names 
- Fixed RemoteDatabaseAttacher not logging table name (only database)

### Changed

- Metadata report now lists Catalogues in alphabetical order
- Changed hierarchy multiple parents state to be a Warning instead of an Error

### Dependencies

- Bump Moq from 4.15.2 to 4.16.0
- Bump YamlDotNet from 9.1.1 to 9.1.4
- Bump NLog from 4.7.6 to 4.7.7
- Bump SSH.NET from 2020.0.0 to 2020.0.1

## [4.2.1] - 2021-01-13

### Added

- Choose Load Directory on DLE now shows old value during editing
- Added property suggestions when using ExecuteCommandSet with an incorrect property name
- Added the ability to drag and drop aggregates into other CohortIdentificationConfigurations to import
- Added ColumnDropper that allows a user to specify the columns that should not be extracted in the pipeline.
- Added Favourite/UnFavourite to right click context menus
- CachingHost now logs the state of the CacheProgress being executed first thing on start
- Home screen now supports right click context menu, drag and drop etc
- Added 'Sessions'.  These are tree collection windows similar to Favourites but with a user defined name and limited duration (until closed)

### Fixed

- Fixed startup error when user enters a corrupt connection string for platform database locations.  This bug affected syntactically invalid (malformed) connection strings (i.e. not simply connection strings that point to non existant databases)
- Fixed various issues in ColumnSwapper
  - If input table contains nulls these are now passed through unchanged
  - If mapping table contains nulls these are ignored (and not used to map input nulls)
  - If input table column is of a different Type than the database table a suitable Type conversion is applied
- Data load engine logging checks are better able to repair issues with missing logging server IDs / logging tasks
- Better support for abort/cancel in
  - RemoteTableAttacher
  - ExcelAttacher
  - KVPAttacher
  - RemoteDatabaseAttacher
- Fixed View Inserts/Updates dialog when using non SqlServer DBMS (e.g. MySql)
- Fixed various layout and performance issues with RDMP console GUI.
- Fixed `rdmp cmd` loop exiting when commands entered result in error.
- Fixed autocomplete in `rdmp cmd` mode and enabled for Linux
- Fixed right click context menu being built twice on right click a new node (once for selection and once for right click)

### Changed

- Added timeout of 10 minutes (previously 30 seconds) for counting unique patient identifiers while writing metadata for extractions
- Choose Load Directory now lets you specify invalid directories e.g. when building a load on one computer designed to run on separate computer with an isolated file system.
- Reinvented Console Gui to more closely resemble the windows client

### Dependencies

- Bump SSH.NET from 2016.1.0 to 2020.0.0

## [4.2.0] - 2020-10-19

### Fixed

- Reduced memory overhead during refreshes
- Fixed various graphical/performance issues when running in VDI environments with limited CPU
- Fixed missing scrollbars in Explicit Column Typing user interface
- Fixed various errors that could occur when a [Catalogue] referenced by an extraction is deleted outside of RDMP (e.g. by truncating the database table(s))

### Added

- Support for importing WHERE logic into extraction datasets from other configurations or cohort builder configurations
- Pipeline ID and Name now recorded in logs for Data Extractions
- Added support for viewing extraction logs in tree form (for a given ExtractionConfiguration)
- Added `AllowIdentifiableExtractions` user setting.  Enabling this prevents RDMP reporting an error state when cohorts are created that have the same private and release ID fields.
- Added GoTo from extraction/cohort building filters to the parent Catalogue level filter and vice versa
- Added ability to suppress [LoadMetadata] triggers
- Added ability for Plugins to store custom information about objects in the RDMP Catalogue platform database
- Added IgnoreColumns setting for DLE to ignore specific columns in the final table completely (not created in RAW/STAGING and not migrated)

### Changed

- CLI tools now built for .Net Core 3.1 since 2.2 has reached EOL

## [4.1.9] - 2020-09-17

### Added

- Added ExplicitDateTimeFormat property to flat file attachers and pipeline sources.  Allows custom parsing of dates e.g. where no delimiters exist (e.g. 010120)

## [4.1.8] - 2020-08-17

### Fixed 

- Fixed progress logging still not being allowed to go backwards when logging to database

## [4.1.7] - 2020-08-14

### Changed

- Schema names (Sql Server) are now wrapped correctly e.g. `[My Cool Schema]`
- Progress logged (e.g. done x of y files) can now go backwards.

### Added

- New command `SetArgument` for easier changing of values of modules (e.g. [PipelineComponent]) from command line
- Support for `DescribeCommand` help text on `NewObject` and other commands that take dynamic argument lists (command line)

## [4.1.6] - 2020-08-04

### Added

- Added 'Save Changes' prompt when closing tabs
- Added Import command for bringing in one or more [CohortIdentificationConfiguration] into an existing container (like Merge / UnMerge but for existing configurations)
- Added checks for LoadProgress dates being in sensible ranges during DLE

### Fixed

- Fixed [bug when parsing lists of ints in CLI](https://github.com/HicServices/RDMP/issues/84)

## [4.1.5] - 2020-07-14

### Added

- Added Merge command, for combining two or more configurations in cohort builder into one
- Added Un Merge command for splitting one cohort builder configuration into multiple seperate ones
- Improved error messages in extraction checking when there are:
  -  2+ columns with the same name
  -  2+ columns with the same location in extraction order
  -  Cohort and dataset are on different servers
- Added ability to search by ID in find dialog

### Changed

- Unhandled Application/Thread exceptions (rare) now show in the top right task bar instead of as a popup dialog

### Fixed

- Fixed lookups, supporting documents etc not appearing in the extractable artifacts tree view of the extraction window when non global.

## [4.1.4] - 2020-07-02

### Added

- Custom Metadata Report now supports looping items in a Catalogue (use `$foreach CatalogueItem` to start and `$end` to end)
- Added help to 'New Project' user interface
- Forward/Backward now includes selection changes in tree collections
- Added support for newline replacement in custom metadata doc templates

### Changed

- Improved usability of selecting multiple datasets in the 'New Project' user interface
- When in multiple selection mode, double clicking a row in the object selection dialog will add it to the selection (previously would close the dialog with the double clicked item as the sole selected item)

### Fixed

- Extractable columns Order field defaults to Max + 1 (previously 1).  This results in new columns appearing last in extracted datasets and prevents Order collisions.
- 'Select Core' columns UI button now works correctly with ProjectSpecific Catalogues (previously the highlighted rows would not change)
- Fixed popup error message showing when deleting an ExtractionConfiguration where one or more datasets are currently being edited (in tabs) 
- Fixed context menu opening error that could occur in cohort builder when datasets are not configured properly (e.g. have too many [IsExtractionIdentifier] columns).
- Fixed alias changes not showing up as 'Differences' in edit dataeset extraction user interface
- Fixed bugs in using GoTo menu of document tabs after a Refresh
- Fixed ALTER context sub menu of TableInfo when Server property is null (or other fundamental connection details cannot be resolved).
- Fixed whitespace only literal strings (e.g. `" "`) on command line causing error while parsing arguments
- Fixed bug with YesNoToAll popups launched from ChecksUI when running as a modal dialogue.
- Fixed bug with user setting 'Show Object Collection On Tab Change' when selecting tabs for objects in CohortBuilder configurations.

## [4.1.3] - 2020-06-15

### Added

- Added `-f` option to CLI (`rdmp.exe -f somefile.yaml`) to run all commands in a file
- Added "Go To" to tab right click context menu (previously only available in collections).
- Private key encryption file location can now be customized per user by setting an environment variable `RDMP_KEY_LOCATION`.  This will override any key file location specified in the RDMP platform database.

### Changed

- Frozen Extraction Configurations folder always appears at the bottom of the branch under Projects
- Improved layout of query building errors in QueryBuilder SQL viewing user interfaces

### Fixed

- Fixed bug in tree ordering when comparing a fixed order node to a non fixed order node.

## [4.1.2] - 2020-06-03

### Added

- Ability to create (Project Specific) Catalogues using the Project collection tree view top menu
- Ability to Enable/Disable many objects at once
- Catalogue icons under a load now show full range of status icons (e.g. internal / project specific)

### Changed

- When a load has only one LoadProgress dropdown no longer shows "All available"
- Double clicking a crashed configuration in cohort builder now shows the error message (previously would edit/expand the object).  Error message still accessible via context menu (as previously).
 
### Fixed

- Fixed Order not being considered 'OutOfSync' on ExtractableColumn
- Fixed changes to Catalogue visibility checkboxes not being persisted
- Fixed object caching system when RDMP user has insufficient permissions to view Change Tracking tables. 
- Fixed UserSettings last column sort order multithreading issue (causing File IO permissions error in rare cases)

## [4.1.1] - 2020-05-11


### Added

- Added ability to pick a folder in Metadata Report UI

### Fixed

- Opening 'Recent' items that have been deleted now prompts to remove from list
- Fixed race conditions updating UI during refresh / dispose of activators

## [4.1.0] - 2020-05-05

### Added

- Added tool strip to tree collection user interfaces
- Added new [PipelineComponent] `SetNull` which detects bad data in a specific column of pipeline data and sets cells matching the `Regex` to null
- Added support for template based metadata extractions ([Catalogue] descriptions etc) 
- Added new property RemoteServerReference to RemoteTableAttacher which centralises server name/database/credentials when creating many attachers that all pull data from the same place
- Added double click to expand tree option for RDMP
- When searching (Ctrl+F), exact matches now appear first
- Added RDMP platform database name (and server) to the window title
- Added Export Plugins command (which saves the currently loaded RDMP plugins to the selected folder)
- Double clicking a dataset in the Extraction user interface opens it for editing (previously you had to right click and select Edit)

### Changed

- CohortBuilder interface has been revamped
- Home screen now follows more consistent user experience and includes recently used items
- Catalogue collection no longer expands when CatalogueFolder changes

### Fixed

- LoadProgress with RemoteTableAttacher now works correctly with DBMS that do not support Sql parameter declarations (Oracle / Postgres)

## [4.0.3] - 2020-02-28

### Added

- Added timestamps to Word Metadata Reports (e.g. when document was created)
- Added icon for HashOnDataRelease
- Added Order column to [Catalogue] Collection tree view
- Added ability to disable the TicketingSystem that controls whether datasets can be released (only applies where one has been configured)
- Added ability to customize extraction directory subfolder names
- Added check for stale extraction records when generating a one off Release Document (i.e. not part of a Release workflow)
- Added clarifiaction on what to do if a table is not found during synchronization
- Refresh now shows 'waiting' cursor while updates take effect
- Creating a [Catalogue] from a CatalogueFolder right click context menu now creates the resulting [Catalogue] in that directory
- Added ability to right click a dataset in an [ExtractionConfiguration] and open the directory into which it was extracted (if it was extracted to disk)
- Added Extraction Category column for columns included in the project extractions
- Added command Import [Catalogue] Item Descriptions accessible from the [CatalogueItem] node menu that imports all descriptions (and other fields) from one [Catalogue] into another.
- Added 'Execute' button on [Catalogue] and Extraction dataset SQL viewing windows.
- 'Show' on collection based tab windows now prompts you to pick which you want to navigate to (previously did nothing)
- Datagrid UI now shows server/database names and DatabaseType
- Running Checks or CheckAll now shows the Checks column (if it isn't already visible)
- Added 'Clear Cache' option for clearing the cache on a single [Catalogue] in a cohort builder configuration (without affecting the cache state of the others)
- Added `FOR UPDATE` to the end of the DLE migration query for MySql server (prevents edge case deadlocks when live table changes during migration)

### Changed

- Datagrid/query syntax errors are now more visible and consistent with other SQL IDEs
- Open / New [Catalogue] no longer closes all toolboxes prior to setting up editing layout
- Bulk Process CatalogueItems now defaults to exact matching (ignoring case)
- Changed MySql adapter from `MySql.Data` to `MySqlConnector` (see [FAnsiSql] version 0.11.1 change notes)

### Fixed

- Fixed bug where broken Lookup configurations could result in DQE not passing checks
- Fixed top menu missing some options on extraction/cohort building graphs (e.g. timeout / retry query)
- Fixed DLE backup trigger creation for old versions of MySql (5.5 and earlier)
- Fixed some forms not getting launched when new objects are created (e.g. Supporting Documents)
- Fixed null reference when cancelling adding a SupportingDocument
- Fixed bug in axis section of graph editor where changing value would result in text box loosing focus
- Fixed ticketing system Reason [for not being able to release a configuration] not being displayed on the ReleaseUI

## [4.0.2] - 2020-01-23

### Fixed

- Fixed stack overflow when trying to edit 'unknown pipelines' in Tables tree view
- Undo/Redo button now changes label as well as icon during use
- Fixed null reference when using command `Reports->Generate...->Metadata Report...`
- Fixed bug in console gui where cancelling a property change (e.g. Description) would result in setting the value to null.

## [4.0.1] - 2019-12-03

### Added

- Ability to generate metadata reports for subset of catalogues (e.g. all catalogues in a folder).
- Cohort Builder build log now lists the [IsExtractionIdentifier] column for each cohort set

### Changed

- Cohort Builder now shows "No Cache" when there is no query cache server configured for a configuration instead of "0/1" (or "0/2" etc)

### Fixed

- Fixed issue using the 'context menu' button on compatible keyboards to access the GoTo menu (sometimes menu would not be expandable)
- Fixed issue where ProjectNumber and Version appeared editable in some tree controls (changes were ignored).  These cells are now correctly readonly.
- Fixed bug in log viewer right click (introduced in 4.0.1 command refactoring)
- TestConnection now shows obfuscated connection string when a connection cannot be established (affects RDMP API users only - not core software)
- Fixed changing join direciton in patient index tables not triggering refresh
- Fixed Data Load Engine RAW server credentials when running RDMP installer with sql user authentication (RAW server entry would be created with Integrated Security)

## [4.0.1-rc3] - 2019-11-25

### Added

- Console gui supports short code searches (e.g. "c", "ti" etc)

### Changed

- Updated to [FAnsiSql] 0.10.13

### Fixed

- Fixed various issues with new CLI gui

## [4.0.1-rc2] - 2019-11-20

### Added

- Added interactive terminal user interface `./rdmp gui`

### Changed

- Cloning an Extraction Configuration no longer expands clone and names the new copy "Clone of [..]" (previously name was a guid)
- Select object dialog now display a maximum of 1000 objects (prioritising your search text)
- Logging tasks are now case insensitive

### Fixed

- Fixed Console input in CLI when running under Linux
- Fixed issue where parallel checks could fail due to UI cross thread access
- Fixed bugs in DLE when loading tables with dodgy column names (e.g. `[My Group by lolz]`)
- 
...

## [4.0.1-rc1] - 2019-11-11

### Added

- Support for PostgreSql databases

### Changed

- Sql Server `..` syntax is no longer used (now uses `.dbo.` - or whatever the table schema is).  Since references can be shared by users the default schema notation is not good idea.
- Cohort Query Bulder will now connect to the database containing the data rather than the users default database when querying data on a single database
- Flat file Attachers now process files in alphabetical order (case insensitive) when Pattern matches multiple files (previously order was arbitrary / OS defined)
- Extraction source now specifies database to connect to when a dataset exists in a single database (previously connected to users default server e.g. master)
- Updated to latest version of [FAnsiSql] (0.10.12) for Postgres support
- 
### Fixed

- Fixed handling of credentials where password is blank (allowed)
- Fixed race condition when there are multiple cohort databases that host cohorts for the same project
- Extracting a dataset using Cross Server extraction source now shows the correct SQL in error message when no records are returned by the linkage

## [3.2.1] - 2019-10-30

### Added

- SET containers ([UNION] / [INTERSECT] / [EXCEPT]) now highlight (as a `Problem`) when they will be ignored (empty) or not applied (when they contain only 1 child)

## Fixed

- Fixed bug generating metadata reports that include Catalogues with orphan [ExtractionInformation] (not mapped to an underlying ColumnInfo)
- Fixed bug in column descriptions pie chart where navigate to CatalogueItem(s) would show all CatalogueItems instead of only those missing descriptions
- Fixed bug in example dataset creation where views (vConditions and vOperations) were not marked IsView

## [3.2.1-rc4] - 2019-10-22

### Added 

- Errors during caching (of cohort builder results) now appear in the results control (previously could generate erro popups)
- Patient Index Tables are no longer allowed to have parameters with the same name (but different values) of tables they are joined against
- Sql Parameters (e.g. `@test_code`) now work properly cross [DBMS] (e.g. MySql / SqlServer) when using a query cache.
- Added menu for inspecting the state of a cohort compiler (view SQL executed, build log, results etc)

### Fixed 

- Fixed ExceptionViewer showing the wrong stack trace under certain circumstances
- Fixed cache usage bug where sql parameters were used in queries (cache would not be used when it should)
- Fixed 'View Dataset Sample' user interface generating the wrong SQL when a patient index table has a column alias (e.g. `SELECT chi,AdmissionDate as fish from MyPatIndexTable`)
- Fixed renaming parameters causing UI to incorrectly ask if you want to save changes

## [3.2.1-rc3] - 2019-10-21

### Fixed 

- Fixed bug in cross server query building when using parameters (@testcode etc)

## [3.2.1-rc2] - 2019-10-18

### Added 

- Added GoTo from cohorts to Extraction Configuration(s)

### Changed

- View ThenVsNow Sql in right click context menu of data extractions is only evaluated when run (improves performance).  This results as the command always being enabled.

### Fixed

- Fixed [bug in cross server query building](https://github.com/HicServices/RDMP/commit/a0c6223d1a7793bde4a67b368ae062e8bec3d960#diff-196fcda7990895e9f656c99602d1972b) (via cache) when joining patient index tables on one server to a main dataset on another

## [3.2.1-rc1] - 2019-10-14

### Added

- Long running processes that previously blocked the UI (e.g. create primary key) now have a small dialog describing task and allowing cancellation.
- Proposed Fix dialog now has standard look and feel of RDMP message boxes (including keywords etc)
- Double clicking an executing task in Cohort Builder now shows cohort build log as well as Exception (if any)

### Changed
 
- Database patching user interface presents clearer information about what version upgrade is occuring and the patches that will be applied.
- Updated to latest version of [FAnsiSql] (0.10.7) for task cancellation
- Data load engine no longer lists dropping columns / anonymising in progress if there are no operations actually being performed (e.g. no ANOTables configured)
- Delete is now disabled for the top level container (e.g. "UNION - Inclusion criteria") of cohort builder configuration

### Fixed

- Database patching user interface no longer suggests restarting if the patching process has failed
- Improved usability of StartupUI when no repository connection strings are not set (previously would report status as 'Broken')
- Fixed bug where `DropTableIfLoadFails` of `ExecuteFullExtractionToDatabaseMSSql` would (under fail conditions) drop the destination table even if the table was created by a previous execution of the same pipeline.
- Fixed bug where adding a [Catalogue] to a cohort set container would create an extra duplicate copy (which would appear under orphans)
- Improved cross server cohort query building (e.g. combining cohort sets on seperate servers / server types)
- Fixed bug in checks dual reporting some errors when clicking on red angry face icons

### Removed

- Generate test data window no longer shows the output folder in Windows Explorer when done

## [3.2.0] - 2019-09-16

### Added

- Patient Index Tables now use the source column datatype for caching columns (as long as there is no transform declared).

## [3.2.0-rc1] - 2019-09-13

### Added

- Right clicking a mispelled word now offers spelling suggestions
- You can now add new datasets to an extraction configuration directly from the "Core" folder in Execute Extraction window (rather than having to go back to the DataExport tree view)
- MDFAttacher now checks for existing mdf/ldf files in the RAW server data directory.  Existing files will trigger a warning.  After the warning an attempt is still made to overwrite the file(s) (as occured previously)
- Tab key now also works for autocomplete in SQL editor windows (previously only Enter worked)
- Orphan cohort sets (do not belong to any Cohort Identification Configuration) now appear under a top level folder in 'Cohort Builder' collection
- Extraction Category can now be changed directly from a CatalogueItem, [ExtractionInformation] 
- Extraction Category can be changed for all columns in a [Catalogue] at once by right clicking the or the CatalogueItemsNode (folder under a Catalogue)
- Right clicking a column allows you to Alter it's type e.g. increase the size of a varchar field

### Changed

- Help documentation for objects no longer uses NuDoq library (now faster and more maintainable)
- Extraction source component `ExecuteCrossServerDatasetExtractionSource` now never drops the temporary cohort database (previously it would drop it if it created it and CreateTemporaryDatabaseIfNotExists was true)
- Updated to latest version of [FAnsiSql] (0.10.4) for better Oracle, localization and type estimation
- Dashboards now appear in tree view instead of application tool strip and are searchable
- [CatalogueItem] descriptions pie chart has flags for including internal/project specific etc in it's counts
- [CatalogueItem] descriptions pie chart now lets you navigate directly to problem objects rather than showing a data table

### Fixed 
- Deleting an object now clears the selection in tree views (previously selection would become an arbitrary object).
- Fixed bug where adding/moving cohort sets between containers ([INTERSECT]/[UNION]/[EXCEPT]) could result in 2 objects with the same Order in the same container (resulting in ambiguous order of execution).
- Fixed UI bug where selecting an extractable [Catalogue] would hide it's extractable (small green e) icon overlay
- Fixed bug where deleting a Pinned object would not unpin the object
- Fixed bug where database tables with brackets in the name could break synchronization (these tables are now ignored by RDMP and cannot be imported).
- Fixed bug deleting multiple objects at once when some objects are parents of others (and cause implicit delete).
- Fixed bug with low resolution monitors and the Create New Cohort Wizard
- Fixed bug with low resolution monitors and collections where leading columns could shrink to be no longer visible
- Adding new filters/containers (AND/OR) now correctly expand and highlight the created object in collections
- Fixed AggregateEditorUI could incorrectly offer to save changes even when no changes had been made
- Clonng a Cohort Identification Configuration now preserves custom set container names e.g. "UNION Inclusion Criteria"
- Fixed bug in DataTableUploadDestination where multiple root (DataLoadInfo) logging entries were created for a single large bulk insert 
- Fixed bug in QueryBuilder when there are multiple IsPrimaryExtractionTable tables (Exception thrown was NullReferenceException instead of QueryBuilderException)
- Fixed bug in generating FROM SQL when there are circular [JoinInfo] configured between tables used in the query
- Fixed bug where closing the server/database selection dialog with the X instead of cancel could cause error messages (e.g. in Bulk Import TableInfos)
- Fixed bug where searching for "Pipeline" or "Pipe" did not show all pipelines
- Fixed bug caching patient index tables (cohort creation) when there are multiple tables being joined in the query.
- Fixed error when logging very large (over 4000 characters) to the RDMP logging database

### Removed
- Cohort sets no longer appear under Catalogues (Find / GoTo now open the parent cohort identification configuration)
- Removed OnlyUseOldDateTimes option on DataTableUploadDestination as it didn't actually do anything ([DBMS] type decisions are handled in a standard way by FAnsiSql)

## [3.1.0] - 2019-07-31

### Added

- Cohort sets with HAVING sql now support 'View Dataset Sample' (of matched records)
- Added new property IsView to TableInfo
- Added GoTo menu item Catalogue=>TableInfo
- Added user setting for skipping Cohort Creation wizard
- MDFAttacher emits more messages when looking up location on disk to copy MDF file to.
- Added menu option to set [IsExtractionIdentifier] on a [Catalogue] without having to open ExtractionInformations directly
- Added the ability to set custom number of patients / rows per dataset when creating example datasets (from command line or when setting up client)
- FlatFileAttacher now issues a warning if TableToLoad isn't one of the tables loaded by the currently executing load (previously it would just say 'table x wasn't found in RAW')
- Added (initially hidden) column Order to cohort query builder to help debugging any issues with order of display

### Changed

- Attempting to generate a graph from a query that returns more than 1,000,000 cells now asks for confirmation.
- Updated to latest version of [FAnsiSql] (0.9.4) for better Oracle support
- Oracle extraction commands no longer generate parameters (e.g. @projectNumber).  Previously invalid SQL was generated.
- Improved layout of message boxes and link highlighting
- Add (Copy Of) cohort set no longer complains about creating a copy of one already in the cohort builder configuration
- Extraction destination property CleanExtractionFolderBeforeExtraction now defaults to false (i.e. do not delete the contents of the extraction directory before extracting)
- Extraction destination property CleanExtractionFolderBeforeExtraction is now implemented in the Checks phase of the component lifecycle rather than on reciept of first batch of records (this prevents accidentally deleting files produced by upstream components)
- 
### Fixed 
- Fixed bug in [Catalogue] validation setup window (DQE Validation Rules) which resulted in changes not being saved if it had been refreshed after initially loading
- Fixed scrollbars not appearing in [Catalogue] validation setup window when lots of validation rules are applied to a single column
- Type text dialog prompt now resizes correctly and has a display limit of 20,000 characters for messages
- Fixed bug that prevented exiting if the RDMP directory (in user's application data folder) was deleted while the program was running
- Fixed bug where CatalogueItems created when importing Oracle tables had database qualifiers in the name e.g. "CHI" (including the double quotes)
- Fixed bug where deleting a Filter from a cohort set in a Cohort Identification Query could result in the display order changing to alphabetical (until tab was refreshed).
- Fixed obscure bug in plugins implementing the `ICustomUI` interface when returning a new object in `GetFinalStateOfUnderlyingObject` that resulted in the UI showing a stale version of the object
- Connecting to a non existant server in ServerDatabaseTableSelector now shows the Exception in the RAG icon (previously just showed empty database list)
 
- Fixed bug where adding/removing a column in Aggregate Editor would would reset the Name/Description if there were unsaved changes (to Name/Description)
- Fixed bug where example datasets created would have the text value "NULL" instead of db nulls (only affected initial install/setup datasets)

## [3.0.16-rc2] - 2019-07-17

### Added 

- Example data generated on install can now be given a seed (allows for reproducibility)
- Creating a Query Caching server for an cohort identification AggregateConfiguration now asks you if you want to set it as the default QueryCaching server (if there isn't already one)
- Double clicking a row in SQL query editor user interfaces now shows text summary of the row
- DLE load logs tree view now supports double clicking on messages/errors to see summary
- All RDMP platform objects now have icons even if not visible in the UI (this affects the objects documentation file generation)
- MetadataReport now supports generating data for Catalogues with no extractable columns

### Changed

- Updated to latest version of BadMedicine (0.1.5)
- Improved error message shown when attempting to delete a used patient index table (now lists the users)
- System no longer auto selects objects when there is only 1 option (e.g. when user starts a Release when there is only one [Project] in the system).  This previously created an inconsistent user experience.
- Dita extraction checks no longer propose deleting non dita files in the output directory
- Improved Find (Ctrl+F) dialog layout and added shortcut codes (e.g. typing "c Bob" will return all Catalogues containing the word "Bob")
- Message boxes now display a limit of 20,000 characters (full text can still be accessed by the copy to clipboard button).
- DLE Debug options (e.g. Skip migrating RAW=>STAGING) now appear as a drop down with more descriptive titles (e.g. StopAfterRAW)
 
### Fixed 

- Fixed bug when cloning a Pipeline called "Bob" when there was already an existing Pipeline called "Bob (Clone)"
- Fixed validation issue in some user interfaces of INamed classes (e.g. Catalogue) where all properties were checked for illegal characters instead of just the Name
- Fixed image scaling in Metadata reports to 100% (previously 133%)
- Governance report now properly escapes newlines and quotes in [Catalogue] descriptions when outputting as CSV
- Fixed bug in Plugin code generator for tables with a Name property (previously incorrect C# code was generated)
- Fixed bug in SQL query editor user interface when the query returned a table that included binary columns with large amounts of data in
- Clicking a collection button or using GoTo/Show now correctly pops the relevant collection if it is set to auto dock (pinned).
- Application title bar now correctly updates after loading a tab (previously it was left with the caption "Loading...")
- Un Pinning in a collection using X now correctly maintains tree selection (consistent with the context menu Tree=>UnPin)
- Fixed display order of cohort sets in Cohort Query Builder to correctly match the compiler (previously the tree view order was misleading)

## [3.0.16-rc] - 2019-07-08

### Added 

- Forward/backward navigation in LogViewer now preserves text filters / TOP X
- Added the ability to create example datasets and configurations/projects etc during installation / startup
- Objects with names containing problematic characters (e.g. \ ") are highlighted red
- New right click context menu GoTo shows related objects e.g. which ExtractionConfiguration(s) a [Catalogue] has been used in
- Heatmap hover tool tip now shows more information about the cell value
- 'Other Pipelines' (unknown use case) can now be edited by double clicking.  This prompts user to pick a use case to edit them under
- Creating a Catalogue/TableInfo by importing a file now lets you rename the table after it has been created
- Added new DLE module ExecuteSqlFileRuntimeTask which runs the SQL stored in the RDMP platform database (rather than relying on an sql file on disk like ExecuteSqlFileRuntimeTask)
- RDMP platform database schemas no longer require 100% matching to models.  This allows limited backwards compatibility between minor versions of RDMP in which new fields are added to the database.

### Changed

- Updated to latest version of [BadMedicine] (0.0.1.2)
- Updated to latest version of [FAnsiSql] (0.9.2)
- File=>New now launches modal dialog instead of dropdown menu
- [Project] objects can now be sorted (previously they always appeared alphabetically)
- [Project] creation UI now shows duplicate ProjectNumbers as a Warning instead of an Error allowing users to create 2+ Projects with shared cohorts
- Disabled objects in tree views now appear greyed out instead of red
- Improved message shown when cohorts with null descriptions are preventing cohort importing
- Attempting to deleting an Extractable [Catalogue] no longer shows an error and instead asks if you want to make it non extractable (then delete)
- xmldoc are now shipped inside SourceCodeForSelfAwareness.zip (instead of side by side with the binary).  This avoids an issue where [Squirrel drops xmldoc files](https://github.com/Squirrel/Squirrel.Windows/issues/1323)

### Fixed 

- Fixed bug in CLI (rdmp.exe) where yaml settings would override command line values for connection strings to platform databases
- Disabled smiley controls now render in greyscale
- Fixed bug in Aggregate graphs which included a PIVOT on columns containing values with leading whitespace
- Fixed crash bug in UI responsible for picking the DLE load folder that could occur when when xmldocs are missing
- Fixed bug resolving Plugin dll dependencies where dependencies would only be resolved correctly the first time they were loaded into the AppDomain
- Fixed Culture (e.g. en-us) not being passed correctly in DelimitedFlatFileAttacher
- Fixed bug where Updater would show older versions of RDMP as installable 'updates'

[Unreleased]: https://github.com/HicServices/RDMP/compare/v7.0.11...develop
[7.0.11]: https://github.com/HicServices/RDMP/compare/v7.0.10...v7.0.11
[7.0.10]: https://github.com/HicServices/RDMP/compare/v7.0.9...v7.0.10
[7.0.9]: https://github.com/HicServices/RDMP/compare/v7.0.8...v7.0.9
[7.0.8]: https://github.com/HicServices/RDMP/compare/v7.0.7...v7.0.8
[7.0.7]: https://github.com/HicServices/RDMP/compare/v7.0.6...v7.0.7
[7.0.6]: https://github.com/HicServices/RDMP/compare/v7.0.5...v7.0.6
[7.0.5]: https://github.com/HicServices/RDMP/compare/v7.0.4...v7.0.5
[7.0.4]: https://github.com/HicServices/RDMP/compare/v7.0.3...v7.0.4
[7.0.3]: https://github.com/HicServices/RDMP/compare/v7.0.2...v7.0.3
[7.0.2]: https://github.com/HicServices/RDMP/compare/v7.0.1...v7.0.2
[7.0.1]: https://github.com/HicServices/RDMP/compare/v7.0.0...v7.0.1
[7.0.0]: https://github.com/HicServices/RDMP/compare/v6.0.2...v7.0.0
[6.0.2]: https://github.com/HicServices/RDMP/compare/v6.0.1...v6.0.2
[6.0.1]: https://github.com/HicServices/RDMP/compare/v6.0.0...v6.0.1
[6.0.0]: https://github.com/HicServices/RDMP/compare/v5.0.3...v6.0.0
[5.0.3]: https://github.com/HicServices/RDMP/compare/v5.0.2...v5.0.3
[5.0.2]: https://github.com/HicServices/RDMP/compare/v5.0.1...v5.0.2
[5.0.1]: https://github.com/HicServices/RDMP/compare/v5.0.0...v5.0.1
[5.0.0]: https://github.com/HicServices/RDMP/compare/v4.2.4...v5.0.0
[4.2.4]: https://github.com/HicServices/RDMP/compare/v4.2.3...v4.2.4
[4.2.3]: https://github.com/HicServices/RDMP/compare/v4.2.2...v4.2.3
[4.2.2]: https://github.com/HicServices/RDMP/compare/v4.2.1...v4.2.2
[4.2.1]: https://github.com/HicServices/RDMP/compare/v4.2.0...v4.2.1
[4.2.0]: https://github.com/HicServices/RDMP/compare/v4.1.9...v4.2.0
[4.1.9]: https://github.com/HicServices/RDMP/compare/v4.1.8...v4.1.9
[4.1.8]: https://github.com/HicServices/RDMP/compare/v4.1.7...v4.1.8
[4.1.7]: https://github.com/HicServices/RDMP/compare/v4.1.6...v4.1.7
[4.1.6]: https://github.com/HicServices/RDMP/compare/v4.1.5...v4.1.6
[4.1.5]: https://github.com/HicServices/RDMP/compare/v4.1.4...v4.1.5
[4.1.4]: https://github.com/HicServices/RDMP/compare/v4.1.3...v4.1.4
[4.1.3]: https://github.com/HicServices/RDMP/compare/v4.1.2...v4.1.3
[4.1.2]: https://github.com/HicServices/RDMP/compare/v4.1.1...v4.1.2
[4.1.1]: https://github.com/HicServices/RDMP/compare/v4.1.0...v4.1.1
[4.1.0]: https://github.com/HicServices/RDMP/compare/v4.0.3...v4.1.0
[4.0.3]: https://github.com/HicServices/RDMP/compare/v4.0.2...v4.0.3
[4.0.2]: https://github.com/HicServices/RDMP/compare/v4.0.1...v4.0.2
[4.0.1]: https://github.com/HicServices/RDMP/compare/v4.0.1-rc3...v4.0.1
[4.0.1-rc3]: https://github.com/HicServices/RDMP/compare/v4.0.1-rc2...v4.0.1-rc3
[4.0.1-rc2]: https://github.com/HicServices/RDMP/compare/v4.0.1-rc1...v4.0.1-rc2
[4.0.1-rc1]: https://github.com/HicServices/RDMP/compare/v3.2.1...v4.0.1-rc1
[3.2.1]: https://github.com/HicServices/RDMP/compare/v3.2.1-rc4...v3.2.1
[3.2.1-rc4]: https://github.com/HicServices/RDMP/compare/v3.2.1-rc3...v3.2.1-rc4
[3.2.1-rc3]: https://github.com/HicServices/RDMP/compare/v3.2.1-rc2...v3.2.1-rc3
[3.2.1-rc2]: https://github.com/HicServices/RDMP/compare/3.2.1-rc1...v3.2.1-rc2
[3.2.1-rc1]: https://github.com/HicServices/RDMP/compare/3.2.0...3.2.1-rc1
[3.2.0]: https://github.com/HicServices/RDMP/compare/v3.2.0-rc1...3.2.0
[3.2.0-rc1]: https://github.com/HicServices/RDMP/compare/3.1.0...v3.2.0-rc1
[3.1.0]: https://github.com/HicServices/RDMP/compare/v3.0.16-rc2...3.1.0
[3.0.16-rc2]: https://github.com/HicServices/RDMP/compare/v3.0.16-rc...v3.0.16-rc2
[3.0.16-rc]: https://github.com/HicServices/RDMP/compare/v3.0.15...v3.0.16-rc
[FAnsiSql]: https://github.com/HicServices/FAnsiSql/
[BadMedicine]: https://github.com/HicServices/BadMedicine/

[ExtractionProgress]: ./Documentation/CodeTutorials/Glossary.md#ExtractionProgress
[DBMS]: ./Documentation/CodeTutorials/Glossary.md#DBMS
[UNION]: ./Documentation/CodeTutorials/Glossary.md#UNION
[INTERSECT]: ./Documentation/CodeTutorials/Glossary.md#INTERSECT
[EXCEPT]: ./Documentation/CodeTutorials/Glossary.md#EXCEPT
[IsExtractionIdentifier]: ./Documentation/CodeTutorials/Glossary.md#IsExtractionIdentifier
[DataAccessCredentials]: ./Documentation/CodeTutorials/Glossary.md#DataAccessCredentials
[Catalogue]: ./Documentation/CodeTutorials/Glossary.md#Catalogue
[SupportingDocument]: ./Documentation/CodeTutorials/Glossary.md#SupportingDocument
[TableInfo]: ./Documentation/CodeTutorials/Glossary.md#TableInfo

[ExtractionConfiguration]: ./Documentation/CodeTutorials/Glossary.md#ExtractionConfiguration
[Project]: ./Documentation/CodeTutorials/Glossary.md#Project

[CatalogueItem]: ./Documentation/CodeTutorials/Glossary.md#CatalogueItem
[ExtractionInformation]: ./Documentation/CodeTutorials/Glossary.md#ExtractionInformation
[ColumnInfo]: ./Documentation/CodeTutorials/Glossary.md#ColumnInfo
[CacheProgress]: ./Documentation/CodeTutorials/Glossary.md#CacheProgress

[JoinInfo]: ./Documentation/CodeTutorials/Glossary.md#JoinInfo
[AggregateConfiguration]: ./Documentation/CodeTutorials/Glossary.md#AggregateConfiguration
[PipelineComponent]: ./Documentation/CodeTutorials/Glossary.md#PipelineComponent
[Pipeline]: ./Documentation/CodeTutorials/Glossary.md#Pipeline
[Pipelines]: ./Documentation/CodeTutorials/Glossary.md#Pipeline

[Lookup]: ./Documentation/CodeTutorials/Glossary.md#Lookup
[CohortIdentificationConfiguration]: ./Documentation/CodeTutorials/Glossary.md#CohortIdentificationConfiguration
[LoadMetadata]: ./Documentation/CodeTutorials/Glossary.md#LoadMetadata
[ExtractableCohort]: ./Documentation/CodeTutorials/Glossary.md#ExtractableCohort
[CohortAggregateContainer]: ./Documentation/CodeTutorials/Glossary.md#CohortAggregateContainer
[ExtractionFilter]: ./Documentation/CodeTutorials/Glossary.md#ExtractionFilter
[MigrateUsages]: https://github.com/HicServices/RDMP/pull/666
[ExternalDatabaseServer]: ./Documentation/CodeTutorials/Glossary.md#ExternalDatabaseServer<|MERGE_RESOLUTION|>--- conflicted
+++ resolved
@@ -8,15 +8,15 @@
 
 ...
 
-<<<<<<< HEAD
+
 ### Added
 
 - Added 'RAWTableToLoad' dropdown property to RemoteTableAttacher to prevent mispellings when typing table names - [#1134](https://github.com/HicServices/RDMP/issues/1134)
-=======
+
 ### Fixed
 
 - Empty cohort builder containers are now treated as disabled by query builder when StrictValidationForCohortBuilderContainers is off [#1131](https://github.com/HicServices/RDMP/issues/1131)
->>>>>>> d6c071a9
+
 
 ## [7.0.11] - 2022-05-03
 
