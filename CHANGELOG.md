
# Changelog
All notable changes to this project will be documented in this file.

The format is based on [Keep a Changelog](https://keepachangelog.com/en/1.0.0/),
and this project adheres to [Semantic Versioning](https://semver.org/spec/v2.0.0.html).

<<<<<<< HEAD
## [8.2.2] - Unreleased

- Add instance setting to prompt for cohort versioning when comitting


## [8.2.1] - Unreleased

- Add Release status options to the ticketing system
- Improve Interface for Lookup table generation
- Improve read/write access to plugin files for linux systems

=======
## [8.2.1] - 2024-07-18

- Add Release status options to the ticketing system
- Improve Interface for Lookup table generation
- Add directory validity checking to data loads
- Open plugin files read-only to avoid permissions errors on Linux
- Improve PK mapping for ExtractionIdentifiers when extracting data
- Fix issue with default instance button not launching instance
>>>>>>> c39d46a6

## [8.2.0] - 2024-07-09

## Changed

- Add Key-Value store for instance settings
- Allow for Re-extractions of projects to a database, see [ExecuteFullExtractionToDatabaseMSSql](Documentation\DataExtractions\ExecuteFullExtractionToDatabaseMSSql.md)
- Add ability to use .rdmp plugin files
- Add the ability to store versions of cohort configurations, see [Cohort Versioning](Documentation\Cohorts\CohortVersioning.md)
- Add ability to restrict GROUPBY clause in cohort aggregate builder
- When cloning an ExtractionConfiguration with a deprecated catalogue, the GUI will ask if you want to replace the deprecated catalogue with the known replacement
- Add ability to customise LoadMetdata Folder Location. See [LoadMetadata](Documentation\DataLoadEngine\LoadMetadata.md)
- Add ability to point a catalogue to a new data source [Documentation](./Documentation/Catalogues/UpdateCatalogueDataLocation.md)
- Allow DQE graphs to be scrollable and scalable
- Allow for partial refreshes of time-based DQE charts
- Fix issue when creating PostgreSQL Logging Server

## [8.1.7] - 2024-06-17

## Changed

- Add ability to update an extraction's cohort from the command line using `SetExtractionConfigurationCohort ExtractionConfiguration:{id} ExtractableCohort:{id}`
- Fix issue with non-default named PostgreSQL Table Info not being checkable
- Improve default timeouts on database lookups
- Implement keepalive and liveness checks for FTP, SFTP fetches before deletion attempt

## [8.1.6] - 2024-05-27

## Changed

- Improve error messages for Multi-ExtractionIdentifier extractions
- Add prompt to rename container when adding a cohort filter
- Allow for column selection when using the RemoteTableAttacher
- Fix to remove stack trace button from non error popups
- Add ability to set Extraction Category as "Not Extractable"
- Replace BadMedicine v1.2.1 with SynthEHR v2.0.0
- Fix issue with RDMP being slow to load when having numerous Load Metadatas
- Fix issue creating logging databases on PostgreSQL servers

## [8.1.5] - 2024-04-03

## Changed

- Migrate from .net7 to .net8
- Add timeout override to remote table selectors
- Extractions now remember the last used pipeline
- Allow for custom .bak file physical locations during data loads
- Add ability to have multiple data loads for a single catalogue
- Allow for Project Specific Catalogues to have multiple extraction identifiers
- Fix issue with notification popups being inaccessable when RDMP is minimised
- Allow for Catalogues with Non-Core extraction categories to be made Project specific
- Bump coverlet.collector from 6.0.0 to 6.0.1
- Bump svenstaro/upload-release-action from 2.7.0 to 2.9.0 
- Bump Autoupdater.NET.Official from 1.8.4 to 1.8.5 
- Bump CsvHelper from 30.0.1 to 31.0.0
- Bump SSH.NET from 2023.0.1 to 2024.0.0 
- Bump SixLabors.ImageSharp.Drawing from 2.1.0 to 2.1.1 
- Bump MongoDB.Driver from 2.23.1 to 2.24.0
- Bump NUnit from 4.0.1 to 4.1.0 
- Bump FluentFTP from 49.0.1 to 49.0.2 
- Bump YamlDotNet from 15.1.1 to 15.1.2
- Bump SixLabors.ImageSharp from 3.1.2 to 3.1.3
- Bump SixLabors.ImageSharp.Drawing from 2.1.1 to 2.1.2
- Bump HIC.BadMedicine from 1.1.2 to 1.2.0 
- Bump coverlet.collector from 6.0.1 to 6.0.2 
- Bump HIC.FansiSql from 3.2.1 to 3.2.2
- Bump NUnit.Analyzers from 4.0.1 to 4.1.0 
- Bump Terminal.Gui from 1.15.1 to 1.16.0 
- Bump HIC.BadMedicine from 1.2.0 to 1.2.1 
- Bump NPOI from 2.6.2 to 2.7.0 

## [8.1.4] - 2024-02-19

## Changed

- Add ability to use Extraction Category with Project Specific Catalogues
- Allow arbitrary MDF files from foreign file systems to work with the MDF Attacher, see [MDFAttacher](Documentation\DataLoadEngine\MDFAttacher.md)
- Update Excel Attacher to read data from arbitrary start points within sheets
- Add Time based filtering of remote table and database attachers

## [8.1.3] - 2024-01-15

### Changed

- Fixed Upgrade path issue for RDMP version 8.0.X
- Fix excessive selection on local file storage settings
- Fix to SMTP Data Load module crashing

## [8.1.2] - 2024-01-09

### Changed

- Add command to dump current platform DB to directory
- Reorder Process Task Enum order to restore old cached process tasks
- Add quickstart instructions
- Add ability to configure and use local file system storage in windows GUI
- Truncate ProgressLog messages that would exceed database varchar limit

## [8.1.1] - 2023-12-01

### Changed

- Improved file transfer (FTP/SFTP/FTPS) support
- Improved Plugin Bundling
- Add ability to bundle UI notifications from plugin pipeline components
- Add ability to use .bak files as data load

## [8.1.0] - 2023-09-19

### Changed

- Refactor build process
- Update Scintilla
- Add LibArchive.Net 0.1.3 for archive reading support
- Batching of progress log writing to improve performance
- Add Begin/End flags for DataTable loads to improve performance of large writes
- Removable default logging server
- Increase Progress Log timeout to account for long db lock queue
- Allow users to clear all settings
- Plugin updates are now installed in the correct place
- Move Terminal.Gui to Core rather than duplicating in both CLI and GUI
- Remove Moq Library in favour of NSubstitute
- Add max message length check when logging notifications to prevent erroneous DB write attempts

## [8.0.7] - 2022-11-22

### Changed

- Substantial new documentation and updates
- Bump System.Threading.AccessControl from 6.0.0 to 7.0.0
- Bump System.Security.Permissions from 6.0.0 to 7.0.0
- Bump Microsoft.NET.Test.Sdk from 17.3.2 to 17.4.0
- Bump System.DirectoryServices.Protocols from 6.0.1 to 7.0.0
- Bump NUnit3TestAdapter from 4.3.0 to 4.3.1
- Bump HIC.BadMedicine from 1.1.1 to 1.1.2
- Bump CsvHelper from 30.0.0 to 30.0.1


## [8.0.6] - 2022-11-08

### Added

- Documentation for custom metadata reports

### Fixed

- Fixed bug selecting metadata report to run on all [Catalogue] in a folder

## [8.0.5] - 2022-11-04

### Fixed

- Fixed right clicking in empty space of a collection not passing correct object to UI Plugins
- Fixed console gui check/execute on engines (DQE, DLE etc) not working with YamlRepository backends [#1468](https://github.com/HicServices/RDMP/issues/1468)
- Fixed bug where some DbDataReader instances were not properly disposed [#1476](https://github.com/HicServices/RDMP/issues/1476)

## [8.0.4] - 2022-10-24

### Added

- Added IgnoreMissingTables setting for [RemoteDatabaseAttacher] which allows you to load only the tables that exist on the remote (and in the load)
- Add overrides for mdf/ldf local paths to MDFAttacher
- Added 'Persistent RAW' setting for [LoadMetadata]

### Fixed

- Fixed capitalization and database type differences resulting in missing tree entries of TableInfos

## [8.0.3] - 2022-10-04

### Fixed

- Fixed `ViewLogs` command not working properly on command line when passed an [ExternalDatabaseServer](logging server) [#1447](https://github.com/HicServices/RDMP/issues/1447)
- Fixed bulk import (existing) tables breaking in some corner cases (e.g. when there are broken [Catalogue] from a previous import)
- Fixed YamlRepository not implementing Release Logs API member
- Fixed issues with YamlRepository loosing stored [DataAccessCredentials] passwords
- Fixed `--help` on command line showing help text twice

## [8.0.2] - 2022-10-03

### Fixed

- Rolled back from broken Terminal.Gui 1.8.2 dependency (breaks Console Sql Editor) - see [#1448](https://github.com/HicServices/RDMP/pull/1448)

## [8.0.1] - 2022-09-30

### Fixed

- Fixed Saved Cohort Save button not enabling when updating server/database or credentials [#1259](https://github.com/HicServices/RDMP/issues/1259)
- Fixed not being able to clear properties on PipelineComponents when Type is an Array of database objects [#1420](https://github.com/HicServices/RDMP/issues/1420)
- Fixed bug with Commit system not refreshing after delete
- Fixed bug with Commit system when working with Plugins that have custom repositories
- Fix deleting ExternalDatabaseServer with YamlRepository not clearing default (e.g. deleting default logging server)
- Fixed stale references in YamlRepository breaking on startup (ServerDefaults.yaml and CredentialsDictionary.yaml) 
- Fixed empty yaml files causing errors (e.g. deleting contents of ServerDefaults.yaml)
- Fixed string encryption on [ExternalDatabaseServer] objects created with YamlRepository


### Added

- Added command line switch `--skip-patching` to prevent running patches and launch the application as normal (can help debugging patch issues) [#1392](https://github.com/HicServices/RDMP/issues/1392)
- Added 'open file' to Console SQL Editor for easier running of .sql files [#1438](https://github.com/HicServices/RDMP/issues/1438)

## [8.0.0] - 2022-09-27

**Contains database patch to add support for Commit system and expanded Folder support**

### Fixed

- Added better error message when there are problems with naming etc of a new cohort being committed [#1408](https://github.com/HicServices/RDMP/issues/1408)
- Fixed null references when Exceptions are surfaced before main UI has loaded
- Fixed a null reference trying to save [TableInfo] objects in application after setting the `Database` field to null.
- Fixed `ViewLogs` command not working from Console Gui

### Added

- Added `SetDefault` command for changing default logging/dqe etc servers from command line
- Added yes/no popup for 'partial matches' when Guessing [CatalogueItem] to [ColumnInfo] mappings (e.g. when remapping metadata layer to a new underlying table) [#1400](https://github.com/HicServices/RDMP/issues/1400)
- Added UI support for changing `UseAliasInsteadOfTransformInGroupByAggregateGraphs` user setting [#1393](https://github.com/HicServices/RDMP/issues/1393)
- Added `DoNotUseHashJoinsForCatalogues` to `ExecuteDatasetExtractionSource` [PipelineComponent] [#1403](https://github.com/HicServices/RDMP/issues/1403)
- Iteratve extractions ([ExtractionProgress]) now have more warnings during checking [#1395](https://github.com/HicServices/RDMP/issues/1395) _(All errors can be suppressed in UserSettings)_
  - Attempting to release a dataset before all batches have been extracted now results in R015
  - If a batch resume is being performed and the previous extraction audit does not contain the same cohort you will get error R017
  - If a batch resume is being performed but no audit can be found then you get error R016


## [7.0.20] - 2022-09-08

### Fixed

- Fixed null reference introduced after new Bitmap dependency refactoring [#1398](https://github.com/HicServices/RDMP/issues/1398)


## [7.0.19] - 2022-09-05

### Fixed

- Fixed a bug inserting into old logging databases


## [7.0.18] - 2022-08-30

### Added
- Added 'Set Description' command to [AggregateConfiguration] context menu
- Template cohort builder aggregates can be dragged onto extraction datasets to import the container tree [#1307](https://github.com/HicServices/RDMP/issues/1307)
- Having a JoinInfo between 2 columns that have different collations is now flagged by ProblemProvider [#1288](https://github.com/HicServices/RDMP/issues/1288)
- Added command `SetExtractionPrimaryKeys` for controlling which columns (if any) will make the primary key when extracting to database [#1335](https://github.com/HicServices/RDMP/issues/1335)
- Added ability to pop out tooltips/problems into modal popup [#1334](https://github.com/HicServices/RDMP/issues/1334)

### Changed
- The 'Core' folder in extraction execution user interface is no longer disabled when empty [#1377](https://github.com/HicServices/RDMP/issues/1377)
- Datasets in extraction UI are no longer expanded by default (i.e. to show Supporting Documents/Sql) [#1264](https://github.com/HicServices/RDMP/issues/1264)
- Removed restriction preventing [Lookup] requiring all foreign key columns being from the same table [#1331](https://github.com/HicServices/RDMP/issues/1307)
- If there are multiple IsPrimaryExtractionTable involved in a query then the one with the IsExtractionIdentifier column (if any) will be picked (previously QueryBuildingException was thrown) [#1365](https://github.com/HicServices/RDMP/issues/1365)

### Fixed

- Running RDMP cli without supplying repository connection details (and after deleting `Databases.yaml`) now results in a specific error message instead of null reference [#1346]https://github.com/HicServices/RDMP/issues/1346
- Fixed Pipeline components who run in threaded but call UI methods resulting in unstable UI components [#1357](https://github.com/HicServices/RDMP/issues/1357)
- Fixed deleting an [ExtractionConfiguration] with Selective Refresh enabled not removing it from UI [#1375](https://github.com/HicServices/RDMP/issues/1375)
- YamlRepository now saves LoadModuleAssembly binary content as a `.nupkg` file instead of string yaml [#1351](https://github.com/HicServices/RDMP/issues/1351)
- Fixed Console Gui activator 'Select File' dialog having a confusing title of "Directory" [#1282](https://github.com/HicServices/RDMP/issues/1282)


## [7.0.17] - 2022-08-01

### Added

- Icons in 'edit extraction columns' window now shows IsExtractionIdentifier and Extraction Primary Key status [#1312](https://github.com/HicServices/RDMP/issues/1312).

### Fixed

- Fixed Release not working from CLI (Bug introduced in 7.0.16)
- Fixed some old legacy plugins breaking startup if installed

## [7.0.16] - 2022-07-25

- Bugfix release due to build issues in releasing 7.0.15
- Bump YamlDotNet from 11.2.1 to 12.0.0

## [7.0.15] - 2022-07-22

### Added

- Added checkbox for show/hide ProjectSpecific Catalogue columns in extraction configuration UI [#1265](https://github.com/HicServices/RDMP/issues/1265)
- Integration tests and example scripts that can be run using RDMP command line `-f` option
- The `Set` command no longer cares about property capitalization
- Command line engines (e.g. `dle`) now optionally support specifying objects in command notation e.g. `-l "LoadMetadata:Load*Frank"` instead of `-l 1232`

### Fixed

- Fixed multiple calls to Refresh in DataExportPropertyManager causing Exception in extraction checks [#1274](https://github.com/HicServices/RDMP/issues/1274)
- Fixed issues with Advanced column reorder dialog [#1273](https://github.com/HicServices/RDMP/issues/1273)
  - Row size no longer cuts off bottom pixels of column name(s)
  - Multi delete is now supported
  - Pasted column name(s) with spaces e.g. `[my cool col]` now work
- Fixed null reference in extraction checks when extracting a dataset where the original [ExtractionInformation] has been deleted [#1253](https://github.com/HicServices/RDMP/issues/1253)
- Added an error provider message for when too many characters are entered in UIs with databindings [#1268](https://github.com/HicServices/RDMP/issues/1268).
- Fixed running on command line with `-f somefile.yaml` being considered 'interactive' (i.e. RDMP would pause to ask you questions like 'are you sure?')
- Fixed issue where DataTableUploadDestination pipeline component would refuse to load tables (e.g. from CSV) where the column has a full stop in it (e.g. `"mycol."`) [1269](https://github.com/HicServices/RDMP/issues/1269)

## [7.0.14] - 2022-06-27

### Added

- Added 'Run Detached' (run task in subprocess).  Uses [ConsoleControl](https://github.com/dwmkerr/consolecontrol).
- Added toFile option to all CLI 'View Data' commands
- When calling commands on the RDMP command line the 'cmd' verb is now optional e.g. you can now enter just `./rdmp list Catalogue`
- Added `-q` option to suppress console logging.  Allows better piping of commands e.g. to file etc
- ProblemProvider can now detect unquoted dates in parameter values [#1197](https://github.com/HicServices/RDMP/issues/1197)
- Added a `NLog.template.config` file to releases for easily enabling diagnostics logging to disk (NLog logging is still disabled by default for the windows client)
- Performance metrics (refresh time, menu building times) are now passed to NLog logging when enabled in windows client [#1227](https://github.com/HicServices/RDMP/issues/1227)
- Plugin UploadFileUseCase pipeline components can now declare `IPipelineRequirement<IBasicActivateItems>`
- Added ability to link deprecated objects to a new version [#949](https://github.com/HicServices/RDMP/issues/949)
- Deprecate command now supports deprecating multiple objects at once on CLI
- Made "Could not reach cohort..." warning suppressible [#1243](https://github.com/HicServices/RDMP/issues/1243)
- SetUserSetting now works for error codes e.g. `SetUserSetting R011 Success` [#1242](https://github.com/HicServices/RDMP/issues/1242)
- Describe command now shows syntaxes that should be used to satisfy parameters on command line
- Made 'Failed to execute Top 1' error when checking a dataset extraction a user configurable error (i.e. user can now set that to ignore)
- Added a warning for when columns in an [ExtractionConfiguration] are 'text' or 'ntext' [#1255](https://github.com/HicServices/RDMP/issues/1255)

### Changed

- The following console commands have been removed and __are instead now supported with `ViewData` command directly__ e.g. `./rdmp ViewData Catalogue:1`
  - ViewCatalogueData
  - ViewCohortIdentificationConfiguration
  - ViewCohortSample
  - ViewSample
- Removed the DescribeCommand CLI command.  Now you can just use 'Describe' e.g. `./rdmp describe Deprecate`

### Fixed

- Fixed user being able to edit filters of a frozen [ExtractionConfiguration]/[CohortIdentificationConfiguration]
- Fixed bug with `ExecuteCrossServerDatasetExtractionSource` guid table name pattern [#1256](https://github.com/HicServices/RDMP/issues/1256)

## [7.0.13] - 2022-05-30

### Changed

- 'View Aggregate' now explicitly applies an ORDER BY count descending.
- New CatalogueItems are now always marked Core (affects drag and drop and new Catalogue creation) - [#1165](https://github.com/HicServices/RDMP/issues/1165),[#1164](https://github.com/HicServices/RDMP/issues/1164)
- If a Catalogue is defined for a Lookup TableInfo then only Core extractable columns will be released (previously all columns were released) [#692](https://github.com/HicServices/RDMP/issues/692)
- Sql Parameters with no value defined are no longer flagged as Problem by ProblemProvider if they have value sets defined [#1180](https://github.com/HicServices/RDMP/issues/1180)
- CatalogueItems now appear in specific folders by Extraction Category [#1112](https://github.com/HicServices/RDMP/issues/1112).

### Added

- Added tracking of SQL/Datagrid splitter distance in user settings.  This allows users to resize how much SQL vs results they see and automatically persist the change.
- Added `CrashAtEnd` system for DLE that allows Attachers to flag a load as a failure without halting execution [#1157](https://github.com/HicServices/RDMP/issues/1157)
- Added `SimpleTicketingSystem` which simply opens the given URL+ticket [#775](https://github.com/HicServices/RDMP/issues/775)
- Added UserSettings editing UI to Console Gui
- Added ability to suppress tree expansion when opening Cohort Builder configurations
- Added a loading spinner for when find is still searching
- Adding a parameter to a filter now shows its initial value [#1201](https://github.com/HicServices/RDMP/issues/1201)
- ProblemProvider now indicates a problem when no ExtractionDirectory is set on a Project in its directory node [#1254](https://github.com/HicServices/RDMP/issues/1254)

### Removed

- Removed Pin system (anchoring an object to the top of a collection tree).

### Fixed

- Fixed order of Sql Parameters not always being first in tree
- Prevented Find/Select columns showing sort indicator when it is not supported
- Fixed `DistinctStrategy.OrderByAndDistinctInMemory` in batch processing retries [#1194](https://github.com/HicServices/RDMP/issues/1194)
- Fixed GoTo where path includes CatalogueFolder in CLI gui

## [7.0.12] - 2022-05-16

### Added

- Added Error/Warn highlighting in console gui run/check windows
- Added 'RAWTableToLoad' dropdown property to RemoteTableAttacher to prevent mispellings when typing table names - [#1134](https://github.com/HicServices/RDMP/issues/1134)
- Added optional argument to 'ExecuteCommandConfirmLogs' that requires rows were loaded by the DLE to pass
- Added ability to search the UserSettings UI 
- Added a prompt to configure JoinInfos when adding a new table to an existing Catalogue
- Added support for viewing more than 650 columns at once in the RDMP windows client UI

### Fixed

- Empty cohort builder containers are now treated as disabled by query builder when StrictValidationForCohortBuilderContainers is off [#1131](https://github.com/HicServices/RDMP/issues/1131)
- Fixed line numbers being clipped when greater than 99 [#1162](https://github.com/HicServices/RDMP/issues/1162)

### Changed

- Queries generated by RDMP are no longer automatically executed as soon as the SQL view tab is opened.  Users can enable 'AutoRunSqlQueries' under user settings to revert this change.

## [7.0.11] - 2022-05-03

### Added

- Added new command 'RefreshBrokenCohorts' for clearing the 'forbid list' of unreachable cohort sources - [#1094](https://github.com/HicServices/RDMP/issues/1094)
- Added new command 'SetAggregateDimension' for changing the linkage column in cohort builder for an [AggregateConfiguration] - [#1102](https://github.com/HicServices/RDMP/issues/1102)
- Added abilty to skip CIC validation checks when opening the commit cohort dialogue - [#1118](https://github.com/HicServices/RDMP/issues/1118)
- Ability to change cohort table name when using ExecuteCrossServerDatasetExtractionSource - [#1099](https://github.com/HicServices/RDMP/issues/1099)
- Added Success bar to ProgressUI
- Added new user setting Auto Resize Columns which will automatically resize columns within the RDMP interface where it makes sense to. E.g. the execute pipeline window and "checks" ui. More changes to be implemneted over time.

### Changed

- Dll load warnings must now be enabled otherwise the information is reported as Success (see user settings error codes R008 and R009)
- The Choose Cohort command no longer lets you pick deprecated cohorts - [#/1109](https://github.com/HicServices/RDMP/issues/1109)

### Fixed

- Fixed resizing issue on License UI when using very low resolution
- Fixed connection strings dialog 'Save as yaml...' producing invalid entry for 'DataExportConnectionString' - [#1086](https://github.com/HicServices/RDMP/issues/1086)
- Fixed various startup errors when Databases.yaml strings are invalid.
- Fixed bug with the 'unreachable' picturebox icon not being clickable
- Fixed unreachable catalogue database resulting in the Startup form immediately closing
- Fixed being able to drag filters/containers onto API calls in Cohort Builder -[#1101](https://github.com/HicServices/RDMP/issues/1101)
- Fixed regression in 7.0.10 where calling `public void ClearDefault(PermissableDefaults toDelete)` multiple times caused an Exception
- Fixed `ExecuteCrossServerDatasetExtractionSource` to work properly with identifiable extractions - [#1097](https://github.com/HicServices/RDMP/issues/1097)
- Fixed bug in cohort builder where dragging into the Execute button would turn it into an editable dropdown menu [#1098](https://github.com/HicServices/RDMP/issues/1098)
- Fixed RemoteTableAttacher logging only the database name and not the table name in RDMP DLE - [#1110](https://github.com/HicServices/RDMP/issues/1110)
- Fixed a bug in SelectiveRefresh mode where deleting a root container of an aggregate or extractable dataset would result in an error
- Fixed Error bar in ProgressUI not showing when committing a cohort - [#1124](https://github.com/HicServices/RDMP/issues/1124)

## [7.0.10] - 2022-04-25

### Added

- "parameter description" and "property name" have been added to the "set value" option for filters - https://github.com/HicServices/RDMP/issues/1034
- Filter parameter values are now prompted for the user when adding existing filter without known good value sets - https://github.com/HicServices/RDMP/issues/1030
- "Set Parameter Value(s)" option added to filter menus so you can more easily change the parameter values - https://github.com/HicServices/RDMP/issues/1035
- Added 'SelectiveRefresh' user setting
- Add options to create an extraction from a Cohorts right click menu and main userinterface - https://github.com/HicServices/RDMP/issues/1039
- Warnings are now shown if "non core" column are used for an extraction/release - https://github.com/HicServices/RDMP/issues/1024
- Added AlwaysJoinEverything user setting for always forcing joins in CohortBuilder - https://github.com/HicServices/RDMP/issues/1032
- Added UsefulProperty columns back into Find/Select dialog - https://github.com/HicServices/RDMP/issues/1033
- Added Extraction/Release warnings for extractions that contain Internal/Deprecated/SpecialApproval fields - https://github.com/HicServices/RDMP/issues/1024
- Added right click context menu support for console gui
- Cohorts now have right click option "Go To -> Project(s)"

### Fixed

- Fixed bug preventing example datasets being created from the RDMP UI client because checkbox was disabled
- "Exisiting" filter typo corrected - https://github.com/HicServices/RDMP/issues/1029
- Fixed refreshes sometimes changing selection in Data Export tree - https://github.com/HicServices/RDMP/issues/1008


### Changed

- New filters are now highlighted correctly when added to a CIC - https://github.com/HicServices/RDMP/issues/1031
- Creating a new Extracion Configuration will now ask the user for Name, Cohort and Datasets to be included for the extraction - https://github.com/HicServices/RDMP/issues/983
- AllowIdentifiableExtractions is now an ErrorCode so can be set to Success instead of always being Fail or Warning (i.e. to completley ignore it).
- The extractability of columns are no longer saved if a Dataset is removed from an Extraction Configuration - https://github.com/HicServices/RDMP/issues/1023
- "Show Pipeline Completed Popup" now enabled by default - https://github.com/HicServices/RDMP/issues/1069
- Cohorts are now "emphasise" after being commited. If part of one project it will highlight under that project.


## [7.0.9] - 2022-03-29

### Added

- Added command CreateNewCohortFromTable which creates a cohort from a table directly without having to first import it as a [Catalogue]
- Import Catalogue filter now allows selecting multiple filters at once.
- Improved performance of Select objects dialog when there are many objects available to pick from
- Made Select objects dialog filter in the same way as the Find dialog (i.e. support short codes and Type names)
- Ability to select multiple objects at once when adding to a Session
- Ability to find multiple objects at once (ctrl+shift+f)
- Added new pipeline component CohortSampler


### Fixed

- Fixed newlines in CatalogueItem descriptions not being output correctly in docx metadata report
- Fixed iterative data loads run on the CLI throwing and returning non zero when caught up to date with load progress (when running in iterative mode)
- Pipeline component order is now "correct" and will list more important variables at the top rather than at the bottom - https://github.com/HicServices/RDMP/issues/996
- Fixed bug where Pipeline objects could not be deleted from the `Tables (Advanced)` tree
- Removing a datset from an [ExtractionConfiguration] now deletes any extraction specific column changes (i.e. changes are not persisted if the dataset is added back in again)
- Fixed Release button prompting to pick [Project] when clicked in the ExecuteExtractionUI [#963](https://github.com/HicServices/RDMP/issues/963)

### Changed

- Processes wanting to run a Pipeline using the current user interface abstraction layer `IPipelineRunner GetPipelineRunner` must now provide a task description and UI look and feel as a `DialogArgs` argument.

## [7.0.8] - 2022-03-08

### Fixed

- Fixed Startup skipping some plugin dlls during load and enabled multithreading
- Fixed CLI not showing underlying exception when unable to reach platform databases

### Removed

- CSV files with unclosed leading quotes are no longer preserved when using IgnoreQuotes (side effect of updating CsvHelper)

## [7.0.7] - 2022-03-01

*Database Patches Included (enables ExtractionProgress retry)*

### Added
- Added ArchiveTriggerTimeout user setting [#623](https://github.com/HicServices/RDMP/issues/623)
- Support for referencing plugin objects from command line e.g. `./rdmp.exe cmd delete MyPluginClass:2`
- The word 'now' is a valid date when supplied on the command line
- Ability to sort based on Favourite status [#925](https://github.com/HicServices/RDMP/issues/925)
- Added Frozen column to Cohort Builder tree for easier sorting
- Added ability to query an [ExternalDatabaseServer] from the right click context menu [#910](https://github.com/HicServices/RDMP/issues/910)
- Added an overlay @ symbol for filters that have known parameter values configured [#914](https://github.com/HicServices/RDMP/issues/914)
- Added Retry support to [ExtractionProgress]
- Added new CLI options for RDMP installer `--createdatabasetimeout` and `--otherkeywords` for custom auth setups e.g. Azure/Active Directory Authentication etc.

### Fixed
- Fixed closing and changing instance not consulting tabs before closing
- Fixed bug where setting `SuggestedCategory` on a plugin command resulted in it vanishing from context menu
- Fixed bug with AllowEmptyExtractions not working under some situations
- Fixed [Lookup] creation UI creating CatalogueItem with the suffix _Desc even when you ask it not to in prompt
- Fixed layout bug in rule validation configuration UI where rationale tip was cut off [#909](https://github.com/HicServices/RDMP/issues/909)
- Fixed ViewLogs tab not remembering sort order between usages [#902](https://github.com/HicServices/RDMP/issues/902)

### Changed

- Find sorts ties firstly by favourite status (favourite items appear above others)
- Find sorts ties lastly alphabetically (previously by order of ID)
- Default sort order of ViewLogs on first time use is now date order descending [#902](https://github.com/HicServices/RDMP/issues/902)

## [7.0.6] - 2022-01-25

*Database Patch Included (enables ExtractionProgress batching)*

### Added

- Added [ExtractionProgress] for robustly extracting large datasets in multiple smaller executions
- Added ability to export [ExtractableCohort] to CSV file
- Added 'Created From' column to cohort detail page (parses cohorts AuditLog)

### Fixed

- Fixed a bug where ProjectUI would not show cohorts when some cohort sources are unreachable
- Fixed ProgressUI filter hiding global errors on extraction where the whole operation failed and a dataset filter was selected ([888](https://github.com/HicServices/RDMP/issues/888))
- Fixed a rare dll resolving issue that could occur during startup when running the RDMP windows client from outside the current directory (https://github.com/HicServices/RDMP/issues/877)

### Changed

- Changed right click context menu item 'Delete' to say 'Remove' when deleting a chain or relationship object (e.g. cohort usage by a project) ([#887](https://github.com/HicServices/RDMP/issues/887))
- Restricted [Pipelines] shown to only those where all components are compatible with the input objects (previously on context was checked) (https://github.com/HicServices/RDMP/issues/885)
- "Show All/Incompatible Pipelines" option added to Pipelines dropdown to make a simpler user interface
- When committing a cohort through the Cohort Builder the Project will automatically be selected if it already belongs to a single one (https://github.com/HicServices/RDMP/issues/868)
- Removed requirement for filter parameters to have comments to be published (https://github.com/HicServices/RDMP/issues/582)

## [7.0.5] - 2022-01-10

### Added

- Added ability to open extraction directory for an [ExtractionConfiguration]
- Added diagnostic screen logging last executed command (https://github.com/HicServices/RDMP/issues/815)
- Added tooltips for objects in tree views (https://github.com/HicServices/RDMP/issues/819).
- Added custom icon for [CatalogueItem] that represent transforms on the underlying column (https://github.com/HicServices/RDMP/issues/818)
- Added Extraction Primary Keys to Catalogue tooltip
- Added ability to 'View TOP 100' etc samples on [ExtractionInformation] (previously only available on [ColumnInfo] objects)
- Added icon overlays for 'Is Extraction Identifier' and 'Is Extraction Primary Key' (https://github.com/HicServices/RDMP/issues/830)
- Extraction Information for a Catalogue Item now includes "Transforms Data" property (which shows yes/no based on whether it transform the column data)
- Added 'open load directory' command to [Catalogue] context menu
- Added ability to switch between instances of RDMP using the Locations menu
- Added CLI command `ClearQueryCache`
- Added Description capability to prompts. More descriptions to be added (https://github.com/HicServices/RDMP/issues/814)
- Added description to Publish Filter "Select One" dialog (https://github.com/HicServices/RDMP/issues/813)
### Fixed
- Changed to SHIFT+Enter for closing multiline dialogs (https://github.com/HicServices/RDMP/issues/817)
- Fixed bug where configuring dataset didn't show all available tables when listing optional joinable tables (https://github.com/HicServices/RDMP/issues/804)

### Changed
- Updated CatalogueItemUI (https://github.com/HicServices/RDMP/issues/820)
- Fixed bug where cached aggregates were not considered stale even though changes had been made to their patient index table (https://github.com/HicServices/RDMP/issues/849)
- "You only have one object Yes/No" box has been removed in favour of being more consistent for the user (https://github.com/HicServices/RDMP/issues/811)

## [7.0.4] - 2021-12-08

### Added

- Added `RoundFloatsTo` to ExecuteDatasetExtractionFlatFileDestination
- Added new menu item Diagnostics->Restart Application
- Trying to extract an [ExtractionConfiguration] with a cohort that is marked IsDeprecated now fails checks
- Added [MigrateUsages] setting to cohort creation destination pipeline components.  When enabled and creating a new version of an existing cohort then all unreleased [ExtractionConfiguration] using the old (replaced) cohort switch to the new version
- Added an 'All Tasks', 'All Runs' etc commands to View Logs tab menu
- Added ability to filter [Catalogue] in the Find dialog by Internal/Deprecated etc
- Added search and filter compatible controls to [Pipeline] editing dialog
- Added ability to ignore/elevate specific errors in UserSettings
- Enabled Expand/Collapse all when right clicking whitespace in a tree collection
- Added title to graph charts
- Added a user setting for hiding Series in which all cells are 0/null
- Added `IPipelineOptionalRequirement` interface for Plugin Pipeline Components that can optionally make use of Pipeline initialization objects but do not require them to function.
- Support for templating in `ColumnSwapper` when used in an extraction pipeline (e.g. $n for project number)
- Support for specifying `--ConnectionStringsFile somefile.yaml` when starting RDMP (gui client or CLI)
- Added 'Hash On Release' column to initial new Catalogue extractability configuration dialog (https://github.com/HicServices/RDMP/issues/394)

### Fixed

- Fixed [Pipeline] objects showing an ID of 0 in tree collections
- Fixed the 'filters' count column in [Catalogue] tree collection showing edit control when clicked
- Fixed Find not working when searching by ID for [Pipeline] objects
- Prevented showing out dated cohorts when changing Project half way through defining a cohort
- When plugins contain dlls with differing version numbers then the latest dll version is loaded (previously the first encountered was used)
- Fixed bug in Console Gui where edit window showed value set directly instead of passing through Property Setters
- Fixed bug in Console Gui where password properties showed (encrypted) HEX binary value instead of ****
- Fixed Command Line UI showing abstract and interfaces when prompting user to pick a Type
- Fixed `OverrideCommandName` not working for `ExecuteCommandViewLogs` command
- Fixed `View Logs` commands appearing twice in right click context menu for logging servers objects (once on root and once under 'View Logs' submenu)
- Generate Release Document now shows as impossible when Cohort is not defined or unreachable (e.g. if user does not have access to cohort database)
- Fixed bug where selecting a [PipelineComponent] for which help is unavailable would leave the previously selected component's help visible
- Fixed bug with 'Commit Cohort' storing the target cohort database for future clicks
- Fixed a bug where editing a field like `Description` would fire validation on other properties e.g. `Name` which could slow controls down when validation is slow and change events are fired in rapid succession.
- Edit Catalogue window layout updated to allow errors to be seen on the right hand side of inputs (https://github.com/HicServices/RDMP/issues/758)
- Cohort Identification Configuration descriptions box is now easy to read and edit (https://github.com/HicServices/RDMP/issues/755)
- Fixed bug where RDMP would lose focus when "checks" were being run in background resulting in RDMP appearing unresponsive (https://github.com/HicServices/RDMP/issues/747)
- Fixed bug where some words in RDMP would have spaces in the wrong place (e.g. "W HERE") (https://github.com/HicServices/RDMP/issues/752)

### Changed

- Bump System.Drawing.Common from 5.0.2 to 5.0.3
- Bump System.Security.Permissions from 5.0.0 to 6.0.0
- Bump NLog from 4.7.12 to 4.7.13
- Changed to Dock layout for Pipeline editing control (may improve performance on older machines)
- Removed dependency on `System.Drawing.Common` by updating usages to `System.Drawing`
- Increased size of all text fields in [Catalogue] and [CatalogueItem] to `nvarchar(max)` to support long urls etc
- Updated icons to a more modern look. Catalogue Item image no longer has black corner. Green yellow and red smiley faces have been replaced. Cloud API icon replaced (https://github.com/HicServices/RDMP/issues/712)
- Extract to database now checks for explicit table names amongst pre-existing tables on the destination
- Startup no longer reports non dotnet dlls as 'unable to load' (warnings)
- Added Project number to Title Bar (and full project name to tooltip) for Extraction Configurations (https://github.com/HicServices/RDMP/issues/621)
- Root Cohort Identification Configuration will now highlight SET container issues with red highlight (https://github.com/HicServices/RDMP/issues/681)
- "Data Export" has been renamed to "Projects" to be more consistent (https://github.com/HicServices/RDMP/issues/720)
- Corrected layout of "Master Ticket" in New Project dialog (https://github.com/HicServices/RDMP/issues/735)
- Corrected layout of "Create New Lookup" (https://github.com/HicServices/RDMP/issues/730)
- Aligned buttons for Pipeline options (https://github.com/HicServices/RDMP/issues/721)
- Add "clause" (e.g. WHERE) to SQL attribute input to make it clearer what SQL you need to enter (https://github.com/HicServices/RDMP/issues/751)
- User Settings dialog now has a nicer layout (https://github.com/HicServices/RDMP/issues/760)


## [7.0.3] - 2021-11-04

### Fixed

- Fixed bug with ConfirmLogs when running with multiple [CacheProgress]

## [7.0.2] - 2021-11-03

### Fixed

- Fixed 'package downgrade' dependencies issue with `HIC.RDMP.Plugin.UI`
- Fixed log viewer total time display in logs view when task ran for > 24 hours.
- Fixed not implemented Exception when using username/password authentication and viewing [CohortIdentificationConfiguration] SQL
- Fixed missing 'add sql file process task' in DLE load stage right click context menus


### Added

- Console gui context menu now shows compatible commands from plugins
- Added the 'ConfirmLogs' command for verifying if a task is failing (e.g. a DLE run)

### Changed

- When syncing table columns with the database, the full column (including table name) is displayed in the proposed fix (previously only the column name was displayed).
- Bump Terminal.Gui from 1.2.1 to 1.3.1

## [7.0.1] - 2021-10-27

### Changed

- Bump NLog from 4.7.11 to 4.7.12
- Bump Microsoft.NET.Test.Sdk from 16.11.0 to 17.0.0
- [Catalogue] and [CatalogueItem] edit tab now expands to fill free space and allows resizing

### Fixed

- Fixed Null Reference exception when collection tabs are opened twice
- Fixed CohortBuilder 'Execute' showing ExceptionViewer on the wrong Thread

### Added

- Column visibility and size are now persisted in UserSettings

### Removed

- Removed FillsFreeSpace on columns.  User must now manually resize columns as desired

## [7.0.0] - 2021-10-18

### Changed

- IPluginUserInterface is now in `Rdmp.Core` and therefore you can write console gui or dual mode (console and winforms) plugin UIs
- IPluginUserInterface CustomActivate now takes IMapsDirectlyToDatabaseTable allowing custom plugin behaviour for activating any object
- DatasetRaceway chart (depicts multiple datasets along a shared timeline) now ignores outlier values (months with count less than 1000th as many records as the average month)
- Renamed `SelectIMapsDirectlyToDatabaseTableDialog` to `SelectDialog<T>` (now supports any object Type)
- Selected datasets icon now includes all symbols of the Catalogue they represent (e.g. ProjectSpecific, Internal)
- Changed how RDMP treats cohorts where the data has been deleted from the cohort table.  'Broken Cohort' renamed 'Orphan Cohort' and made more stable
- [CohortAggregateContainer] now show up in the find dialog (you can disable this in UserSettings)
- Bump Microsoft.Data.SqlClient from 3.0.0 to 3.0.1
- Checks buttons on the toolbars are now hidden instead of disabled when inapplicable
- Shortened tool tips in top menu bar

### Removed

- IPluginUserInterface can no longer add items to tab menu bars (only context menus)
- Removed some Catalogue context menu items when the Catalogue is an API call
- Adding a Filter from Catalogue no longer opens it up in edit mode after adding
- Command line execution (e.g. `rdmp cmd ...`) no longer supports user interactive calls (e.g. YesNo questions)
- Removed PickOneOrCancelDialog
- Removed RAG smiley from server connection UI.  Now errors are reported 'Connection Failed' text label

### Added
- Added CatalogueFolder column to Select Catalogue dialog
- Added custom metadata report tokens:
  - $Comma (for use with formats that require seperation e.g. JSON when using the `$foreach` operation)
  - $TimeCoverage_ExtractionInformation (the column that provides the time element of a dataset to the DQE e.g. StudyDate)
- Added support for default values in constructors invoked from the command line (previously command line had to specify all arguments.  Now you can skip default ones at the end of the line)
- Added support for deleting multiple objects at once with the delete command (e.g. `rdmp cmd Delete Plugin true` to delete all plugins)
  - Boolean flag at the end is optional and defaults to false (expect to delete only 1 object)
  - Use `rdmp cmd DescribeCommand Delete` for more information
- Added ability to directly query Catalogue/DataExport to Console Gui
- Added extraction check that datasets are not marked `IsInternalDataset`
- Added ability to script multiple tables at once via right click context menu in windows client
- Support for shortcodes in arguments to commands on CLI e.g. `rdmp cmd describe c:11`
- Added new command 'AddPipelineComponent' for use with RDMP command line
- Added ability to filter datasets and selected datasets by Catalogue criteria (e.g. Deprecated, Internal)
- Added Clone, Freeze, Unfreeze and add dataset(s) ExtractionConfiguration commands to command line
- Added support for identifying items by properties on CLI (e.g. list all Catalogues with Folder name containing 'edris')
- Cloning a [CohortIdentificationConfiguration] now opens the clone
- Added ability to remove objects from a UI session
- Added new command ViewCohortSample for viewing a sample or extracting all cohort identifiers (and anonymous mapping) to console/file
- Added the ability to pick which tables to import during Bulk Import TableInfos
- Added CLI command to create DLE load directory hierarchy ('CreateNewLoadDirectory')

### Fixed
- Fixed deleting a parameter value set failing due to a database constraint
- Fixed a bug where changing the server/database name could disable the Create button when selecting a database
- Added the ability to drop onto the Core/Project folders in the 'execute extraction' window
- Fixed a big where Yes/No close popup after running a pipeline in console gui could crash on 'No'
- Fixed deleting source/destination pipeline components directly from tree UI
- Fixed various issues when viewing the DQE results of a run on an empty table
- DatasetRaceway in dashboards now shows 'Table(s) were empty for...' instead of `No DQE Evaluation for...` when the DQE was run but there was no result set
- Added better error message when trying to create a new RDMP platform database into an existing database that already has one set up
- Fixed [CohortAggregateContainer] and filter containers not showing up in Find when explicitly requested
- Fixed deleting an [ExtractionFilter] with many parameter values configured.  Now confirmation message is shown and all objects are deleted together
- Fixed bug saving an [ExtractionInformation] when it is an extraction transform without an alias
- Fixed bug refreshing Data Export tree collection when deleting multiple Projects/Packages at once (deleted objects were still shown)
- Fixed bug dragging filters into Cohort Builder

## [6.0.2] - 2021-08-26

### Changed

- Bump Microsoft.NET.Test.Sdk from 16.10.0 to 16.11.0
- Bump NLog from 4.7.10 to 4.7.11

### Added

- Support for plugin Catalogues in cohort builder.  These allow you to write plugins that call out to arbitrary APIs (e.g. REST etc) from the RDMP cohort builder

### Fixed

- Fixed ExecuteCommandCloneCohortIdentificationConfiguration asking for confirmation when activation layer is non interactive

## [6.0.1] - 2021-08-12

### Added

- Added new command 'Similar' for finding columns that have the same name in other datasets
- Added the ability to Query Catalogue/DataExport databases directly through RDMP
- Support for custom column names in ColumnSwapper that do not match the names of the lookup columns
- Added ScriptTables command for scripting multiple [TableInfo] at once (optionally porting schema to alternate DBMS types).
- Support for nullable value/Enum types in command constructors

### Fixed

- AlterColumnType command now shows as IsImpossible when column is part of a view or table valued function
- Describe command no longer shows relationship properties
- Fixed layout of Bulk Process Catalogue Items in dotnet 5
- Fixed missing dependency in new installations when rendering Charts

## [6.0.0] - 2021-07-28

### Changed

- Upgraded Sql Server library from `System.Data.SqlClient` to `Microsoft.Data.SqlClient`
- `ExecuteCommandAlterColumnType` now automatically alters \_Archive table too without asking for confirmation
- When foreign key values are missing from lookups, the 'Missing' status is now attributed to the `_Desc` field (previously to the foreign key field)
- Changed Console gui DLE / DQE (etc) execution to use ListView instead of TextView
- Referencing an object by name in a script file now returns the latest when there are collisions e.g. "[ExtractableCohort]" would return the latest one (created during the script execution session)
- Bump YamlDotNet from 11.2.0 to 11.2.1
- Bump SecurityCodeScan.VS2019 from 5.1.0 to 5.2.1
- Command 'Set' now shows as Impossible for property 'ID'
- RDMP no longer complains about mixed capitalisation in server names and will connect using the capitalisation of the first encountered.

## Fixed

- Fixed release engine not respecting `-g false` (do not release Globals)
- Fixed column order in DQE results graph sometimes resulting in shifted colors (e.g. Correct appearing in red instead of green)
- Fixed Prediction rules never being run when value being considered is null (DQE).
- Fixed a bug creating a cohort without specifying a Project from the console
- Fixed bug where searching in console gui could be slow or miss keystrokes
- Fixed bug in console gui where GoTo Project or Cohort would not highlight the correct item
- Fixed bug in console gui where delete key was not handled resulting in a loop if errors occurred trying to delete the object
- Removed limit of 500 characters on extraction SQL of columns

### Added

- Added user setting for filtering table load logs where there are 0 inserts,updates and deletes
- Added support for specifying datatype when calling `ExecuteCommandAlterColumnType`
- Pipeline and DLE components with object list arguments now show the previously selected items in the 'Select Object(s)' popup
- Pressing 'delete' key in console gui edit window now offers to set value of property to null
- Editing a foreign key property (e.g. `PivotCategory_ExtractionInformation_ID`) now shows objects rather than asking for an `int` value directly
- Fatal errrors in console gui now get logged by NLog (e.g. to console/file)
- Added user setting `CreateDatabaseTimeout`

### Removed

- Removed check for DataLoadProgress being before OriginDate of a `LoadProgress`

## [5.0.3] - 2021-06-17

- Hotfix extraction/DLE progress UI layout on some Windows configurations

## [5.0.2] - 2021-06-16

### Changed

- Bump YamlDotNet from 11.1.1 to 11.2.0


### Fixed

- Fixed layout of windows client engine progress controls not filling all available screen space

## [5.0.1] - 2021-06-08

### Added

- Added CLI console gui context menu for [LoadMetadata]
- Commit cohort from CohortIdentificationConfiguration now shows crash message Exception on failure
- Added `--usc` flag to `rdmp gui`.  This allows you to specify using the `NetDriver` for Terminal.Gui (an alternative display driver)
- Added optional file argument to `ExecuteAggregateGraph` command (outputs graph data table to the file specified)
- Added ability to select a [DataAccessCredentials] in table/database selector control
- Added TopX and Filter (text) to console view logs
- Added alternative colour scheme to console gui

### Changed

- Changed `ExtractMetadata` template syntax to require `DQE_` and added year/month/day sub components:
  - `$StartDate`, `$EndDate` and `$DateRange` are now `$DQE_StartDate`, $DQE_EndDate and $DQE_DateRange.
  - Added `$DQE_StartYear`,`$DQE_EndYear`,`$DQE_StartMonth`,`$DQE_EndMonth`,`$DQE_StartDay`,`$DQE_EndDay`
  - Added `$DQE_PercentNull` (must be used with a `$foreach CatalogueItem` block)
  - Added TableInfo and ColumnInfo properties (e.g. `$Server`)
  - Added $DQE_CountTotal
- Improved performance of checks user interface (especially when there are a large number of check messages)

### Fixed

- Fixed arguments not showing up under Pipeline components of 'Other' (unknown) pipelines node
- Fixed refresh speed of console gui causing problems with Guacamole
- Fixed Keyboard shortcuts of pipeline engine execution window sharing the same letters
- Fixed bug running rdmp gui (console) with a remote current directory
- Fixed 'View Catalogue Data' command when run on ProjectSpecific Catalogues
- Fixed 'Import ProjectSpecific Catalogue' command not preserving Project choice in configure extractability dialog
- When importing an existing data table into RDMP and cancelling [Catalogue] creation RDMP will prompt you to optionally also delete the [TableInfo]

### Dependencies

- Bump Terminal.Gui from 1.0.0 to 1.1.1
- Bump HIC.FAnsiSql from 1.0.6 to 1.0.7
- Bump Microsoft.NET.Test.Sdk from 16.9.4 to 16.10.0


## [5.0.0] - 2021-05-05

### Changed

- .Net 5.0 for all, instead of Framework 4.6.1+Core 2.2+Standard 2.0 mix
- Query editor autocomplete now uses integrated autocomplete (no icons, better matching)
- Throttled how often spelling is checked in Scintilla controls.
- Changed message about inaccessible cohorts to a warning instead of an error. 
- Collation is now explicitly specified when creating a new cohort source using the wizard (as long as there is a single collation amongst existing ColumnInfo of that type)

### Added

- Added `$foreach Catalogue` option for custom metadata report templates (to allow prefix, suffixes, table of contents etc)
- Added ability to search for objects by ID in console gui
- More detailed logging of Type decisions when extracting to database
- Added ability to cancel ongoing queries in CLI Sql Editor
- Added 'Reset Sql' and 'Clear Sql' buttons to CLI Sql Editor
- Added ability to set custom timeout for queries in CLI Sql Editor
- Added ability to save results of CLI Sql Editor (table) to CSV
- Added view data/aggregate etc on ColumnInfo objects to list of commands accessible from the CLI gui
- Added 'Go To' commands to CLI gui
- Exposed 'Add New Process Task...' to load stages in CLI menu
- Added 'ViewCatalogueData' command for CLI and CLI GUI use
- Better error reporting when item validators crash during validation execution (now includes constraint type, column name and value being validated).
- Added 'Go To' commands to CLI gui
- Exposed 'Add New Process Task...' to load stages in CLI menu
- Exposed 'View Logs' commands on CLI and CLI gui
- Added minimum timeout of 5 seconds for `CohortIdentificationConfigurationSource`
- 'View Logs' tree view now accessible for CacheProgress objects
- Added query/result tabs to CLI GUI Sql editor
- Console GUI now shows important information (e.g. 'Disabled') in brackets next to items where state is highly important
- Added new command RunSupportingSql
- Console GUI root nodes now offer sensible commands (e.g. create new Catalogue)
- Added Value column to tree views (allows user to quickly see current arguments' values)
- Added 'other' checkbox to 'Create Catalogue by importing a file' (for selecting custom piplelines)
- Command SetExtractionIdentifier now supports changing the linkage identifier for specific ExtractionConfigurations only
- Added new command `AlterTableMakeDistinct`
- Added CLI GUI window for running Pipelines that displays progress
- Added RDMP.Core version number to logs at startup of rdmp cli
- Added graph commands to CLI:
  - ExecuteCommandSetPivot
  - ExecuteCommandSetAxis
  - ExecuteCommandAddDimension


### Fixed

- Fixed CLI database selection UI not using password mask symbol (`*`)
- Fixed CLI GUI message boxes bug with very long messages
- Fixed Custom Metadata template stripping preceeding whitespace in templated lines e.g. `"  - $Name"` (like you might find in a table of contents section of a template)
- Fixed 'Set Global Dle Ignore Pattern' failing the first time it is used by creating a StandardRegex with no/null Pattern
- Fixed order of branches in CLI gui tree
- Fixed importing filter containers not saving Operation (AND/OR)
- Fixed right click menu not showing when right clicking after selecting multiple objects
- Fixed some delete commands not updating the UI until refreshed (e.g. disassociating a [Catalogue] from a [LoadMetadata])
- Fixed text on disassociating a [Catalogue] from a [LoadMetadata]
- Fixed sort order not being respected in cohort summary screen
- Fixed DQE graph when data has dates before the year 1,000
- Fixed `ExecuteCommandCreateNewCatalogueByImportingFile` when using blank constructor and from CLI GUI
- Fixed extraction UI showing "WaitingForSQLServer" when DBMS might not be (now says "WaitingForDatabase").
- Fixed bug where some UI tabs would not update when changes were made to child objects (e.g. deleting a dataset from an extraction using another window in the client)
- Fixed support for UNC paths in SupportingDocument extraction (e.g. \\myserver\somedir\myfile.txt)
- Fixed not being able to add `Pipeline` objects to Sessions

### Dependencies

- Bump System.Drawing.Common from 5.0.0 to 5.0.2
- Bump Moq from 4.16.0 to 4.16.1
- Bump Microsoft.NET.Test.Sdk from 16.8.3 to 16.9.4
- Bump NLog from 4.7.7 to 4.7.10
- Bump SecurityCodeScan.VS2019 from 5.0.0 to 5.1.0
- Bump Newtonsoft.Json from 12.0.3 to 13.0.1
- Bump YamlDotNet from 9.1.4 to 11.1.1
- Bump NUnit from 3.13.1 to 3.13.2

## [4.2.4] - 2021-02-05

- Added CLI commands for viewing/changing `UserSettings` e.g. AllowIdentifiableExtractions
- Added user setting `ShowPipelineCompletedPopup` for always popping a modal dialog on completion of a pipeline execution in the GUI client (e.g. committing a cohort)
- Added new flexible file/directory extraction component `SimpleFileExtractor`

### Changed

- Globals tickbox can now be checked even when there are no explicit files (this allows implicit files e.g. `SimpleFileExtractor` to still run)

### Fixed 

- Fixed MySql backup trigger implementation not updating validTo on the new row entering the table on UPDATE operations

## [4.2.3] - 2021-02-01

### Fixed 

- Fixed rare threading issue with tree representations of Lookups
- Fixed proxy objects context menus not functioning correctly since 4.2.0 (e.g. Catalogues associated with a load) for some commands

### Dependencies

- Bump NUnit from 3.13.0 to 3.13.1

## [4.2.2] - 2021-01-28

### Added

- Added `patch` command to rdmp CLI e.g. `./rdmp patch -b`
- Added ProjectName to ExtractionConfiguration objects visualisation in Find / Select popups

### Fixed

- Fixed erroneous warning where some characters were wrongly reported as illegal e.g. '#' in Filter names 
- Fixed RemoteDatabaseAttacher not logging table name (only database)

### Changed

- Metadata report now lists Catalogues in alphabetical order
- Changed hierarchy multiple parents state to be a Warning instead of an Error

### Dependencies

- Bump Moq from 4.15.2 to 4.16.0
- Bump YamlDotNet from 9.1.1 to 9.1.4
- Bump NLog from 4.7.6 to 4.7.7
- Bump SSH.NET from 2020.0.0 to 2020.0.1

## [4.2.1] - 2021-01-13

### Added

- Choose Load Directory on DLE now shows old value during editing
- Added property suggestions when using ExecuteCommandSet with an incorrect property name
- Added the ability to drag and drop aggregates into other CohortIdentificationConfigurations to import
- Added ColumnDropper that allows a user to specify the columns that should not be extracted in the pipeline.
- Added Favourite/UnFavourite to right click context menus
- CachingHost now logs the state of the CacheProgress being executed first thing on start
- Home screen now supports right click context menu, drag and drop etc
- Added 'Sessions'.  These are tree collection windows similar to Favourites but with a user defined name and limited duration (until closed)

### Fixed

- Fixed startup error when user enters a corrupt connection string for platform database locations.  This bug affected syntactically invalid (malformed) connection strings (i.e. not simply connection strings that point to non existant databases)
- Fixed various issues in ColumnSwapper
  - If input table contains nulls these are now passed through unchanged
  - If mapping table contains nulls these are ignored (and not used to map input nulls)
  - If input table column is of a different Type than the database table a suitable Type conversion is applied
- Data load engine logging checks are better able to repair issues with missing logging server IDs / logging tasks
- Better support for abort/cancel in
  - RemoteTableAttacher
  - ExcelAttacher
  - KVPAttacher
  - RemoteDatabaseAttacher
- Fixed View Inserts/Updates dialog when using non SqlServer DBMS (e.g. MySql)
- Fixed various layout and performance issues with RDMP console GUI.
- Fixed `rdmp cmd` loop exiting when commands entered result in error.
- Fixed autocomplete in `rdmp cmd` mode and enabled for Linux
- Fixed right click context menu being built twice on right click a new node (once for selection and once for right click)

### Changed

- Added timeout of 10 minutes (previously 30 seconds) for counting unique patient identifiers while writing metadata for extractions
- Choose Load Directory now lets you specify invalid directories e.g. when building a load on one computer designed to run on separate computer with an isolated file system.
- Reinvented Console Gui to more closely resemble the windows client

### Dependencies

- Bump SSH.NET from 2016.1.0 to 2020.0.0

## [4.2.0] - 2020-10-19

### Fixed

- Reduced memory overhead during refreshes
- Fixed various graphical/performance issues when running in VDI environments with limited CPU
- Fixed missing scrollbars in Explicit Column Typing user interface
- Fixed various errors that could occur when a [Catalogue] referenced by an extraction is deleted outside of RDMP (e.g. by truncating the database table(s))

### Added

- Support for importing WHERE logic into extraction datasets from other configurations or cohort builder configurations
- Pipeline ID and Name now recorded in logs for Data Extractions
- Added support for viewing extraction logs in tree form (for a given ExtractionConfiguration)
- Added `AllowIdentifiableExtractions` user setting.  Enabling this prevents RDMP reporting an error state when cohorts are created that have the same private and release ID fields.
- Added GoTo from extraction/cohort building filters to the parent Catalogue level filter and vice versa
- Added ability to suppress [LoadMetadata] triggers
- Added ability for Plugins to store custom information about objects in the RDMP Catalogue platform database
- Added IgnoreColumns setting for DLE to ignore specific columns in the final table completely (not created in RAW/STAGING and not migrated)

### Changed

- CLI tools now built for .Net Core 3.1 since 2.2 has reached EOL

## [4.1.9] - 2020-09-17

### Added

- Added ExplicitDateTimeFormat property to flat file attachers and pipeline sources.  Allows custom parsing of dates e.g. where no delimiters exist (e.g. 010120)

## [4.1.8] - 2020-08-17

### Fixed 

- Fixed progress logging still not being allowed to go backwards when logging to database

## [4.1.7] - 2020-08-14

### Changed

- Schema names (Sql Server) are now wrapped correctly e.g. `[My Cool Schema]`
- Progress logged (e.g. done x of y files) can now go backwards.

### Added

- New command `SetArgument` for easier changing of values of modules (e.g. [PipelineComponent]) from command line
- Support for `DescribeCommand` help text on `NewObject` and other commands that take dynamic argument lists (command line)

## [4.1.6] - 2020-08-04

### Added

- Added 'Save Changes' prompt when closing tabs
- Added Import command for bringing in one or more [CohortIdentificationConfiguration] into an existing container (like Merge / UnMerge but for existing configurations)
- Added checks for LoadProgress dates being in sensible ranges during DLE

### Fixed

- Fixed [bug when parsing lists of ints in CLI](https://github.com/HicServices/RDMP/issues/84)

## [4.1.5] - 2020-07-14

### Added

- Added Merge command, for combining two or more configurations in cohort builder into one
- Added Un Merge command for splitting one cohort builder configuration into multiple seperate ones
- Improved error messages in extraction checking when there are:
  -  2+ columns with the same name
  -  2+ columns with the same location in extraction order
  -  Cohort and dataset are on different servers
- Added ability to search by ID in find dialog

### Changed

- Unhandled Application/Thread exceptions (rare) now show in the top right task bar instead of as a popup dialog

### Fixed

- Fixed lookups, supporting documents etc not appearing in the extractable artifacts tree view of the extraction window when non global.

## [4.1.4] - 2020-07-02

### Added

- Custom Metadata Report now supports looping items in a Catalogue (use `$foreach CatalogueItem` to start and `$end` to end)
- Added help to 'New Project' user interface
- Forward/Backward now includes selection changes in tree collections
- Added support for newline replacement in custom metadata doc templates

### Changed

- Improved usability of selecting multiple datasets in the 'New Project' user interface
- When in multiple selection mode, double clicking a row in the object selection dialog will add it to the selection (previously would close the dialog with the double clicked item as the sole selected item)

### Fixed

- Extractable columns Order field defaults to Max + 1 (previously 1).  This results in new columns appearing last in extracted datasets and prevents Order collisions.
- 'Select Core' columns UI button now works correctly with ProjectSpecific Catalogues (previously the highlighted rows would not change)
- Fixed popup error message showing when deleting an ExtractionConfiguration where one or more datasets are currently being edited (in tabs) 
- Fixed context menu opening error that could occur in cohort builder when datasets are not configured properly (e.g. have too many [IsExtractionIdentifier] columns).
- Fixed alias changes not showing up as 'Differences' in edit dataeset extraction user interface
- Fixed bugs in using GoTo menu of document tabs after a Refresh
- Fixed ALTER context sub menu of TableInfo when Server property is null (or other fundamental connection details cannot be resolved).
- Fixed whitespace only literal strings (e.g. `" "`) on command line causing error while parsing arguments
- Fixed bug with YesNoToAll popups launched from ChecksUI when running as a modal dialogue.
- Fixed bug with user setting 'Show Object Collection On Tab Change' when selecting tabs for objects in CohortBuilder configurations.

## [4.1.3] - 2020-06-15

### Added

- Added `-f` option to CLI (`rdmp.exe -f somefile.yaml`) to run all commands in a file
- Added "Go To" to tab right click context menu (previously only available in collections).
- Private key encryption file location can now be customized per user by setting an environment variable `RDMP_KEY_LOCATION`.  This will override any key file location specified in the RDMP platform database.

### Changed

- Frozen Extraction Configurations folder always appears at the bottom of the branch under Projects
- Improved layout of query building errors in QueryBuilder SQL viewing user interfaces

### Fixed

- Fixed bug in tree ordering when comparing a fixed order node to a non fixed order node.

## [4.1.2] - 2020-06-03

### Added

- Ability to create (Project Specific) Catalogues using the Project collection tree view top menu
- Ability to Enable/Disable many objects at once
- Catalogue icons under a load now show full range of status icons (e.g. internal / project specific)

### Changed

- When a load has only one LoadProgress dropdown no longer shows "All available"
- Double clicking a crashed configuration in cohort builder now shows the error message (previously would edit/expand the object).  Error message still accessible via context menu (as previously).
 
### Fixed

- Fixed Order not being considered 'OutOfSync' on ExtractableColumn
- Fixed changes to Catalogue visibility checkboxes not being persisted
- Fixed object caching system when RDMP user has insufficient permissions to view Change Tracking tables. 
- Fixed UserSettings last column sort order multithreading issue (causing File IO permissions error in rare cases)

## [4.1.1] - 2020-05-11


### Added

- Added ability to pick a folder in Metadata Report UI

### Fixed

- Opening 'Recent' items that have been deleted now prompts to remove from list
- Fixed race conditions updating UI during refresh / dispose of activators

## [4.1.0] - 2020-05-05

### Added

- Added tool strip to tree collection user interfaces
- Added new [PipelineComponent] `SetNull` which detects bad data in a specific column of pipeline data and sets cells matching the `Regex` to null
- Added support for template based metadata extractions ([Catalogue] descriptions etc) 
- Added new property RemoteServerReference to RemoteTableAttacher which centralises server name/database/credentials when creating many attachers that all pull data from the same place
- Added double click to expand tree option for RDMP
- When searching (Ctrl+F), exact matches now appear first
- Added RDMP platform database name (and server) to the window title
- Added Export Plugins command (which saves the currently loaded RDMP plugins to the selected folder)
- Double clicking a dataset in the Extraction user interface opens it for editing (previously you had to right click and select Edit)

### Changed

- CohortBuilder interface has been revamped
- Home screen now follows more consistent user experience and includes recently used items
- Catalogue collection no longer expands when CatalogueFolder changes

### Fixed

- LoadProgress with RemoteTableAttacher now works correctly with DBMS that do not support Sql parameter declarations (Oracle / Postgres)

## [4.0.3] - 2020-02-28

### Added

- Added timestamps to Word Metadata Reports (e.g. when document was created)
- Added icon for HashOnDataRelease
- Added Order column to [Catalogue] Collection tree view
- Added ability to disable the TicketingSystem that controls whether datasets can be released (only applies where one has been configured)
- Added ability to customize extraction directory subfolder names
- Added check for stale extraction records when generating a one off Release Document (i.e. not part of a Release workflow)
- Added clarifiaction on what to do if a table is not found during synchronization
- Refresh now shows 'waiting' cursor while updates take effect
- Creating a [Catalogue] from a CatalogueFolder right click context menu now creates the resulting [Catalogue] in that directory
- Added ability to right click a dataset in an [ExtractionConfiguration] and open the directory into which it was extracted (if it was extracted to disk)
- Added Extraction Category column for columns included in the project extractions
- Added command Import [Catalogue] Item Descriptions accessible from the [CatalogueItem] node menu that imports all descriptions (and other fields) from one [Catalogue] into another.
- Added 'Execute' button on [Catalogue] and Extraction dataset SQL viewing windows.
- 'Show' on collection based tab windows now prompts you to pick which you want to navigate to (previously did nothing)
- Datagrid UI now shows server/database names and DatabaseType
- Running Checks or CheckAll now shows the Checks column (if it isn't already visible)
- Added 'Clear Cache' option for clearing the cache on a single [Catalogue] in a cohort builder configuration (without affecting the cache state of the others)
- Added `FOR UPDATE` to the end of the DLE migration query for MySql server (prevents edge case deadlocks when live table changes during migration)

### Changed

- Datagrid/query syntax errors are now more visible and consistent with other SQL IDEs
- Open / New [Catalogue] no longer closes all toolboxes prior to setting up editing layout
- Bulk Process CatalogueItems now defaults to exact matching (ignoring case)
- Changed MySql adapter from `MySql.Data` to `MySqlConnector` (see [FAnsiSql] version 0.11.1 change notes)

### Fixed

- Fixed bug where broken Lookup configurations could result in DQE not passing checks
- Fixed top menu missing some options on extraction/cohort building graphs (e.g. timeout / retry query)
- Fixed DLE backup trigger creation for old versions of MySql (5.5 and earlier)
- Fixed some forms not getting launched when new objects are created (e.g. Supporting Documents)
- Fixed null reference when cancelling adding a SupportingDocument
- Fixed bug in axis section of graph editor where changing value would result in text box loosing focus
- Fixed ticketing system Reason [for not being able to release a configuration] not being displayed on the ReleaseUI

## [4.0.2] - 2020-01-23

### Fixed

- Fixed stack overflow when trying to edit 'unknown pipelines' in Tables tree view
- Undo/Redo button now changes label as well as icon during use
- Fixed null reference when using command `Reports->Generate...->Metadata Report...`
- Fixed bug in console gui where cancelling a property change (e.g. Description) would result in setting the value to null.

## [4.0.1] - 2019-12-03

### Added

- Ability to generate metadata reports for subset of catalogues (e.g. all catalogues in a folder).
- Cohort Builder build log now lists the [IsExtractionIdentifier] column for each cohort set

### Changed

- Cohort Builder now shows "No Cache" when there is no query cache server configured for a configuration instead of "0/1" (or "0/2" etc)

### Fixed

- Fixed issue using the 'context menu' button on compatible keyboards to access the GoTo menu (sometimes menu would not be expandable)
- Fixed issue where ProjectNumber and Version appeared editable in some tree controls (changes were ignored).  These cells are now correctly readonly.
- Fixed bug in log viewer right click (introduced in 4.0.1 command refactoring)
- TestConnection now shows obfuscated connection string when a connection cannot be established (affects RDMP API users only - not core software)
- Fixed changing join direciton in patient index tables not triggering refresh
- Fixed Data Load Engine RAW server credentials when running RDMP installer with sql user authentication (RAW server entry would be created with Integrated Security)

## [4.0.1-rc3] - 2019-11-25

### Added

- Console gui supports short code searches (e.g. "c", "ti" etc)

### Changed

- Updated to [FAnsiSql] 0.10.13

### Fixed

- Fixed various issues with new CLI gui

## [4.0.1-rc2] - 2019-11-20

### Added

- Added interactive terminal user interface `./rdmp gui`

### Changed

- Cloning an Extraction Configuration no longer expands clone and names the new copy "Clone of [..]" (previously name was a guid)
- Select object dialog now display a maximum of 1000 objects (prioritising your search text)
- Logging tasks are now case insensitive

### Fixed

- Fixed Console input in CLI when running under Linux
- Fixed issue where parallel checks could fail due to UI cross thread access
- Fixed bugs in DLE when loading tables with dodgy column names (e.g. `[My Group by lolz]`)
- 
...

## [4.0.1-rc1] - 2019-11-11

### Added

- Support for PostgreSql databases

### Changed

- Sql Server `..` syntax is no longer used (now uses `.dbo.` - or whatever the table schema is).  Since references can be shared by users the default schema notation is not good idea.
- Cohort Query Bulder will now connect to the database containing the data rather than the users default database when querying data on a single database
- Flat file Attachers now process files in alphabetical order (case insensitive) when Pattern matches multiple files (previously order was arbitrary / OS defined)
- Extraction source now specifies database to connect to when a dataset exists in a single database (previously connected to users default server e.g. master)
- Updated to latest version of [FAnsiSql] (0.10.12) for Postgres support
- 
### Fixed

- Fixed handling of credentials where password is blank (allowed)
- Fixed race condition when there are multiple cohort databases that host cohorts for the same project
- Extracting a dataset using Cross Server extraction source now shows the correct SQL in error message when no records are returned by the linkage

## [3.2.1] - 2019-10-30

### Added

- SET containers ([UNION] / [INTERSECT] / [EXCEPT]) now highlight (as a `Problem`) when they will be ignored (empty) or not applied (when they contain only 1 child)

## Fixed

- Fixed bug generating metadata reports that include Catalogues with orphan [ExtractionInformation] (not mapped to an underlying ColumnInfo)
- Fixed bug in column descriptions pie chart where navigate to CatalogueItem(s) would show all CatalogueItems instead of only those missing descriptions
- Fixed bug in example dataset creation where views (vConditions and vOperations) were not marked IsView

## [3.2.1-rc4] - 2019-10-22

### Added 

- Errors during caching (of cohort builder results) now appear in the results control (previously could generate erro popups)
- Patient Index Tables are no longer allowed to have parameters with the same name (but different values) of tables they are joined against
- Sql Parameters (e.g. `@test_code`) now work properly cross [DBMS] (e.g. MySql / SqlServer) when using a query cache.
- Added menu for inspecting the state of a cohort compiler (view SQL executed, build log, results etc)

### Fixed 

- Fixed ExceptionViewer showing the wrong stack trace under certain circumstances
- Fixed cache usage bug where sql parameters were used in queries (cache would not be used when it should)
- Fixed 'View Dataset Sample' user interface generating the wrong SQL when a patient index table has a column alias (e.g. `SELECT chi,AdmissionDate as fish from MyPatIndexTable`)
- Fixed renaming parameters causing UI to incorrectly ask if you want to save changes

## [3.2.1-rc3] - 2019-10-21

### Fixed 

- Fixed bug in cross server query building when using parameters (@testcode etc)

## [3.2.1-rc2] - 2019-10-18

### Added 

- Added GoTo from cohorts to Extraction Configuration(s)

### Changed

- View ThenVsNow Sql in right click context menu of data extractions is only evaluated when run (improves performance).  This results as the command always being enabled.

### Fixed

- Fixed [bug in cross server query building](https://github.com/HicServices/RDMP/commit/a0c6223d1a7793bde4a67b368ae062e8bec3d960#diff-196fcda7990895e9f656c99602d1972b) (via cache) when joining patient index tables on one server to a main dataset on another

## [3.2.1-rc1] - 2019-10-14

### Added

- Long running processes that previously blocked the UI (e.g. create primary key) now have a small dialog describing task and allowing cancellation.
- Proposed Fix dialog now has standard look and feel of RDMP message boxes (including keywords etc)
- Double clicking an executing task in Cohort Builder now shows cohort build log as well as Exception (if any)

### Changed
 
- Database patching user interface presents clearer information about what version upgrade is occuring and the patches that will be applied.
- Updated to latest version of [FAnsiSql] (0.10.7) for task cancellation
- Data load engine no longer lists dropping columns / anonymising in progress if there are no operations actually being performed (e.g. no ANOTables configured)
- Delete is now disabled for the top level container (e.g. "UNION - Inclusion criteria") of cohort builder configuration

### Fixed

- Database patching user interface no longer suggests restarting if the patching process has failed
- Improved usability of StartupUI when no repository connection strings are not set (previously would report status as 'Broken')
- Fixed bug where `DropTableIfLoadFails` of `ExecuteFullExtractionToDatabaseMSSql` would (under fail conditions) drop the destination table even if the table was created by a previous execution of the same pipeline.
- Fixed bug where adding a [Catalogue] to a cohort set container would create an extra duplicate copy (which would appear under orphans)
- Improved cross server cohort query building (e.g. combining cohort sets on seperate servers / server types)
- Fixed bug in checks dual reporting some errors when clicking on red angry face icons

### Removed

- Generate test data window no longer shows the output folder in Windows Explorer when done

## [3.2.0] - 2019-09-16

### Added

- Patient Index Tables now use the source column datatype for caching columns (as long as there is no transform declared).

## [3.2.0-rc1] - 2019-09-13

### Added

- Right clicking a mispelled word now offers spelling suggestions
- You can now add new datasets to an extraction configuration directly from the "Core" folder in Execute Extraction window (rather than having to go back to the DataExport tree view)
- MDFAttacher now checks for existing mdf/ldf files in the RAW server data directory.  Existing files will trigger a warning.  After the warning an attempt is still made to overwrite the file(s) (as occured previously)
- Tab key now also works for autocomplete in SQL editor windows (previously only Enter worked)
- Orphan cohort sets (do not belong to any Cohort Identification Configuration) now appear under a top level folder in 'Cohort Builder' collection
- Extraction Category can now be changed directly from a CatalogueItem, [ExtractionInformation] 
- Extraction Category can be changed for all columns in a [Catalogue] at once by right clicking the or the CatalogueItemsNode (folder under a Catalogue)
- Right clicking a column allows you to Alter its type e.g. increase the size of a varchar field

### Changed

- Help documentation for objects no longer uses NuDoq library (now faster and more maintainable)
- Extraction source component `ExecuteCrossServerDatasetExtractionSource` now never drops the temporary cohort database (previously it would drop it if it created it and CreateTemporaryDatabaseIfNotExists was true)
- Updated to latest version of [FAnsiSql] (0.10.4) for better Oracle, localization and type estimation
- Dashboards now appear in tree view instead of application tool strip and are searchable
- [CatalogueItem] descriptions pie chart has flags for including internal/project specific etc in its counts
- [CatalogueItem] descriptions pie chart now lets you navigate directly to problem objects rather than showing a data table

### Fixed 
- Deleting an object now clears the selection in tree views (previously selection would become an arbitrary object).
- Fixed bug where adding/moving cohort sets between containers ([INTERSECT]/[UNION]/[EXCEPT]) could result in 2 objects with the same Order in the same container (resulting in ambiguous order of execution).
- Fixed UI bug where selecting an extractable [Catalogue] would hide its extractable (small green e) icon overlay
- Fixed bug where deleting a Pinned object would not unpin the object
- Fixed bug where database tables with brackets in the name could break synchronization (these tables are now ignored by RDMP and cannot be imported).
- Fixed bug deleting multiple objects at once when some objects are parents of others (and cause implicit delete).
- Fixed bug with low resolution monitors and the Create New Cohort Wizard
- Fixed bug with low resolution monitors and collections where leading columns could shrink to be no longer visible
- Adding new filters/containers (AND/OR) now correctly expand and highlight the created object in collections
- Fixed AggregateEditorUI could incorrectly offer to save changes even when no changes had been made
- Clonng a Cohort Identification Configuration now preserves custom set container names e.g. "UNION Inclusion Criteria"
- Fixed bug in DataTableUploadDestination where multiple root (DataLoadInfo) logging entries were created for a single large bulk insert 
- Fixed bug in QueryBuilder when there are multiple IsPrimaryExtractionTable tables (Exception thrown was NullReferenceException instead of QueryBuilderException)
- Fixed bug in generating FROM SQL when there are circular [JoinInfo] configured between tables used in the query
- Fixed bug where closing the server/database selection dialog with the X instead of cancel could cause error messages (e.g. in Bulk Import TableInfos)
- Fixed bug where searching for "Pipeline" or "Pipe" did not show all pipelines
- Fixed bug caching patient index tables (cohort creation) when there are multiple tables being joined in the query.
- Fixed error when logging very large (over 4000 characters) to the RDMP logging database

### Removed
- Cohort sets no longer appear under Catalogues (Find / GoTo now open the parent cohort identification configuration)
- Removed OnlyUseOldDateTimes option on DataTableUploadDestination as it didn't actually do anything ([DBMS] type decisions are handled in a standard way by FAnsiSql)

## [3.1.0] - 2019-07-31

### Added

- Cohort sets with HAVING sql now support 'View Dataset Sample' (of matched records)
- Added new property IsView to TableInfo
- Added GoTo menu item Catalogue=>TableInfo
- Added user setting for skipping Cohort Creation wizard
- MDFAttacher emits more messages when looking up location on disk to copy MDF file to.
- Added menu option to set [IsExtractionIdentifier] on a [Catalogue] without having to open ExtractionInformations directly
- Added the ability to set custom number of patients / rows per dataset when creating example datasets (from command line or when setting up client)
- FlatFileAttacher now issues a warning if TableToLoad isn't one of the tables loaded by the currently executing load (previously it would just say 'table x wasn't found in RAW')
- Added (initially hidden) column Order to cohort query builder to help debugging any issues with order of display

### Changed

- Attempting to generate a graph from a query that returns more than 1,000,000 cells now asks for confirmation.
- Updated to latest version of [FAnsiSql] (0.9.4) for better Oracle support
- Oracle extraction commands no longer generate parameters (e.g. @projectNumber).  Previously invalid SQL was generated.
- Improved layout of message boxes and link highlighting
- Add (Copy Of) cohort set no longer complains about creating a copy of one already in the cohort builder configuration
- Extraction destination property CleanExtractionFolderBeforeExtraction now defaults to false (i.e. do not delete the contents of the extraction directory before extracting)
- Extraction destination property CleanExtractionFolderBeforeExtraction is now implemented in the Checks phase of the component lifecycle rather than on reciept of first batch of records (this prevents accidentally deleting files produced by upstream components)
- 
### Fixed 
- Fixed bug in [Catalogue] validation setup window (DQE Validation Rules) which resulted in changes not being saved if it had been refreshed after initially loading
- Fixed scrollbars not appearing in [Catalogue] validation setup window when lots of validation rules are applied to a single column
- Type text dialog prompt now resizes correctly and has a display limit of 20,000 characters for messages
- Fixed bug that prevented exiting if the RDMP directory (in user's application data folder) was deleted while the program was running
- Fixed bug where CatalogueItems created when importing Oracle tables had database qualifiers in the name e.g. "CHI" (including the double quotes)
- Fixed bug where deleting a Filter from a cohort set in a Cohort Identification Query could result in the display order changing to alphabetical (until tab was refreshed).
- Fixed obscure bug in plugins implementing the `ICustomUI` interface when returning a new object in `GetFinalStateOfUnderlyingObject` that resulted in the UI showing a stale version of the object
- Connecting to a non existant server in ServerDatabaseTableSelector now shows the Exception in the RAG icon (previously just showed empty database list)
 
- Fixed bug where adding/removing a column in Aggregate Editor would would reset the Name/Description if there were unsaved changes (to Name/Description)
- Fixed bug where example datasets created would have the text value "NULL" instead of db nulls (only affected initial install/setup datasets)

## [3.0.16-rc2] - 2019-07-17

### Added 

- Example data generated on install can now be given a seed (allows for reproducibility)
- Creating a Query Caching server for an cohort identification AggregateConfiguration now asks you if you want to set it as the default QueryCaching server (if there isn't already one)
- Double clicking a row in SQL query editor user interfaces now shows text summary of the row
- DLE load logs tree view now supports double clicking on messages/errors to see summary
- All RDMP platform objects now have icons even if not visible in the UI (this affects the objects documentation file generation)
- MetadataReport now supports generating data for Catalogues with no extractable columns

### Changed

- Updated to latest version of BadMedicine (0.1.5)
- Improved error message shown when attempting to delete a used patient index table (now lists the users)
- System no longer auto selects objects when there is only 1 option (e.g. when user starts a Release when there is only one [Project] in the system).  This previously created an inconsistent user experience.
- Dita extraction checks no longer propose deleting non dita files in the output directory
- Improved Find (Ctrl+F) dialog layout and added shortcut codes (e.g. typing "c Bob" will return all Catalogues containing the word "Bob")
- Message boxes now display a limit of 20,000 characters (full text can still be accessed by the copy to clipboard button).
- DLE Debug options (e.g. Skip migrating RAW=>STAGING) now appear as a drop down with more descriptive titles (e.g. StopAfterRAW)
 
### Fixed 

- Fixed bug when cloning a Pipeline called "Bob" when there was already an existing Pipeline called "Bob (Clone)"
- Fixed validation issue in some user interfaces of INamed classes (e.g. Catalogue) where all properties were checked for illegal characters instead of just the Name
- Fixed image scaling in Metadata reports to 100% (previously 133%)
- Governance report now properly escapes newlines and quotes in [Catalogue] descriptions when outputting as CSV
- Fixed bug in Plugin code generator for tables with a Name property (previously incorrect C# code was generated)
- Fixed bug in SQL query editor user interface when the query returned a table that included binary columns with large amounts of data in
- Clicking a collection button or using GoTo/Show now correctly pops the relevant collection if it is set to auto dock (pinned).
- Application title bar now correctly updates after loading a tab (previously it was left with the caption "Loading...")
- Un Pinning in a collection using X now correctly maintains tree selection (consistent with the context menu Tree=>UnPin)
- Fixed display order of cohort sets in Cohort Query Builder to correctly match the compiler (previously the tree view order was misleading)

## [3.0.16-rc] - 2019-07-08

### Added 

- Forward/backward navigation in LogViewer now preserves text filters / TOP X
- Added the ability to create example datasets and configurations/projects etc during installation / startup
- Objects with names containing problematic characters (e.g. \ ") are highlighted red
- New right click context menu GoTo shows related objects e.g. which ExtractionConfiguration(s) a [Catalogue] has been used in
- Heatmap hover tool tip now shows more information about the cell value
- 'Other Pipelines' (unknown use case) can now be edited by double clicking.  This prompts user to pick a use case to edit them under
- Creating a Catalogue/TableInfo by importing a file now lets you rename the table after it has been created
- Added new DLE module ExecuteSqlFileRuntimeTask which runs the SQL stored in the RDMP platform database (rather than relying on an sql file on disk like ExecuteSqlFileRuntimeTask)
- RDMP platform database schemas no longer require 100% matching to models.  This allows limited backwards compatibility between minor versions of RDMP in which new fields are added to the database.

### Changed

- Updated to latest version of [BadMedicine] (0.0.1.2)
- Updated to latest version of [FAnsiSql] (0.9.2)
- File=>New now launches modal dialog instead of dropdown menu
- [Project] objects can now be sorted (previously they always appeared alphabetically)
- [Project] creation UI now shows duplicate ProjectNumbers as a Warning instead of an Error allowing users to create 2+ Projects with shared cohorts
- Disabled objects in tree views now appear greyed out instead of red
- Improved message shown when cohorts with null descriptions are preventing cohort importing
- Attempting to deleting an Extractable [Catalogue] no longer shows an error and instead asks if you want to make it non extractable (then delete)
- xmldoc are now shipped inside SourceCodeForSelfAwareness.zip (instead of side by side with the binary).  This avoids an issue where [Squirrel drops xmldoc files](https://github.com/Squirrel/Squirrel.Windows/issues/1323)

### Fixed 

- Fixed bug in CLI (rdmp.exe) where yaml settings would override command line values for connection strings to platform databases
- Disabled smiley controls now render in greyscale
- Fixed bug in Aggregate graphs which included a PIVOT on columns containing values with leading whitespace
- Fixed crash bug in UI responsible for picking the DLE load folder that could occur when when xmldocs are missing
- Fixed bug resolving Plugin dll dependencies where dependencies would only be resolved correctly the first time they were loaded into the AppDomain
- Fixed Culture (e.g. en-us) not being passed correctly in DelimitedFlatFileAttacher
- Fixed bug where Updater would show older versions of RDMP as installable 'updates'

[Unreleased]: https://github.com/HicServices/RDMP/compare/v8.1.0...develop
[8.1.0]: https://github.com/HicServices/RDMP/compare/v8.0.7...v8.1.0
[8.0.7]: https://github.com/HicServices/RDMP/compare/v8.0.6...v8.0.7
[8.0.6]: https://github.com/HicServices/RDMP/compare/v8.0.5...v8.0.6
[8.0.5]: https://github.com/HicServices/RDMP/compare/v8.0.4...v8.0.5
[8.0.4]: https://github.com/HicServices/RDMP/compare/v8.0.3...v8.0.4
[8.0.3]: https://github.com/HicServices/RDMP/compare/v8.0.2...v8.0.3
[8.0.2]: https://github.com/HicServices/RDMP/compare/v8.0.1...v8.0.2
[8.0.1]: https://github.com/HicServices/RDMP/compare/v8.0.0...v8.0.1
[8.0.0]: https://github.com/HicServices/RDMP/compare/v7.0.20...v8.0.0
[7.0.20]: https://github.com/HicServices/RDMP/compare/v7.0.19...v7.0.20
[7.0.19]: https://github.com/HicServices/RDMP/compare/v7.0.18...v7.0.19
[7.0.18]: https://github.com/HicServices/RDMP/compare/v7.0.17...v7.0.18
[7.0.17]: https://github.com/HicServices/RDMP/compare/v7.0.16...v7.0.17
[7.0.16]: https://github.com/HicServices/RDMP/compare/v7.0.15...v7.0.16
[7.0.15]: https://github.com/HicServices/RDMP/compare/v7.0.14...v7.0.15
[7.0.14]: https://github.com/HicServices/RDMP/compare/v7.0.13...v7.0.14
[7.0.13]: https://github.com/HicServices/RDMP/compare/v7.0.12...v7.0.13
[7.0.12]: https://github.com/HicServices/RDMP/compare/v7.0.11...v7.0.12
[7.0.11]: https://github.com/HicServices/RDMP/compare/v7.0.10...v7.0.11
[7.0.10]: https://github.com/HicServices/RDMP/compare/v7.0.9...v7.0.10
[7.0.9]: https://github.com/HicServices/RDMP/compare/v7.0.8...v7.0.9
[7.0.8]: https://github.com/HicServices/RDMP/compare/v7.0.7...v7.0.8
[7.0.7]: https://github.com/HicServices/RDMP/compare/v7.0.6...v7.0.7
[7.0.6]: https://github.com/HicServices/RDMP/compare/v7.0.5...v7.0.6
[7.0.5]: https://github.com/HicServices/RDMP/compare/v7.0.4...v7.0.5
[7.0.4]: https://github.com/HicServices/RDMP/compare/v7.0.3...v7.0.4
[7.0.3]: https://github.com/HicServices/RDMP/compare/v7.0.2...v7.0.3
[7.0.2]: https://github.com/HicServices/RDMP/compare/v7.0.1...v7.0.2
[7.0.1]: https://github.com/HicServices/RDMP/compare/v7.0.0...v7.0.1
[7.0.0]: https://github.com/HicServices/RDMP/compare/v6.0.2...v7.0.0
[6.0.2]: https://github.com/HicServices/RDMP/compare/v6.0.1...v6.0.2
[6.0.1]: https://github.com/HicServices/RDMP/compare/v6.0.0...v6.0.1
[6.0.0]: https://github.com/HicServices/RDMP/compare/v5.0.3...v6.0.0
[5.0.3]: https://github.com/HicServices/RDMP/compare/v5.0.2...v5.0.3
[5.0.2]: https://github.com/HicServices/RDMP/compare/v5.0.1...v5.0.2
[5.0.1]: https://github.com/HicServices/RDMP/compare/v5.0.0...v5.0.1
[5.0.0]: https://github.com/HicServices/RDMP/compare/v4.2.4...v5.0.0
[4.2.4]: https://github.com/HicServices/RDMP/compare/v4.2.3...v4.2.4
[4.2.3]: https://github.com/HicServices/RDMP/compare/v4.2.2...v4.2.3
[4.2.2]: https://github.com/HicServices/RDMP/compare/v4.2.1...v4.2.2
[4.2.1]: https://github.com/HicServices/RDMP/compare/v4.2.0...v4.2.1
[4.2.0]: https://github.com/HicServices/RDMP/compare/v4.1.9...v4.2.0
[4.1.9]: https://github.com/HicServices/RDMP/compare/v4.1.8...v4.1.9
[4.1.8]: https://github.com/HicServices/RDMP/compare/v4.1.7...v4.1.8
[4.1.7]: https://github.com/HicServices/RDMP/compare/v4.1.6...v4.1.7
[4.1.6]: https://github.com/HicServices/RDMP/compare/v4.1.5...v4.1.6
[4.1.5]: https://github.com/HicServices/RDMP/compare/v4.1.4...v4.1.5
[4.1.4]: https://github.com/HicServices/RDMP/compare/v4.1.3...v4.1.4
[4.1.3]: https://github.com/HicServices/RDMP/compare/v4.1.2...v4.1.3
[4.1.2]: https://github.com/HicServices/RDMP/compare/v4.1.1...v4.1.2
[4.1.1]: https://github.com/HicServices/RDMP/compare/v4.1.0...v4.1.1
[4.1.0]: https://github.com/HicServices/RDMP/compare/v4.0.3...v4.1.0
[4.0.3]: https://github.com/HicServices/RDMP/compare/v4.0.2...v4.0.3
[4.0.2]: https://github.com/HicServices/RDMP/compare/v4.0.1...v4.0.2
[4.0.1]: https://github.com/HicServices/RDMP/compare/v4.0.1-rc3...v4.0.1
[4.0.1-rc3]: https://github.com/HicServices/RDMP/compare/v4.0.1-rc2...v4.0.1-rc3
[4.0.1-rc2]: https://github.com/HicServices/RDMP/compare/v4.0.1-rc1...v4.0.1-rc2
[4.0.1-rc1]: https://github.com/HicServices/RDMP/compare/v3.2.1...v4.0.1-rc1
[3.2.1]: https://github.com/HicServices/RDMP/compare/v3.2.1-rc4...v3.2.1
[3.2.1-rc4]: https://github.com/HicServices/RDMP/compare/v3.2.1-rc3...v3.2.1-rc4
[3.2.1-rc3]: https://github.com/HicServices/RDMP/compare/v3.2.1-rc2...v3.2.1-rc3
[3.2.1-rc2]: https://github.com/HicServices/RDMP/compare/3.2.1-rc1...v3.2.1-rc2
[3.2.1-rc1]: https://github.com/HicServices/RDMP/compare/3.2.0...3.2.1-rc1
[3.2.0]: https://github.com/HicServices/RDMP/compare/v3.2.0-rc1...3.2.0
[3.2.0-rc1]: https://github.com/HicServices/RDMP/compare/3.1.0...v3.2.0-rc1
[3.1.0]: https://github.com/HicServices/RDMP/compare/v3.0.16-rc2...3.1.0
[3.0.16-rc2]: https://github.com/HicServices/RDMP/compare/v3.0.16-rc...v3.0.16-rc2
[3.0.16-rc]: https://github.com/HicServices/RDMP/compare/v3.0.15...v3.0.16-rc
[FAnsiSql]: https://github.com/HicServices/FAnsiSql/
[BadMedicine]: https://github.com/HicServices/BadMedicine/

[ExtractionProgress]: ./Documentation/CodeTutorials/Glossary.md#ExtractionProgress
[DBMS]: ./Documentation/CodeTutorials/Glossary.md#DBMS
[UNION]: ./Documentation/CodeTutorials/Glossary.md#UNION
[INTERSECT]: ./Documentation/CodeTutorials/Glossary.md#INTERSECT
[EXCEPT]: ./Documentation/CodeTutorials/Glossary.md#EXCEPT
[IsExtractionIdentifier]: ./Documentation/CodeTutorials/Glossary.md#IsExtractionIdentifier
[DataAccessCredentials]: ./Documentation/CodeTutorials/Glossary.md#DataAccessCredentials
[Catalogue]: ./Documentation/CodeTutorials/Glossary.md#Catalogue
[SupportingDocument]: ./Documentation/CodeTutorials/Glossary.md#SupportingDocument
[TableInfo]: ./Documentation/CodeTutorials/Glossary.md#TableInfo

[ExtractionConfiguration]: ./Documentation/CodeTutorials/Glossary.md#ExtractionConfiguration
[Project]: ./Documentation/CodeTutorials/Glossary.md#Project

[CatalogueItem]: ./Documentation/CodeTutorials/Glossary.md#CatalogueItem
[ExtractionInformation]: ./Documentation/CodeTutorials/Glossary.md#ExtractionInformation
[ColumnInfo]: ./Documentation/CodeTutorials/Glossary.md#ColumnInfo
[CacheProgress]: ./Documentation/CodeTutorials/Glossary.md#CacheProgress

[JoinInfo]: ./Documentation/CodeTutorials/Glossary.md#JoinInfo
[AggregateConfiguration]: ./Documentation/CodeTutorials/Glossary.md#AggregateConfiguration
[PipelineComponent]: ./Documentation/CodeTutorials/Glossary.md#PipelineComponent
[Pipeline]: ./Documentation/CodeTutorials/Glossary.md#Pipeline
[Pipelines]: ./Documentation/CodeTutorials/Glossary.md#Pipeline

[Lookup]: ./Documentation/CodeTutorials/Glossary.md#Lookup
[CohortIdentificationConfiguration]: ./Documentation/CodeTutorials/Glossary.md#CohortIdentificationConfiguration
[LoadMetadata]: ./Documentation/CodeTutorials/Glossary.md#LoadMetadata
[ExtractableCohort]: ./Documentation/CodeTutorials/Glossary.md#ExtractableCohort
[CohortAggregateContainer]: ./Documentation/CodeTutorials/Glossary.md#CohortAggregateContainer
[ExtractionFilter]: ./Documentation/CodeTutorials/Glossary.md#ExtractionFilter
[MigrateUsages]: https://github.com/HicServices/RDMP/pull/666
[ExternalDatabaseServer]: ./Documentation/CodeTutorials/Glossary.md#ExternalDatabaseServer
[RemoteDatabaseAttacher]: ./Rdmp.Core/DataLoad/Modules/Attachers/RemoteDatabaseAttacher.cs<|MERGE_RESOLUTION|>--- conflicted
+++ resolved
@@ -5,28 +5,20 @@
 The format is based on [Keep a Changelog](https://keepachangelog.com/en/1.0.0/),
 and this project adheres to [Semantic Versioning](https://semver.org/spec/v2.0.0.html).
 
-<<<<<<< HEAD
 ## [8.2.2] - Unreleased
 
 - Add instance setting to prompt for cohort versioning when comitting
 
 
-## [8.2.1] - Unreleased
+## [8.2.1] - 2024-07-18
 
 - Add Release status options to the ticketing system
 - Improve Interface for Lookup table generation
 - Improve read/write access to plugin files for linux systems
-
-=======
-## [8.2.1] - 2024-07-18
-
-- Add Release status options to the ticketing system
-- Improve Interface for Lookup table generation
 - Add directory validity checking to data loads
 - Open plugin files read-only to avoid permissions errors on Linux
 - Improve PK mapping for ExtractionIdentifiers when extracting data
 - Fix issue with default instance button not launching instance
->>>>>>> c39d46a6
 
 ## [8.2.0] - 2024-07-09
 
