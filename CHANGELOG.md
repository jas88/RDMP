--- conflicted
+++ resolved
@@ -16,11 +16,8 @@
 ### Added
 
 - Pipeline ID and Name now recorded in logs for Data Extractions
-<<<<<<< HEAD
 - Added support for viewing extraction logs in tree form (for a given ExtractionConfiguration)
-=======
 - Added `AllowIdentifiableExtractions` user setting.  Enabling this prevents RDMP reporting an error state when cohorts are created that have the same private and release ID fields.
->>>>>>> f7820051
 
 ## [4.1.9] - 2020-09-17
 
