--- conflicted
+++ resolved
@@ -16,11 +16,8 @@
 ## Fixed
 
 - Fixed release engine not respecting `-g false` (do not release Globals)
-<<<<<<< HEAD
 - Fixed column order in DQE results graph sometimes resulting in shifted colors (e.g. Correct appearing in red instead of green)
-=======
 - Fixed Prediction rules never being run when value being considered is null (DQE).
->>>>>>> f7056a09
 
 ### Added
 
