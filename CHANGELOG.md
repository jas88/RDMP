--- conflicted
+++ resolved
@@ -32,11 +32,8 @@
 ### Dependencies
 
 - Bump System.Drawing.Common from 5.0.0 to 5.0.1
-<<<<<<< HEAD
 - Bump Moq from 4.16.0 to 4.16.1
-=======
 - Bump NLog from 4.7.7 to 4.7.8
->>>>>>> 9c044255
 
 ## [4.2.4] - 2021-02-05
 
