# Changelog
All notable changes to this project will be documented in this file.

The format is based on [Keep a Changelog](https://keepachangelog.com/en/1.0.0/),
and this project adheres to [Semantic Versioning](https://semver.org/spec/v2.0.0.html).

## [Unreleased]

...

<<<<<<< HEAD
### Added

- Added support for specifying datatype when calling `ExecuteCommandAlterColumnType`

### Changed

- `ExecuteCommandAlterColumnType` now automatically alters _Archive table too without asking for confirmation
=======
## Fixed

- Fixed release engine not respecting `-g false` (do not release Globals)

### Added

- Added user setting for filtering table load logs where there are 0 inserts,updates and deletes

>>>>>>> ccc550cc

## [5.0.3] - 2021-06-17

- Hotfix extraction/DLE progress UI layout on some Windows configurations

## [5.0.2] - 2021-06-16

### Changed

- Bump YamlDotNet from 11.1.1 to 11.2.0


### Fixed

- Fixed layout of windows client engine progress controls not filling all available screen space

## [5.0.1] - 2021-06-08

### Added

- Added CLI console gui context menu for [LoadMetadata]
- Commit cohort from CohortIdentificationConfiguration now shows crash message Exception on failure
- Added `--usc` flag to `rdmp gui`.  This allows you to specify using the `NetDriver` for Terminal.Gui (an alternative display driver)
- Added optional file argument to `ExecuteAggregateGraph` command (outputs graph data table to the file specified)
- Added ability to select a [DataAccessCredentials] in table/database selector control
- Added TopX and Filter (text) to console view logs
- Added alternative colour scheme to console gui

### Changed

- Changed `ExtractMetadata` template syntax to require `DQE_` and added year/month/day sub components:
  - `$StartDate`, `$EndDate` and `$DateRange` are now `$DQE_StartDate`, $DQE_EndDate and $DQE_DateRange.
  - Added `$DQE_StartYear`,`$DQE_EndYear`,`$DQE_StartMonth`,`$DQE_EndMonth`,`$DQE_StartDay`,`$DQE_EndDay`
  - Added `$DQE_PercentNull` (must be used with a `$foreach CatalogueItem` block)
  - Added TableInfo and ColumnInfo properties (e.g. `$Server`)
  - Added $DQE_CountTotal
- Improved performance of checks user interface (especially when there are a large number of check messages)

### Fixed

- Fixed arguments not showing up under Pipeline components of 'Other' (unknown) pipelines node
- Fixed refresh speed of console gui causing problems with Guacamole
- Fixed Keyboard shortcuts of pipeline engine execution window sharing the same letters
- Fixed bug running rdmp gui (console) with a remote current directory
- Fixed 'View Catalogue Data' command when run on ProjectSpecific Catalogues
- Fixed 'Import ProjectSpecific Catalogue' command not preserving Project choice in configure extractability dialog
- When importing an existing data table into RDMP and cancelling [Catalogue] creation RDMP will prompt you to optionally also delete the [TableInfo]

### Dependencies

- Bump Terminal.Gui from 1.0.0 to 1.1.1
- Bump HIC.FAnsiSql from 1.0.6 to 1.0.7
- Bump Microsoft.NET.Test.Sdk from 16.9.4 to 16.10.0


## [5.0.0] - 2021-05-05

### Changed

- .Net 5.0 for all, instead of Framework 4.6.1+Core 2.2+Standard 2.0 mix
- Query editor autocomplete now uses integrated autocomplete (no icons, better matching)
- Throttled how often spelling is checked in Scintilla controls.
- Changed message about inaccessible cohorts to a warning instead of an error. 
- Collation is now explicitly specified when creating a new cohort source using the wizard (as long as there is a single collation amongst existing ColumnInfo of that type)

### Added

- Added `$foreach Catalogue` option for custom metadata report templates (to allow prefix, suffixes, table of contents etc)
- Added ability to search for objects by ID in console gui
- More detailed logging of Type decisions when extracting to database
- Added ability to cancel ongoing queries in CLI Sql Editor
- Added 'Reset Sql' and 'Clear Sql' buttons to CLI Sql Editor
- Added ability to set custom timeout for queries in CLI Sql Editor
- Added ability to save results of CLI Sql Editor (table) to CSV
- Added view data/aggregate etc on ColumnInfo objects to list of commands accessible from the CLI gui
- Added 'Go To' commands to CLI gui
- Exposed 'Add New Process Task...' to load stages in CLI menu
- Added 'ViewCatalogueData' command for CLI and CLI GUI use
- Better error reporting when item validators crash during validation execution (now includes constraint type, column name and value being validated).
- Added 'Go To' commands to CLI gui
- Exposed 'Add New Process Task...' to load stages in CLI menu
- Exposed 'View Logs' commands on CLI and CLI gui
- Added minimum timeout of 5 seconds for `CohortIdentificationConfigurationSource`
- 'View Logs' tree view now accessible for CacheProgress objects
- Added query/result tabs to CLI GUI Sql editor
- Console GUI now shows important information (e.g. 'Disabled') in brackets next to items where state is highly important
- Added new command RunSupportingSql
- Console GUI root nodes now offer sensible commands (e.g. create new Catalogue)
- Added Value column to tree views (allows user to quickly see current arguments' values)
- Added 'other' checkbox to 'Create Catalogue by importing a file' (for selecting custom piplelines)
- Command SetExtractionIdentifier now supports changing the linkage identifier for specific ExtractionConfigurations only
- Added new command `AlterTableMakeDistinct`
- Added CLI GUI window for running Pipelines that displays progress
- Added RDMP.Core version number to logs at startup of rdmp cli
- Added graph commands to CLI:
  - ExecuteCommandSetPivot
  - ExecuteCommandSetAxis
  - ExecuteCommandAddDimension


### Fixed

- Fixed CLI database selection UI not using password mask symbol (`*`)
- Fixed CLI GUI message boxes bug with very long messages
- Fixed Custom Metadata template stripping preceeding whitespace in templated lines e.g. `"  - $Name"` (like you might find in a table of contents section of a template)
- Fixed 'Set Global Dle Ignore Pattern' failing the first time it is used by creating a StandardRegex with no/null Pattern
- Fixed order of branches in CLI gui tree
- Fixed importing filter containers not saving Operation (AND/OR)
- Fixed right click menu not showing when right clicking after selecting multiple objects
- Fixed some delete commands not updating the UI until refreshed (e.g. disassociating a [Catalogue] from a [LoadMetadata])
- Fixed text on disassociating a [Catalogue] from a [LoadMetadata]
- Fixed sort order not being respected in cohort summary screen
- Fixed DQE graph when data has dates before the year 1,000
- Fixed `ExecuteCommandCreateNewCatalogueByImportingFile` when using blank constructor and from CLI GUI
- Fixed extraction UI showing "WaitingForSQLServer" when DBMS might not be (now says "WaitingForDatabase").
- Fixed bug where some UI tabs would not update when changes were made to child objects (e.g. deleting a dataset from an extraction using another window in the client)
- Fixed support for UNC paths in SupportingDocument extraction (e.g. \\myserver\somedir\myfile.txt)
- Fixed not being able to add `Pipeline` objects to Sessions

### Dependencies

- Bump System.Drawing.Common from 5.0.0 to 5.0.2
- Bump Moq from 4.16.0 to 4.16.1
- Bump Microsoft.NET.Test.Sdk from 16.8.3 to 16.9.4
- Bump NLog from 4.7.7 to 4.7.10
- Bump SecurityCodeScan.VS2019 from 5.0.0 to 5.1.0
- Bump Newtonsoft.Json from 12.0.3 to 13.0.1
- Bump YamlDotNet from 9.1.4 to 11.1.1
- Bump NUnit from 3.13.1 to 3.13.2

## [4.2.4] - 2021-02-05

- Added CLI commands for viewing/changing `UserSettings` e.g. AllowIdentifiableExtractions
- Added user setting `ShowPipelineCompletedPopup` for always popping a modal dialog on completion of a pipeline execution in the GUI client (e.g. committing a cohort)
- Added new flexible file/directory extraction component `SimpleFileExtractor`

### Changed

- Globals tickbox can now be checked even when there are no explicit files (this allows implicit files e.g. `SimpleFileExtractor` to still run)

### Fixed 

- Fixed MySql backup trigger implementation not updating validTo on the new row entering the table on UPDATE operations

## [4.2.3] - 2021-02-01

### Fixed 

- Fixed rare threading issue with tree representations of Lookups
- Fixed proxy objects context menus not functioning correctly since 4.2.0 (e.g. Catalogues associated with a load) for some commands

### Dependencies

- Bump NUnit from 3.13.0 to 3.13.1

## [4.2.2] - 2021-01-28

### Added

- Added `patch` command to rdmp CLI e.g. `./rdmp patch -b`
- Added ProjectName to ExtractionConfiguration objects visualisation in Find / Select popups

### Fixed

- Fixed erroneous warning where some characters were wrongly reported as illegal e.g. '#' in Filter names 
- Fixed RemoteDatabaseAttacher not logging table name (only database)

### Changed

- Metadata report now lists Catalogues in alphabetical order
- Changed hierarchy multiple parents state to be a Warning instead of an Error

### Dependencies

- Bump Moq from 4.15.2 to 4.16.0
- Bump YamlDotNet from 9.1.1 to 9.1.4
- Bump NLog from 4.7.6 to 4.7.7
- Bump SSH.NET from 2020.0.0 to 2020.0.1

## [4.2.1] - 2021-01-13

### Added

- Choose Load Directory on DLE now shows old value during editing
- Added property suggestions when using ExecuteCommandSet with an incorrect property name
- Added the ability to drag and drop aggregates into other CohortIdentificationConfigurations to import
- Added ColumnDropper that allows a user to specify the columns that should not be extracted in the pipeline.
- Added Favourite/UnFavourite to right click context menus
- CachingHost now logs the state of the CacheProgress being executed first thing on start
- Home screen now supports right click context menu, drag and drop etc
- Added 'Sessions'.  These are tree collection windows similar to Favourites but with a user defined name and limited duration (until closed)

### Fixed

- Fixed startup error when user enters a corrupt connection string for platform database locations.  This bug affected syntactically invalid (malformed) connection strings (i.e. not simply connection strings that point to non existant databases)
- Fixed various issues in ColumnSwapper
  - If input table contains nulls these are now passed through unchanged
  - If mapping table contains nulls these are ignored (and not used to map input nulls)
  - If input table column is of a different Type than the database table a suitable Type conversion is applied
- Data load engine logging checks are better able to repair issues with missing logging server IDs / logging tasks
- Better support for abort/cancel in
  - RemoteTableAttacher
  - ExcelAttacher
  - KVPAttacher
  - RemoteDatabaseAttacher
- Fixed View Inserts/Updates dialog when using non SqlServer DBMS (e.g. MySql)
- Fixed various layout and performance issues with RDMP console GUI.
- Fixed `rdmp cmd` loop exiting when commands entered result in error.
- Fixed autocomplete in `rdmp cmd` mode and enabled for Linux
- Fixed right click context menu being built twice on right click a new node (once for selection and once for right click)

### Changed

- Added timeout of 10 minutes (previously 30 seconds) for counting unique patient identifiers while writing metadata for extractions
- Choose Load Directory now lets you specify invalid directories e.g. when building a load on one computer designed to run on separate computer with an isolated file system.
- Reinvented Console Gui to more closely resemble the windows client

### Dependencies

- Bump SSH.NET from 2016.1.0 to 2020.0.0

## [4.2.0] - 2020-10-19

### Fixed

- Reduced memory overhead during refreshes
- Fixed various graphical/performance issues when running in VDI environments with limited CPU
- Fixed missing scrollbars in Explicit Column Typing user interface
- Fixed various errors that could occur when a [Catalogue] referenced by an extraction is deleted outside of RDMP (e.g. by truncating the database table(s))

### Added

- Support for importing WHERE logic into extraction datasets from other configurations or cohort builder configurations
- Pipeline ID and Name now recorded in logs for Data Extractions
- Added support for viewing extraction logs in tree form (for a given ExtractionConfiguration)
- Added `AllowIdentifiableExtractions` user setting.  Enabling this prevents RDMP reporting an error state when cohorts are created that have the same private and release ID fields.
- Added GoTo from extraction/cohort building filters to the parent Catalogue level filter and vice versa
- Added ability to suppress [LoadMetadata] triggers
- Added ability for Plugins to store custom information about objects in the RDMP Catalogue platform database
- Added IgnoreColumns setting for DLE to ignore specific columns in the final table completely (not created in RAW/STAGING and not migrated)

### Changed

- CLI tools now built for .Net Core 3.1 since 2.2 has reached EOL

## [4.1.9] - 2020-09-17

### Added

- Added ExplicitDateTimeFormat property to flat file attachers and pipeline sources.  Allows custom parsing of dates e.g. where no delimiters exist (e.g. 010120)

## [4.1.8] - 2020-08-17

### Fixed 

- Fixed progress logging still not being allowed to go backwards when logging to database

## [4.1.7] - 2020-08-14

### Changed

- Schema names (Sql Server) are now wrapped correctly e.g. `[My Cool Schema]`
- Progress logged (e.g. done x of y files) can now go backwards.

### Added

- New command `SetArgument` for easier changing of values of modules (e.g. [PipelineComponent]) from command line
- Support for `DescribeCommand` help text on `NewObject` and other commands that take dynamic argument lists (command line)

## [4.1.6] - 2020-08-04

### Added

- Added 'Save Changes' prompt when closing tabs
- Added Import command for bringing in one or more [CohortIdentificationConfiguration] into an existing container (like Merge / UnMerge but for existing configurations)
- Added checks for LoadProgress dates being in sensible ranges during DLE

### Fixed

- Fixed [bug when parsing lists of ints in CLI](https://github.com/HicServices/RDMP/issues/84)

## [4.1.5] - 2020-07-14

### Added

- Added Merge command, for combining two or more configurations in cohort builder into one
- Added Un Merge command for splitting one cohort builder configuration into multiple seperate ones
- Improved error messages in extraction checking when there are:
  -  2+ columns with the same name
  -  2+ columns with the same location in extraction order
  -  Cohort and dataset are on different servers
- Added ability to search by ID in find dialog

### Changed

- Unhandled Application/Thread exceptions (rare) now show in the top right task bar instead of as a popup dialog

### Fixed

- Fixed lookups, supporting documents etc not appearing in the extractable artifacts tree view of the extraction window when non global.

## [4.1.4] - 2020-07-02

### Added

- Custom Metadata Report now supports looping items in a Catalogue (use `$foreach CatalogueItem` to start and `$end` to end)
- Added help to 'New Project' user interface
- Forward/Backward now includes selection changes in tree collections
- Added support for newline replacement in custom metadata doc templates

### Changed

- Improved usability of selecting multiple datasets in the 'New Project' user interface
- When in multiple selection mode, double clicking a row in the object selection dialog will add it to the selection (previously would close the dialog with the double clicked item as the sole selected item)

### Fixed

- Extractable columns Order field defaults to Max + 1 (previously 1).  This results in new columns appearing last in extracted datasets and prevents Order collisions.
- 'Select Core' columns UI button now works correctly with ProjectSpecific Catalogues (previously the highlighted rows would not change)
- Fixed popup error message showing when deleting an ExtractionConfiguration where one or more datasets are currently being edited (in tabs) 
- Fixed context menu opening error that could occur in cohort builder when datasets are not configured properly (e.g. have too many [IsExtractionIdentifier] columns).
- Fixed alias changes not showing up as 'Differences' in edit dataeset extraction user interface
- Fixed bugs in using GoTo menu of document tabs after a Refresh
- Fixed ALTER context sub menu of TableInfo when Server property is null (or other fundamental connection details cannot be resolved).
- Fixed whitespace only literal strings (e.g. `" "`) on command line causing error while parsing arguments
- Fixed bug with YesNoToAll popups launched from ChecksUI when running as a modal dialogue.
- Fixed bug with user setting 'Show Object Collection On Tab Change' when selecting tabs for objects in CohortBuilder configurations.

## [4.1.3] - 2020-06-15

### Added

- Added `-f` option to CLI (`rdmp.exe -f somefile.yaml`) to run all commands in a file
- Added "Go To" to tab right click context menu (previously only available in collections).
- Private key encryption file location can now be customized per user by setting an environment variable `RDMP_KEY_LOCATION`.  This will override any key file location specified in the RDMP platform database.

### Changed

- Frozen Extraction Configurations folder always appears at the bottom of the branch under Projects
- Improved layout of query building errors in QueryBuilder SQL viewing user interfaces

### Fixed

- Fixed bug in tree ordering when comparing a fixed order node to a non fixed order node.

## [4.1.2] - 2020-06-03

### Added

- Ability to create (Project Specific) Catalogues using the Project collection tree view top menu
- Ability to Enable/Disable many objects at once
- Catalogue icons under a load now show full range of status icons (e.g. internal / project specific)

### Changed

- When a load has only one LoadProgress dropdown no longer shows "All available"
- Double clicking a crashed configuration in cohort builder now shows the error message (previously would edit/expand the object).  Error message still accessible via context menu (as previously).
 
### Fixed

- Fixed Order not being considered 'OutOfSync' on ExtractableColumn
- Fixed changes to Catalogue visibility checkboxes not being persisted
- Fixed object caching system when RDMP user has insufficient permissions to view Change Tracking tables. 
- Fixed UserSettings last column sort order multithreading issue (causing File IO permissions error in rare cases)

## [4.1.1] - 2020-05-11


### Added

- Added ability to pick a folder in Metadata Report UI

### Fixed

- Opening 'Recent' items that have been deleted now prompts to remove from list
- Fixed race conditions updating UI during refresh / dispose of activators

## [4.1.0] - 2020-05-05

### Added

- Added tool strip to tree collection user interfaces
- Added new [PipelineComponent] `SetNull` which detects bad data in a specific column of pipeline data and sets cells matching the `Regex` to null
- Added support for template based metadata extractions ([Catalogue] descriptions etc) 
- Added new property RemoteServerReference to RemoteTableAttacher which centralises server name/database/credentials when creating many attachers that all pull data from the same place
- Added double click to expand tree option for RDMP
- When searching (Ctrl+F), exact matches now appear first
- Added RDMP platform database name (and server) to the window title
- Added Export Plugins command (which saves the currently loaded RDMP plugins to the selected folder)
- Double clicking a dataset in the Extraction user interface opens it for editing (previously you had to right click and select Edit)

### Changed

- CohortBuilder interface has been revamped
- Home screen now follows more consistent user experience and includes recently used items
- Catalogue collection no longer expands when CatalogueFolder changes

### Fixed

- LoadProgress with RemoteTableAttacher now works correctly with DBMS that do not support Sql parameter declarations (Oracle / Postgres)

## [4.0.3] - 2020-02-28

### Added

- Added timestamps to Word Metadata Reports (e.g. when document was created)
- Added icon for HashOnDataRelease
- Added Order column to [Catalogue] Collection tree view
- Added ability to disable the TicketingSystem that controls whether datasets can be released (only applies where one has been configured)
- Added ability to customize extraction directory subfolder names
- Added check for stale extraction records when generating a one off Release Document (i.e. not part of a Release workflow)
- Added clarifiaction on what to do if a table is not found during synchronization
- Refresh now shows 'waiting' cursor while updates take effect
- Creating a [Catalogue] from a CatalogueFolder right click context menu now creates the resulting [Catalogue] in that directory
- Added ability to right click a dataset in an [ExtractionConfiguration] and open the directory into which it was extracted (if it was extracted to disk)
- Added Extraction Category column for columns included in the project extractions
- Added command Import [Catalogue] Item Descriptions accessible from the [CatalogueItem] node menu that imports all descriptions (and other fields) from one [Catalogue] into another.
- Added 'Execute' button on [Catalogue] and Extraction dataset SQL viewing windows.
- 'Show' on collection based tab windows now prompts you to pick which you want to navigate to (previously did nothing)
- Datagrid UI now shows server/database names and DatabaseType
- Running Checks or CheckAll now shows the Checks column (if it isn't already visible)
- Added 'Clear Cache' option for clearing the cache on a single [Catalogue] in a cohort builder configuration (without affecting the cache state of the others)
- Added `FOR UPDATE` to the end of the DLE migration query for MySql server (prevents edge case deadlocks when live table changes during migration)

### Changed

- Datagrid/query syntax errors are now more visible and consistent with other SQL IDEs
- Open / New [Catalogue] no longer closes all toolboxes prior to setting up editing layout
- Bulk Process CatalogueItems now defaults to exact matching (ignoring case)
- Changed MySql adapter from `MySql.Data` to `MySqlConnector` (see [FAnsiSql] version 0.11.1 change notes)

### Fixed

- Fixed bug where broken Lookup configurations could result in DQE not passing checks
- Fixed top menu missing some options on extraction/cohort building graphs (e.g. timeout / retry query)
- Fixed DLE backup trigger creation for old versions of MySql (5.5 and earlier)
- Fixed some forms not getting launched when new objects are created (e.g. Supporting Documents)
- Fixed null reference when cancelling adding a SupportingDocument
- Fixed bug in axis section of graph editor where changing value would result in text box loosing focus
- Fixed ticketing system Reason [for not being able to release a configuration] not being displayed on the ReleaseUI

## [4.0.2] - 2020-01-23

### Fixed

- Fixed stack overflow when trying to edit 'unknown pipelines' in Tables tree view
- Undo/Redo button now changes label as well as icon during use
- Fixed null reference when using command `Reports->Generate...->Metadata Report...`
- Fixed bug in console gui where cancelling a property change (e.g. Description) would result in setting the value to null.

## [4.0.1] - 2019-12-03

### Added

- Ability to generate metadata reports for subset of catalogues (e.g. all catalogues in a folder).
- Cohort Builder build log now lists the [IsExtractionIdentifier] column for each cohort set

### Changed

- Cohort Builder now shows "No Cache" when there is no query cache server configured for a configuration instead of "0/1" (or "0/2" etc)

### Fixed

- Fixed issue using the 'context menu' button on compatible keyboards to access the GoTo menu (sometimes menu would not be expandable)
- Fixed issue where ProjectNumber and Version appeared editable in some tree controls (changes were ignored).  These cells are now correctly readonly.
- Fixed bug in log viewer right click (introduced in 4.0.1 command refactoring)
- TestConnection now shows obfuscated connection string when a connection cannot be established (affects RDMP API users only - not core software)
- Fixed changing join direciton in patient index tables not triggering refresh
- Fixed Data Load Engine RAW server credentials when running RDMP installer with sql user authentication (RAW server entry would be created with Integrated Security)

## [4.0.1-rc3] - 2019-11-25

### Added

- Console gui supports short code searches (e.g. "c", "ti" etc)

### Changed

- Updated to [FAnsiSql] 0.10.13

### Fixed

- Fixed various issues with new CLI gui

## [4.0.1-rc2] - 2019-11-20

### Added

- Added interactive terminal user interface `./rdmp gui`

### Changed

- Cloning an Extraction Configuration no longer expands clone and names the new copy "Clone of [..]" (previously name was a guid)
- Select object dialog now display a maximum of 1000 objects (prioritising your search text)
- Logging tasks are now case insensitive

### Fixed

- Fixed Console input in CLI when running under Linux
- Fixed issue where parallel checks could fail due to UI cross thread access
- Fixed bugs in DLE when loading tables with dodgy column names (e.g. `[My Group by lolz]`)
- 
...

## [4.0.1-rc1] - 2019-11-11

### Added

- Support for PostgreSql databases

### Changed

- Sql Server `..` syntax is no longer used (now uses `.dbo.` - or whatever the table schema is).  Since references can be shared by users the default schema notation is not good idea.
- Cohort Query Bulder will now connect to the database containing the data rather than the users default database when querying data on a single database
- Flat file Attachers now process files in alphabetical order (case insensitive) when Pattern matches multiple files (previously order was arbitrary / OS defined)
- Extraction source now specifies database to connect to when a dataset exists in a single database (previously connected to users default server e.g. master)
- Updated to latest version of [FAnsiSql] (0.10.12) for Postgres support
- 
### Fixed

- Fixed handling of credentials where password is blank (allowed)
- Fixed race condition when there are multiple cohort databases that host cohorts for the same project
- Extracting a dataset using Cross Server extraction source now shows the correct SQL in error message when no records are returned by the linkage

## [3.2.1] - 2019-10-30

### Added

- SET containers ([UNION] / [INTERSECT] / [EXCEPT]) now highlight (as a `Problem`) when they will be ignored (empty) or not applied (when they contain only 1 child)

## Fixed

- Fixed bug generating metadata reports that include Catalogues with orphan [ExtractionInformation] (not mapped to an underlying ColumnInfo)
- Fixed bug in column descriptions pie chart where navigate to CatalogueItem(s) would show all CatalogueItems instead of only those missing descriptions
- Fixed bug in example dataset creation where views (vConditions and vOperations) were not marked IsView

## [3.2.1-rc4] - 2019-10-22

### Added 

- Errors during caching (of cohort builder results) now appear in the results control (previously could generate erro popups)
- Patient Index Tables are no longer allowed to have parameters with the same name (but different values) of tables they are joined against
- Sql Parameters (e.g. `@test_code`) now work properly cross [DBMS] (e.g. MySql / SqlServer) when using a query cache.
- Added menu for inspecting the state of a cohort compiler (view SQL executed, build log, results etc)

### Fixed 

- Fixed ExceptionViewer showing the wrong stack trace under certain circumstances
- Fixed cache usage bug where sql parameters were used in queries (cache would not be used when it should)
- Fixed 'View Dataset Sample' user interface generating the wrong SQL when a patient index table has a column alias (e.g. `SELECT chi,AdmissionDate as fish from MyPatIndexTable`)
- Fixed renaming parameters causing UI to incorrectly ask if you want to save changes

## [3.2.1-rc3] - 2019-10-21

### Fixed 

- Fixed bug in cross server query building when using parameters (@testcode etc)

## [3.2.1-rc2] - 2019-10-18

### Added 

- Added GoTo from cohorts to Extraction Configuration(s)

### Changed

- View ThenVsNow Sql in right click context menu of data extractions is only evaluated when run (improves performance).  This results as the command always being enabled.

### Fixed

- Fixed [bug in cross server query building](https://github.com/HicServices/RDMP/commit/a0c6223d1a7793bde4a67b368ae062e8bec3d960#diff-196fcda7990895e9f656c99602d1972b) (via cache) when joining patient index tables on one server to a main dataset on another

## [3.2.1-rc1] - 2019-10-14

### Added

- Long running processes that previously blocked the UI (e.g. create primary key) now have a small dialog describing task and allowing cancellation.
- Proposed Fix dialog now has standard look and feel of RDMP message boxes (including keywords etc)
- Double clicking an executing task in Cohort Builder now shows cohort build log as well as Exception (if any)

### Changed
 
- Database patching user interface presents clearer information about what version upgrade is occuring and the patches that will be applied.
- Updated to latest version of [FAnsiSql] (0.10.7) for task cancellation
- Data load engine no longer lists dropping columns / anonymising in progress if there are no operations actually being performed (e.g. no ANOTables configured)
- Delete is now disabled for the top level container (e.g. "UNION - Inclusion criteria") of cohort builder configuration

### Fixed

- Database patching user interface no longer suggests restarting if the patching process has failed
- Improved usability of StartupUI when no repository connection strings are not set (previously would report status as 'Broken')
- Fixed bug where `DropTableIfLoadFails` of `ExecuteFullExtractionToDatabaseMSSql` would (under fail conditions) drop the destination table even if the table was created by a previous execution of the same pipeline.
- Fixed bug where adding a [Catalogue] to a cohort set container would create an extra duplicate copy (which would appear under orphans)
- Improved cross server cohort query building (e.g. combining cohort sets on seperate servers / server types)
- Fixed bug in checks dual reporting some errors when clicking on red angry face icons

### Removed

- Generate test data window no longer shows the output folder in Windows Explorer when done

## [3.2.0] - 2019-09-16

### Added

- Patient Index Tables now use the source column datatype for caching columns (as long as there is no transform declared).

## [3.2.0-rc1] - 2019-09-13

### Added

- Right clicking a mispelled word now offers spelling suggestions
- You can now add new datasets to an extraction configuration directly from the "Core" folder in Execute Extraction window (rather than having to go back to the DataExport tree view)
- MDFAttacher now checks for existing mdf/ldf files in the RAW server data directory.  Existing files will trigger a warning.  After the warning an attempt is still made to overwrite the file(s) (as occured previously)
- Tab key now also works for autocomplete in SQL editor windows (previously only Enter worked)
- Orphan cohort sets (do not belong to any Cohort Identification Configuration) now appear under a top level folder in 'Cohort Builder' collection
- Extraction Category can now be changed directly from a CatalogueItem, [ExtractionInformation] 
- Extraction Category can be changed for all columns in a [Catalogue] at once by right clicking the or the CatalogueItemsNode (folder under a Catalogue)
- Right clicking a column allows you to Alter it's type e.g. increase the size of a varchar field

### Changed

- Help documentation for objects no longer uses NuDoq library (now faster and more maintainable)
- Extraction source component `ExecuteCrossServerDatasetExtractionSource` now never drops the temporary cohort database (previously it would drop it if it created it and CreateTemporaryDatabaseIfNotExists was true)
- Updated to latest version of [FAnsiSql] (0.10.4) for better Oracle, localization and type estimation
- Dashboards now appear in tree view instead of application tool strip and are searchable
- [CatalogueItem] descriptions pie chart has flags for including internal/project specific etc in it's counts
- [CatalogueItem] descriptions pie chart now lets you navigate directly to problem objects rather than showing a data table

### Fixed 
- Deleting an object now clears the selection in tree views (previously selection would become an arbitrary object).
- Fixed bug where adding/moving cohort sets between containers ([INTERSECT]/[UNION]/[EXCEPT]) could result in 2 objects with the same Order in the same container (resulting in ambiguous order of execution).
- Fixed UI bug where selecting an extractable [Catalogue] would hide it's extractable (small green e) icon overlay
- Fixed bug where deleting a Pinned object would not unpin the object
- Fixed bug where database tables with brackets in the name could break synchronization (these tables are now ignored by RDMP and cannot be imported).
- Fixed bug deleting multiple objects at once when some objects are parents of others (and cause implicit delete).
- Fixed bug with low resolution monitors and the Create New Cohort Wizard
- Fixed bug with low resolution monitors and collections where leading columns could shrink to be no longer visible
- Adding new filters/containers (AND/OR) now correctly expand and highlight the created object in collections
- Fixed AggregateEditorUI could incorrectly offer to save changes even when no changes had been made
- Clonng a Cohort Identification Configuration now preserves custom set container names e.g. "UNION Inclusion Criteria"
- Fixed bug in DataTableUploadDestination where multiple root (DataLoadInfo) logging entries were created for a single large bulk insert 
- Fixed bug in QueryBuilder when there are multiple IsPrimaryExtractionTable tables (Exception thrown was NullReferenceException instead of QueryBuilderException)
- Fixed bug in generating FROM SQL when there are circular [JoinInfo] configured between tables used in the query
- Fixed bug where closing the server/database selection dialog with the X instead of cancel could cause error messages (e.g. in Bulk Import TableInfos)
- Fixed bug where searching for "Pipeline" or "Pipe" did not show all pipelines
- Fixed bug caching patient index tables (cohort creation) when there are multiple tables being joined in the query.
- Fixed error when logging very large (over 4000 characters) to the RDMP logging database

### Removed
- Cohort sets no longer appear under Catalogues (Find / GoTo now open the parent cohort identification configuration)
- Removed OnlyUseOldDateTimes option on DataTableUploadDestination as it didn't actually do anything ([DBMS] type decisions are handled in a standard way by FAnsiSql)

## [3.1.0] - 2019-07-31

### Added

- Cohort sets with HAVING sql now support 'View Dataset Sample' (of matched records)
- Added new property IsView to TableInfo
- Added GoTo menu item Catalogue=>TableInfo
- Added user setting for skipping Cohort Creation wizard
- MDFAttacher emits more messages when looking up location on disk to copy MDF file to.
- Added menu option to set [IsExtractionIdentifier] on a [Catalogue] without having to open ExtractionInformations directly
- Added the ability to set custom number of patients / rows per dataset when creating example datasets (from command line or when setting up client)
- FlatFileAttacher now issues a warning if TableToLoad isn't one of the tables loaded by the currently executing load (previously it would just say 'table x wasn't found in RAW')
- Added (initially hidden) column Order to cohort query builder to help debugging any issues with order of display

### Changed

- Attempting to generate a graph from a query that returns more than 1,000,000 cells now asks for confirmation.
- Updated to latest version of [FAnsiSql] (0.9.4) for better Oracle support
- Oracle extraction commands no longer generate parameters (e.g. @projectNumber).  Previously invalid SQL was generated.
- Improved layout of message boxes and link highlighting
- Add (Copy Of) cohort set no longer complains about creating a copy of one already in the cohort builder configuration
- Extraction destination property CleanExtractionFolderBeforeExtraction now defaults to false (i.e. do not delete the contents of the extraction directory before extracting)
- Extraction destination property CleanExtractionFolderBeforeExtraction is now implemented in the Checks phase of the component lifecycle rather than on reciept of first batch of records (this prevents accidentally deleting files produced by upstream components)
- 
### Fixed 
- Fixed bug in [Catalogue] validation setup window (DQE Validation Rules) which resulted in changes not being saved if it had been refreshed after initially loading
- Fixed scrollbars not appearing in [Catalogue] validation setup window when lots of validation rules are applied to a single column
- Type text dialog prompt now resizes correctly and has a display limit of 20,000 characters for messages
- Fixed bug that prevented exiting if the RDMP directory (in user's application data folder) was deleted while the program was running
- Fixed bug where CatalogueItems created when importing Oracle tables had database qualifiers in the name e.g. "CHI" (including the double quotes)
- Fixed bug where deleting a Filter from a cohort set in a Cohort Identification Query could result in the display order changing to alphabetical (until tab was refreshed).
- Fixed obscure bug in plugins implementing the `ICustomUI` interface when returning a new object in `GetFinalStateOfUnderlyingObject` that resulted in the UI showing a stale version of the object
- Connecting to a non existant server in ServerDatabaseTableSelector now shows the Exception in the RAG icon (previously just showed empty database list)
 
- Fixed bug where adding/removing a column in Aggregate Editor would would reset the Name/Description if there were unsaved changes (to Name/Description)
- Fixed bug where example datasets created would have the text value "NULL" instead of db nulls (only affected initial install/setup datasets)

## [3.0.16-rc2] - 2019-07-17

### Added 

- Example data generated on install can now be given a seed (allows for reproducibility)
- Creating a Query Caching server for an cohort identification AggregateConfiguration now asks you if you want to set it as the default QueryCaching server (if there isn't already one)
- Double clicking a row in SQL query editor user interfaces now shows text summary of the row
- DLE load logs tree view now supports double clicking on messages/errors to see summary
- All RDMP platform objects now have icons even if not visible in the UI (this affects the objects documentation file generation)
- MetadataReport now supports generating data for Catalogues with no extractable columns

### Changed

- Updated to latest version of BadMedicine (0.1.5)
- Improved error message shown when attempting to delete a used patient index table (now lists the users)
- System no longer auto selects objects when there is only 1 option (e.g. when user starts a Release when there is only one [Project] in the system).  This previously created an inconsistent user experience.
- Dita extraction checks no longer propose deleting non dita files in the output directory
- Improved Find (Ctrl+F) dialog layout and added shortcut codes (e.g. typing "c Bob" will return all Catalogues containing the word "Bob")
- Message boxes now display a limit of 20,000 characters (full text can still be accessed by the copy to clipboard button).
- DLE Debug options (e.g. Skip migrating RAW=>STAGING) now appear as a drop down with more descriptive titles (e.g. StopAfterRAW)
 
### Fixed 

- Fixed bug when cloning a Pipeline called "Bob" when there was already an existing Pipeline called "Bob (Clone)"
- Fixed validation issue in some user interfaces of INamed classes (e.g. Catalogue) where all properties were checked for illegal characters instead of just the Name
- Fixed image scaling in Metadata reports to 100% (previously 133%)
- Governance report now properly escapes newlines and quotes in [Catalogue] descriptions when outputting as CSV
- Fixed bug in Plugin code generator for tables with a Name property (previously incorrect C# code was generated)
- Fixed bug in SQL query editor user interface when the query returned a table that included binary columns with large amounts of data in
- Clicking a collection button or using GoTo/Show now correctly pops the relevant collection if it is set to auto dock (pinned).
- Application title bar now correctly updates after loading a tab (previously it was left with the caption "Loading...")
- Un Pinning in a collection using X now correctly maintains tree selection (consistent with the context menu Tree=>UnPin)
- Fixed display order of cohort sets in Cohort Query Builder to correctly match the compiler (previously the tree view order was misleading)

## [3.0.16-rc] - 2019-07-08

### Added 

- Forward/backward navigation in LogViewer now preserves text filters / TOP X
- Added the ability to create example datasets and configurations/projects etc during installation / startup
- Objects with names containing problematic characters (e.g. \ ") are highlighted red
- New right click context menu GoTo shows related objects e.g. which ExtractionConfiguration(s) a [Catalogue] has been used in
- Heatmap hover tool tip now shows more information about the cell value
- 'Other Pipelines' (unknown use case) can now be edited by double clicking.  This prompts user to pick a use case to edit them under
- Creating a Catalogue/TableInfo by importing a file now lets you rename the table after it has been created
- Added new DLE module ExecuteSqlFileRuntimeTask which runs the SQL stored in the RDMP platform database (rather than relying on an sql file on disk like ExecuteSqlFileRuntimeTask)
- RDMP platform database schemas no longer require 100% matching to models.  This allows limited backwards compatibility between minor versions of RDMP in which new fields are added to the database.

### Changed

- Updated to latest version of [BadMedicine] (0.0.1.2)
- Updated to latest version of [FAnsiSql] (0.9.2)
- File=>New now launches modal dialog instead of dropdown menu
- [Project] objects can now be sorted (previously they always appeared alphabetically)
- [Project] creation UI now shows duplicate ProjectNumbers as a Warning instead of an Error allowing users to create 2+ Projects with shared cohorts
- Disabled objects in tree views now appear greyed out instead of red
- Improved message shown when cohorts with null descriptions are preventing cohort importing
- Attempting to deleting an Extractable [Catalogue] no longer shows an error and instead asks if you want to make it non extractable (then delete)
- xmldoc are now shipped inside SourceCodeForSelfAwareness.zip (instead of side by side with the binary).  This avoids an issue where [Squirrel drops xmldoc files](https://github.com/Squirrel/Squirrel.Windows/issues/1323)

### Fixed 

- Fixed bug in CLI (rdmp.exe) where yaml settings would override command line values for connection strings to platform databases
- Disabled smiley controls now render in greyscale
- Fixed bug in Aggregate graphs which included a PIVOT on columns containing values with leading whitespace
- Fixed crash bug in UI responsible for picking the DLE load folder that could occur when when xmldocs are missing
- Fixed bug resolving Plugin dll dependencies where dependencies would only be resolved correctly the first time they were loaded into the AppDomain
- Fixed Culture (e.g. en-us) not being passed correctly in DelimitedFlatFileAttacher
- Fixed bug where Updater would show older versions of RDMP as installable 'updates'

[Unreleased]: https://github.com/HicServices/RDMP/compare/v5.0.3...develop
[5.0.3]: https://github.com/HicServices/RDMP/compare/v5.0.2...v5.0.3
[5.0.2]: https://github.com/HicServices/RDMP/compare/v5.0.1...v5.0.2
[5.0.1]: https://github.com/HicServices/RDMP/compare/v5.0.0...v5.0.1
[5.0.0]: https://github.com/HicServices/RDMP/compare/v4.2.4...v5.0.0
[4.2.4]: https://github.com/HicServices/RDMP/compare/v4.2.3...v4.2.4
[4.2.3]: https://github.com/HicServices/RDMP/compare/v4.2.2...v4.2.3
[4.2.2]: https://github.com/HicServices/RDMP/compare/v4.2.1...v4.2.2
[4.2.1]: https://github.com/HicServices/RDMP/compare/v4.2.0...v4.2.1
[4.2.0]: https://github.com/HicServices/RDMP/compare/v4.1.9...v4.2.0
[4.1.9]: https://github.com/HicServices/RDMP/compare/v4.1.8...v4.1.9
[4.1.8]: https://github.com/HicServices/RDMP/compare/v4.1.7...v4.1.8
[4.1.7]: https://github.com/HicServices/RDMP/compare/v4.1.6...v4.1.7
[4.1.6]: https://github.com/HicServices/RDMP/compare/v4.1.5...v4.1.6
[4.1.5]: https://github.com/HicServices/RDMP/compare/v4.1.4...v4.1.5
[4.1.4]: https://github.com/HicServices/RDMP/compare/v4.1.3...v4.1.4
[4.1.3]: https://github.com/HicServices/RDMP/compare/v4.1.2...v4.1.3
[4.1.2]: https://github.com/HicServices/RDMP/compare/v4.1.1...v4.1.2
[4.1.1]: https://github.com/HicServices/RDMP/compare/v4.1.0...v4.1.1
[4.1.0]: https://github.com/HicServices/RDMP/compare/v4.0.3...v4.1.0
[4.0.3]: https://github.com/HicServices/RDMP/compare/v4.0.2...v4.0.3
[4.0.2]: https://github.com/HicServices/RDMP/compare/v4.0.1...v4.0.2
[4.0.1]: https://github.com/HicServices/RDMP/compare/v4.0.1-rc3...v4.0.1
[4.0.1-rc3]: https://github.com/HicServices/RDMP/compare/v4.0.1-rc2...v4.0.1-rc3
[4.0.1-rc2]: https://github.com/HicServices/RDMP/compare/v4.0.1-rc1...v4.0.1-rc2
[4.0.1-rc1]: https://github.com/HicServices/RDMP/compare/v3.2.1...v4.0.1-rc1
[3.2.1]: https://github.com/HicServices/RDMP/compare/v3.2.1-rc4...v3.2.1
[3.2.1-rc4]: https://github.com/HicServices/RDMP/compare/v3.2.1-rc3...v3.2.1-rc4
[3.2.1-rc3]: https://github.com/HicServices/RDMP/compare/v3.2.1-rc2...v3.2.1-rc3
[3.2.1-rc2]: https://github.com/HicServices/RDMP/compare/3.2.1-rc1...v3.2.1-rc2
[3.2.1-rc1]: https://github.com/HicServices/RDMP/compare/3.2.0...3.2.1-rc1
[3.2.0]: https://github.com/HicServices/RDMP/compare/v3.2.0-rc1...3.2.0
[3.2.0-rc1]: https://github.com/HicServices/RDMP/compare/3.1.0...v3.2.0-rc1
[3.1.0]: https://github.com/HicServices/RDMP/compare/v3.0.16-rc2...3.1.0
[3.0.16-rc2]: https://github.com/HicServices/RDMP/compare/v3.0.16-rc...v3.0.16-rc2
[3.0.16-rc]: https://github.com/HicServices/RDMP/compare/v3.0.15...v3.0.16-rc
[FAnsiSql]: https://github.com/HicServices/FAnsiSql/
[BadMedicine]: https://github.com/HicServices/BadMedicine/

[DBMS]: ./Documentation/CodeTutorials/Glossary.md#DBMS
[UNION]: ./Documentation/CodeTutorials/Glossary.md#UNION
[INTERSECT]: ./Documentation/CodeTutorials/Glossary.md#INTERSECT
[EXCEPT]: ./Documentation/CodeTutorials/Glossary.md#EXCEPT
[IsExtractionIdentifier]: ./Documentation/CodeTutorials/Glossary.md#IsExtractionIdentifier
[DataAccessCredentials]: ./Documentation/CodeTutorials/Glossary.md#DataAccessCredentials
[Catalogue]: ./Documentation/CodeTutorials/Glossary.md#Catalogue
[SupportingDocument]: ./Documentation/CodeTutorials/Glossary.md#SupportingDocument
[TableInfo]: ./Documentation/CodeTutorials/Glossary.md#TableInfo

[ExtractionConfiguration]: ./Documentation/CodeTutorials/Glossary.md#ExtractionConfiguration
[Project]: ./Documentation/CodeTutorials/Glossary.md#Project

[CatalogueItem]: ./Documentation/CodeTutorials/Glossary.md#CatalogueItem
[ExtractionInformation]: ./Documentation/CodeTutorials/Glossary.md#ExtractionInformation
[ColumnInfo]: ./Documentation/CodeTutorials/Glossary.md#ColumnInfo

[JoinInfo]: ./Documentation/CodeTutorials/Glossary.md#JoinInfo

[PipelineComponent]: ./Documentation/CodeTutorials/Glossary.md#PipelineComponent
[Pipeline]: ./Documentation/CodeTutorials/Glossary.md#Pipeline

[Lookup]: ./Documentation/CodeTutorials/Glossary.md#Lookup
[CohortIdentificationConfiguration]: ./Documentation/CodeTutorials/Glossary.md#CohortIdentificationConfiguration
[LoadMetadata]: ./Documentation/CodeTutorials/Glossary.md#LoadMetadata<|MERGE_RESOLUTION|>--- conflicted
+++ resolved
@@ -8,24 +8,19 @@
 
 ...
 
-<<<<<<< HEAD
-### Added
-
+### Changed
+
+- `ExecuteCommandAlterColumnType` now automatically alters \_Archive table too without asking for confirmation
+
+## Fixed
+
+- Fixed release engine not respecting `-g false` (do not release Globals)
+
+### Added
+
+- Added user setting for filtering table load logs where there are 0 inserts,updates and deletes
 - Added support for specifying datatype when calling `ExecuteCommandAlterColumnType`
 
-### Changed
-
-- `ExecuteCommandAlterColumnType` now automatically alters _Archive table too without asking for confirmation
-=======
-## Fixed
-
-- Fixed release engine not respecting `-g false` (do not release Globals)
-
-### Added
-
-- Added user setting for filtering table load logs where there are 0 inserts,updates and deletes
-
->>>>>>> ccc550cc
 
 ## [5.0.3] - 2021-06-17
 
