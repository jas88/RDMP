# Changelog
All notable changes to this project will be documented in this file.

The format is based on [Keep a Changelog](https://keepachangelog.com/en/1.0.0/),
and this project adheres to [Semantic Versioning](https://semver.org/spec/v2.0.0.html).

## [Unreleased]

...

### Fixed

- Added better error message when there are problems with naming etc of a new cohort being committed [#1408](https://github.com/HicServices/RDMP/issues/1408)
<<<<<<< HEAD
- Fixed null references when Exceptions are surfaced before main UI has loaded
=======
- Fixed a null reference trying to save [TableInfo] objects in application after setting the `Database` field to null.
>>>>>>> fb96306a

### Added

- Added yes/no popup for 'partial matches' when Guessing [CatalogueItem] to [ColumnInfo] mappings (e.g. when remapping metadata layer to a new underlying table) [#1400](https://github.com/HicServices/RDMP/issues/1400)
- Added UI support for changing `UseAliasInsteadOfTransformInGroupByAggregateGraphs` user setting [#1393](https://github.com/HicServices/RDMP/issues/1393)
- Added `DoNotUseHashJoinsForCatalogues` to `ExecuteDatasetExtractionSource` [PipelineComponent] [#1403](https://github.com/HicServices/RDMP/issues/1403)
- Iteratve extractions ([ExtractionProgress]) now have more warnings during checking [#1395](https://github.com/HicServices/RDMP/issues/1395) _(All errors can be suppressed in UserSettings)_
  - Attempting to release a dataset before all batches have been extracted now results in R015
  - If a batch resume is being performed and the previous extraction audit does not contain the same cohort you will get error R017
  - If a batch resume is being performed but no audit can be found then you get error R016


## [7.0.20] - 2022-09-08

### Fixed

- Fixed null reference introduced after new Bitmap dependency refactoring [#1398](https://github.com/HicServices/RDMP/issues/1398)


## [7.0.19] - 2022-09-05

### Fixed

- Fixed a bug inserting into old logging databases


## [7.0.18] - 2022-08-30

### Added
- Added 'Set Description' command to [AggregateConfiguration] context menu
- Template cohort builder aggregates can be dragged onto extraction datasets to import the container tree [#1307](https://github.com/HicServices/RDMP/issues/1307)
- Having a JoinInfo between 2 columns that have different collations is now flagged by ProblemProvider [#1288](https://github.com/HicServices/RDMP/issues/1288)
- Added command `SetExtractionPrimaryKeys` for controlling which columns (if any) will make the primary key when extracting to database [#1335](https://github.com/HicServices/RDMP/issues/1335)
- Added ability to pop out tooltips/problems into modal popup [#1334](https://github.com/HicServices/RDMP/issues/1334)

### Changed
- The 'Core' folder in extraction execution user interface is no longer disabled when empty [#1377](https://github.com/HicServices/RDMP/issues/1377)
- Datasets in extraction UI are no longer expanded by default (i.e. to show Supporting Documents/Sql) [#1264](https://github.com/HicServices/RDMP/issues/1264)
- Removed restriction preventing [Lookup] requiring all foreign key columns being from the same table [#1331](https://github.com/HicServices/RDMP/issues/1307)
- If there are multiple IsPrimaryExtractionTable involved in a query then the one with the IsExtractionIdentifier column (if any) will be picked (previously QueryBuildingException was thrown) [#1365](https://github.com/HicServices/RDMP/issues/1365)

### Fixed

- Running RDMP cli without supplying repository connection details (and after deleting `Databases.yaml`) now results in a specific error message instead of null reference [#1346]https://github.com/HicServices/RDMP/issues/1346
- Fixed Pipeline components who run in threaded but call UI methods resulting in unstable UI components [#1357](https://github.com/HicServices/RDMP/issues/1357)
- Fixed deleting an [ExtractionConfiguration] with Selective Refresh enabled not removing it from UI [#1375](https://github.com/HicServices/RDMP/issues/1375)
- YamlRepository now saves LoadModuleAssembly binary content as a `.nupkg` file instead of string yaml [#1351](https://github.com/HicServices/RDMP/issues/1351)
- Fixed Console Gui activator 'Select File' dialog having a confusing title of "Directory" [#1282](https://github.com/HicServices/RDMP/issues/1282)


## [7.0.17] - 2022-08-01

### Added

- Icons in 'edit extraction columns' window now shows IsExtractionIdentifier and Extraction Primary Key status [#1312](https://github.com/HicServices/RDMP/issues/1312).

### Fixed

- Fixed Release not working from CLI (Bug introduced in 7.0.16)
- Fixed some old legacy plugins breaking startup if installed

## [7.0.16] - 2022-07-25

- Bugfix release due to build issues in releasing 7.0.15
- Bump YamlDotNet from 11.2.1 to 12.0.0

## [7.0.15] - 2022-07-22

### Added

- Added checkbox for show/hide ProjectSpecific Catalogue columns in extraction configuration UI [#1265](https://github.com/HicServices/RDMP/issues/1265)
- Integration tests and example scripts that can be run using RDMP command line `-f` option
- The `Set` command no longer cares about property capitalization
- Command line engines (e.g. `dle`) now optionally support specifying objects in command notation e.g. `-l "LoadMetadata:Load*Frank"` instead of `-l 1232`

### Fixed

- Fixed multiple calls to Refresh in DataExportPropertyManager causing Exception in extraction checks [#1274](https://github.com/HicServices/RDMP/issues/1274)
- Fixed issues with Advanced column reorder dialog [#1273](https://github.com/HicServices/RDMP/issues/1273)
  - Row size no longer cuts off bottom pixels of column name(s)
  - Multi delete is now supported
  - Pasted column name(s) with spaces e.g. `[my cool col]` now work
- Fixed null reference in extraction checks when extracting a dataset where the original [ExtractionInformation] has been deleted [#1253](https://github.com/HicServices/RDMP/issues/1253)
- Added an error provider message for when too many characters are entered in UIs with databindings [#1268](https://github.com/HicServices/RDMP/issues/1268).
- Fixed running on command line with `-f somefile.yaml` being considered 'interactive' (i.e. RDMP would pause to ask you questions like 'are you sure?')
- Fixed issue where DataTableUploadDestination pipeline component would refuse to load tables (e.g. from CSV) where the column has a full stop in it (e.g. `"mycol."`) [1269](https://github.com/HicServices/RDMP/issues/1269)

## [7.0.14] - 2022-06-27

### Added

- Added 'Run Detached' (run task in subprocess).  Uses [ConsoleControl](https://github.com/dwmkerr/consolecontrol).
- Added toFile option to all CLI 'View Data' commands
- When calling commands on the RDMP command line the 'cmd' verb is now optional e.g. you can now enter just `./rdmp list Catalogue`
- Added `-q` option to suppress console logging.  Allows better piping of commands e.g. to file etc
- ProblemProvider can now detect unquoted dates in parameter values [#1197](https://github.com/HicServices/RDMP/issues/1197)
- Added a `NLog.template.config` file to releases for easily enabling diagnostics logging to disk (NLog logging is still disabled by default for the windows client)
- Performance metrics (refresh time, menu building times) are now passed to NLog logging when enabled in windows client [#1227](https://github.com/HicServices/RDMP/issues/1227)
- Plugin UploadFileUseCase pipeline components can now declare `IPipelineRequirement<IBasicActivateItems>`
- Added ability to link deprecated objects to a new version [#949](https://github.com/HicServices/RDMP/issues/949)
- Deprecate command now supports deprecating multiple objects at once on CLI
- Made "Could not reach cohort..." warning suppressible [#1243](https://github.com/HicServices/RDMP/issues/1243)
- SetUserSetting now works for error codes e.g. `SetUserSetting R011 Success` [#1242](https://github.com/HicServices/RDMP/issues/1242)
- Describe command now shows syntaxes that should be used to satisfy parameters on command line
- Made 'Failed to execute Top 1' error when checking a dataset extraction a user configurable error (i.e. user can now set that to ignore)
- Added a warning for when columns in an [ExtractionConfiguration] are 'text' or 'ntext' [#1255](https://github.com/HicServices/RDMP/issues/1255)

### Changed

- The following console commands have been removed and __are instead now supported with `ViewData` command directly__ e.g. `./rdmp ViewData Catalogue:1`
  - ViewCatalogueData
  - ViewCohortIdentificationConfiguration
  - ViewCohortSample
  - ViewSample
- Removed the DescribeCommand CLI command.  Now you can just use 'Describe' e.g. `./rdmp describe Deprecate`

### Fixed

- Fixed user being able to edit filters of a frozen [ExtractionConfiguration]/[CohortIdentificationConfiguration]
- Fixed bug with `ExecuteCrossServerDatasetExtractionSource` guid table name pattern [#1256](https://github.com/HicServices/RDMP/issues/1256)

## [7.0.13] - 2022-05-30

### Changed

- 'View Aggregate' now explicitly applies an ORDER BY count descending.
- New CatalogueItems are now always marked Core (affects drag and drop and new Catalogue creation) - [#1165](https://github.com/HicServices/RDMP/issues/1165),[#1164](https://github.com/HicServices/RDMP/issues/1164)
- If a Catalogue is defined for a Lookup TableInfo then only Core extractable columns will be released (previously all columns were released) [#692](https://github.com/HicServices/RDMP/issues/692)
- Sql Parameters with no value defined are no longer flagged as Problem by ProblemProvider if they have value sets defined [#1180](https://github.com/HicServices/RDMP/issues/1180)
- CatalogueItems now appear in specific folders by Extraction Category [#1112](https://github.com/HicServices/RDMP/issues/1112).

### Added

- Added tracking of SQL/Datagrid splitter distance in user settings.  This allows users to resize how much SQL vs results they see and automatically persist the change.
- Added `CrashAtEnd` system for DLE that allows Attachers to flag a load as a failure without halting execution [#1157](https://github.com/HicServices/RDMP/issues/1157)
- Added `SimpleTicketingSystem` which simply opens the given URL+ticket [#775](https://github.com/HicServices/RDMP/issues/775)
- Added UserSettings editing UI to Console Gui
- Added ability to suppress tree expansion when opening Cohort Builder configurations
- Added a loading spinner for when find is still searching
- Adding a parameter to a filter now shows its initial value [#1201](https://github.com/HicServices/RDMP/issues/1201)
- ProblemProvider now indicates a problem when no ExtractionDirectory is set on a Project in its directory node [#1254](https://github.com/HicServices/RDMP/issues/1254)

### Removed

- Removed Pin system (anchoring an object to the top of a collection tree).

### Fixed

- Fixed order of Sql Parameters not always being first in tree
- Prevented Find/Select columns showing sort indicator when it is not supported
- Fixed `DistinctStrategy.OrderByAndDistinctInMemory` in batch processing retries [#1194](https://github.com/HicServices/RDMP/issues/1194)
- Fixed GoTo where path includes CatalogueFolder in CLI gui

## [7.0.12] - 2022-05-16

### Added

- Added Error/Warn highlighting in console gui run/check windows
- Added 'RAWTableToLoad' dropdown property to RemoteTableAttacher to prevent mispellings when typing table names - [#1134](https://github.com/HicServices/RDMP/issues/1134)
- Added optional argument to 'ExecuteCommandConfirmLogs' that requires rows were loaded by the DLE to pass
- Added ability to search the UserSettings UI 
- Added a prompt to configure JoinInfos when adding a new table to an existing Catalogue
- Added support for viewing more than 650 columns at once in the RDMP windows client UI

### Fixed

- Empty cohort builder containers are now treated as disabled by query builder when StrictValidationForCohortBuilderContainers is off [#1131](https://github.com/HicServices/RDMP/issues/1131)
- Fixed line numbers being clipped when greater than 99 [#1162](https://github.com/HicServices/RDMP/issues/1162)

### Changed

- Queries generated by RDMP are no longer automatically executed as soon as the SQL view tab is opened.  Users can enable 'AutoRunSqlQueries' under user settings to revert this change.

## [7.0.11] - 2022-05-03

### Added

- Added new command 'RefreshBrokenCohorts' for clearing the 'forbid list' of unreachable cohort sources - [#1094](https://github.com/HicServices/RDMP/issues/1094)
- Added new command 'SetAggregateDimension' for changing the linkage column in cohort builder for an [AggregateConfiguration] - [#1102](https://github.com/HicServices/RDMP/issues/1102)
- Added abilty to skip CIC validation checks when opening the commit cohort dialogue - [#1118](https://github.com/HicServices/RDMP/issues/1118)
- Ability to change cohort table name when using ExecuteCrossServerDatasetExtractionSource - [#1099](https://github.com/HicServices/RDMP/issues/1099)
- Added Success bar to ProgressUI
- Added new user setting Auto Resize Columns which will automatically resize columns within the RDMP interface where it makes sense to. E.g. the execute pipeline window and "checks" ui. More changes to be implemneted over time.

### Changed

- Dll load warnings must now be enabled otherwise the information is reported as Success (see user settings error codes R008 and R009)
- The Choose Cohort command no longer lets you pick deprecated cohorts - [#/1109](https://github.com/HicServices/RDMP/issues/1109)

### Fixed

- Fixed resizing issue on License UI when using very low resolution
- Fixed connection strings dialog 'Save as yaml...' producing invalid entry for 'DataExportConnectionString' - [#1086](https://github.com/HicServices/RDMP/issues/1086)
- Fixed various startup errors when Databases.yaml strings are invalid.
- Fixed bug with the 'unreachable' picturebox icon not being clickable
- Fixed unreachable catalogue database resulting in the Startup form immediately closing
- Fixed being able to drag filters/containers onto API calls in Cohort Builder -[#1101](https://github.com/HicServices/RDMP/issues/1101)
- Fixed regression in 7.0.10 where calling `public void ClearDefault(PermissableDefaults toDelete)` multiple times caused an Exception
- Fixed `ExecuteCrossServerDatasetExtractionSource` to work properly with identifiable extractions - [#1097](https://github.com/HicServices/RDMP/issues/1097)
- Fixed bug in cohort builder where dragging into the Execute button would turn it into an editable dropdown menu [#1098](https://github.com/HicServices/RDMP/issues/1098)
- Fixed RemoteTableAttacher logging only the database name and not the table name in RDMP DLE - [#1110](https://github.com/HicServices/RDMP/issues/1110)
- Fixed a bug in SelectiveRefresh mode where deleting a root container of an aggregate or extractable dataset would result in an error
- Fixed Error bar in ProgressUI not showing when committing a cohort - [#1124](https://github.com/HicServices/RDMP/issues/1124)

## [7.0.10] - 2022-04-25

### Added

- "parameter description" and "property name" have been added to the "set value" option for filters - https://github.com/HicServices/RDMP/issues/1034
- Filter parameter values are now prompted for the user when adding existing filter without known good value sets - https://github.com/HicServices/RDMP/issues/1030
- "Set Parameter Value(s)" option added to filter menus so you can more easily change the parameter values - https://github.com/HicServices/RDMP/issues/1035
- Added 'SelectiveRefresh' user setting
- Add options to create an extraction from a Cohorts right click menu and main userinterface - https://github.com/HicServices/RDMP/issues/1039
- Warnings are now shown if "non core" column are used for an extraction/release - https://github.com/HicServices/RDMP/issues/1024
- Added AlwaysJoinEverything user setting for always forcing joins in CohortBuilder - https://github.com/HicServices/RDMP/issues/1032
- Added UsefulProperty columns back into Find/Select dialog - https://github.com/HicServices/RDMP/issues/1033
- Added Extraction/Release warnings for extractions that contain Internal/Deprecated/SpecialApproval fields - https://github.com/HicServices/RDMP/issues/1024
- Added right click context menu support for console gui
- Cohorts now have right click option "Go To -> Project(s)"

### Fixed

- Fixed bug preventing example datasets being created from the RDMP UI client because checkbox was disabled
- "Exisiting" filter typo corrected - https://github.com/HicServices/RDMP/issues/1029
- Fixed refreshes sometimes changing selection in Data Export tree - https://github.com/HicServices/RDMP/issues/1008


### Changed

- New filters are now highlighted correctly when added to a CIC - https://github.com/HicServices/RDMP/issues/1031
- Creating a new Extracion Configuration will now ask the user for Name, Cohort and Datasets to be included for the extraction - https://github.com/HicServices/RDMP/issues/983
- AllowIdentifiableExtractions is now an ErrorCode so can be set to Success instead of always being Fail or Warning (i.e. to completley ignore it).
- The extractability of columns are no longer saved if a Dataset is removed from an Extraction Configuration - https://github.com/HicServices/RDMP/issues/1023
- "Show Pipeline Completed Popup" now enabled by default - https://github.com/HicServices/RDMP/issues/1069
- Cohorts are now "emphasise" after being commited. If part of one project it will highlight under that project.


## [7.0.9] - 2022-03-29

### Added

- Added command CreateNewCohortFromTable which creates a cohort from a table directly without having to first import it as a [Catalogue]
- Import Catalogue filter now allows selecting multiple filters at once.
- Improved performance of Select objects dialog when there are many objects available to pick from
- Made Select objects dialog filter in the same way as the Find dialog (i.e. support short codes and Type names)
- Ability to select multiple objects at once when adding to a Session
- Ability to find multiple objects at once (ctrl+shift+f)
- Added new pipeline component CohortSampler


### Fixed

- Fixed newlines in CatalogueItem descriptions not being output correctly in docx metadata report
- Fixed iterative data loads run on the CLI throwing and returning non zero when caught up to date with load progress (when running in iterative mode)
- Pipeline component order is now "correct" and will list more important variables at the top rather than at the bottom - https://github.com/HicServices/RDMP/issues/996
- Fixed bug where Pipeline objects could not be deleted from the `Tables (Advanced)` tree
- Removing a datset from an [ExtractionConfiguration] now deletes any extraction specific column changes (i.e. changes are not persisted if the dataset is added back in again)
- Fixed Release button prompting to pick [Project] when clicked in the ExecuteExtractionUI [#963](https://github.com/HicServices/RDMP/issues/963)

### Changed

- Processes wanting to run a Pipeline using the current user interface abstraction layer `IPipelineRunner GetPipelineRunner` must now provide a task description and UI look and feel as a `DialogArgs` argument.

## [7.0.8] - 2022-03-08

### Fixed

- Fixed Startup skipping some plugin dlls during load and enabled multithreading
- Fixed CLI not showing underlying exception when unable to reach platform databases

### Removed

- CSV files with unclosed leading quotes are no longer preserved when using IgnoreQuotes (side effect of updating CsvHelper)

## [7.0.7] - 2022-03-01

*Database Patches Included (enables ExtractionProgress retry)*

### Added
- Added ArchiveTriggerTimeout user setting [#623](https://github.com/HicServices/RDMP/issues/623)
- Support for referencing plugin objects from command line e.g. `./rdmp.exe cmd delete MyPluginClass:2`
- The word 'now' is a valid date when supplied on the command line
- Ability to sort based on Favourite status [#925](https://github.com/HicServices/RDMP/issues/925)
- Added Frozen column to Cohort Builder tree for easier sorting
- Added ability to query an [ExternalDatabaseServer] from the right click context menu [#910](https://github.com/HicServices/RDMP/issues/910)
- Added an overlay @ symbol for filters that have known parameter values configured [#914](https://github.com/HicServices/RDMP/issues/914)
- Added Retry support to [ExtractionProgress]
- Added new CLI options for RDMP installer `--createdatabasetimeout` and `--otherkeywords` for custom auth setups e.g. Azure/Active Directory Authentication etc.

### Fixed
- Fixed closing and changing instance not consulting tabs before closing
- Fixed bug where setting `SuggestedCategory` on a plugin command resulted in it vanishing from context menu
- Fixed bug with AllowEmptyExtractions not working under some situations
- Fixed [Lookup] creation UI creating CatalogueItem with the suffix _Desc even when you ask it not to in prompt
- Fixed layout bug in rule validation configuration UI where rationale tip was cut off [#909](https://github.com/HicServices/RDMP/issues/909)
- Fixed ViewLogs tab not remembering sort order between usages [#902](https://github.com/HicServices/RDMP/issues/902)

### Changed

- Find sorts ties firstly by favourite status (favourite items appear above others)
- Find sorts ties lastly alphabetically (previously by order of ID)
- Default sort order of ViewLogs on first time use is now date order descending [#902](https://github.com/HicServices/RDMP/issues/902)

## [7.0.6] - 2022-01-25

*Database Patch Included (enables ExtractionProgress batching)*

### Added

- Added [ExtractionProgress] for robustly extracting large datasets in multiple smaller executions
- Added ability to export [ExtractableCohort] to CSV file
- Added 'Created From' column to cohort detail page (parses cohorts AuditLog)

### Fixed

- Fixed a bug where ProjectUI would not show cohorts when some cohort sources are unreachable
- Fixed ProgressUI filter hiding global errors on extraction where the whole operation failed and a dataset filter was selected ([888](https://github.com/HicServices/RDMP/issues/888))
- Fixed a rare dll resolving issue that could occur during startup when running the RDMP windows client from outside the current directory (https://github.com/HicServices/RDMP/issues/877)

### Changed

- Changed right click context menu item 'Delete' to say 'Remove' when deleting a chain or relationship object (e.g. cohort usage by a project) ([#887](https://github.com/HicServices/RDMP/issues/887))
- Restricted [Pipelines] shown to only those where all components are compatible with the input objects (previously on context was checked) (https://github.com/HicServices/RDMP/issues/885)
- "Show All/Incompatible Pipelines" option added to Pipelines dropdown to make a simpler user interface
- When committing a cohort through the Cohort Builder the Project will automatically be selected if it already belongs to a single one (https://github.com/HicServices/RDMP/issues/868)
- Removed requirement for filter parameters to have comments to be published (https://github.com/HicServices/RDMP/issues/582)

## [7.0.5] - 2022-01-10

### Added

- Added ability to open extraction directory for an [ExtractionConfiguration]
- Added diagnostic screen logging last executed command (https://github.com/HicServices/RDMP/issues/815)
- Added tooltips for objects in tree views (https://github.com/HicServices/RDMP/issues/819).
- Added custom icon for [CatalogueItem] that represent transforms on the underlying column (https://github.com/HicServices/RDMP/issues/818)
- Added Extraction Primary Keys to Catalogue tooltip
- Added ability to 'View TOP 100' etc samples on [ExtractionInformation] (previously only available on [ColumnInfo] objects)
- Added icon overlays for 'Is Extraction Identifier' and 'Is Extraction Primary Key' (https://github.com/HicServices/RDMP/issues/830)
- Extraction Information for a Catalogue Item now includes "Transforms Data" property (which shows yes/no based on whether it transform the column data)
- Added 'open load directory' command to [Catalogue] context menu
- Added ability to switch between instances of RDMP using the Locations menu
- Added CLI command `ClearQueryCache`
- Added Description capability to prompts. More descriptions to be added (https://github.com/HicServices/RDMP/issues/814)
- Added description to Publish Filter "Select One" dialog (https://github.com/HicServices/RDMP/issues/813)
### Fixed
- Changed to SHIFT+Enter for closing multiline dialogs (https://github.com/HicServices/RDMP/issues/817)
- Fixed bug where configuring dataset didn't show all available tables when listing optional joinable tables (https://github.com/HicServices/RDMP/issues/804)

### Changed
- Updated CatalogueItemUI (https://github.com/HicServices/RDMP/issues/820)
- Fixed bug where cached aggregates were not considered stale even though changes had been made to their patient index table (https://github.com/HicServices/RDMP/issues/849)
- "You only have one object Yes/No" box has been removed in favour of being more consistent for the user (https://github.com/HicServices/RDMP/issues/811)

## [7.0.4] - 2021-12-08

### Added

- Added `RoundFloatsTo` to ExecuteDatasetExtractionFlatFileDestination
- Added new menu item Diagnostics->Restart Application
- Trying to extract an [ExtractionConfiguration] with a cohort that is marked IsDeprecated now fails checks
- Added [MigrateUsages] setting to cohort creation destination pipeline components.  When enabled and creating a new version of an existing cohort then all unreleased [ExtractionConfiguration] using the old (replaced) cohort switch to the new version
- Added an 'All Tasks', 'All Runs' etc commands to View Logs tab menu
- Added ability to filter [Catalogue] in the Find dialog by Internal/Deprecated etc
- Added search and filter compatible controls to [Pipeline] editing dialog
- Added ability to ignore/elevate specific errors in UserSettings
- Enabled Expand/Collapse all when right clicking whitespace in a tree collection
- Added title to graph charts
- Added a user setting for hiding Series in which all cells are 0/null
- Added `IPipelineOptionalRequirement` interface for Plugin Pipeline Components that can optionally make use of Pipeline initialization objects but do not require them to function.
- Support for templating in `ColumnSwapper` when used in an extraction pipeline (e.g. $n for project number)
- Support for specifying `--ConnectionStringsFile somefile.yaml` when starting RDMP (gui client or CLI)
- Added 'Hash On Release' column to initial new Catalogue extractability configuration dialog (https://github.com/HicServices/RDMP/issues/394)

### Fixed

- Fixed [Pipeline] objects showing an ID of 0 in tree collections
- Fixed the 'filters' count column in [Catalogue] tree collection showing edit control when clicked
- Fixed Find not working when searching by ID for [Pipeline] objects
- Prevented showing out dated cohorts when changing Project half way through defining a cohort
- When plugins contain dlls with differing version numbers then the latest dll version is loaded (previously the first encountered was used)
- Fixed bug in Console Gui where edit window showed value set directly instead of passing through Property Setters
- Fixed bug in Console Gui where password properties showed (encrypted) HEX binary value instead of ****
- Fixed Command Line UI showing abstract and interfaces when prompting user to pick a Type
- Fixed `OverrideCommandName` not working for `ExecuteCommandViewLogs` command
- Fixed `View Logs` commands appearing twice in right click context menu for logging servers objects (once on root and once under 'View Logs' submenu)
- Generate Release Document now shows as impossible when Cohort is not defined or unreachable (e.g. if user does not have access to cohort database)
- Fixed bug where selecting a [PipelineComponent] for which help is unavailable would leave the previously selected component's help visible
- Fixed bug with 'Commit Cohort' storing the target cohort database for future clicks
- Fixed a bug where editing a field like `Description` would fire validation on other properties e.g. `Name` which could slow controls down when validation is slow and change events are fired in rapid succession.
- Edit Catalogue window layout updated to allow errors to be seen on the right hand side of inputs (https://github.com/HicServices/RDMP/issues/758)
- Cohort Identification Configuration descriptions box is now easy to read and edit (https://github.com/HicServices/RDMP/issues/755)
- Fixed bug where RDMP would lose focus when "checks" were being run in background resulting in RDMP appearing unresponsive (https://github.com/HicServices/RDMP/issues/747)
- Fixed bug where some words in RDMP would have spaces in the wrong place (e.g. "W HERE") (https://github.com/HicServices/RDMP/issues/752)

### Changed

- Bump System.Drawing.Common from 5.0.2 to 5.0.3
- Bump System.Security.Permissions from 5.0.0 to 6.0.0
- Bump NLog from 4.7.12 to 4.7.13
- Changed to Dock layout for Pipeline editing control (may improve performance on older machines)
- Removed dependency on `System.Drawing.Common` by updating usages to `System.Drawing`
- Increased size of all text fields in [Catalogue] and [CatalogueItem] to `nvarchar(max)` to support long urls etc
- Updated icons to a more modern look. Catalogue Item image no longer has black corner. Green yellow and red smiley faces have been replaced. Cloud API icon replaced (https://github.com/HicServices/RDMP/issues/712)
- Extract to database now checks for explicit table names amongst pre-existing tables on the destination
- Startup no longer reports non dotnet dlls as 'unable to load' (warnings)
- Added Project number to Title Bar (and full project name to tooltip) for Extraction Configurations (https://github.com/HicServices/RDMP/issues/621)
- Root Cohort Identification Configuration will now highlight SET container issues with red highlight (https://github.com/HicServices/RDMP/issues/681)
- "Data Export" has been renamed to "Projects" to be more consistent (https://github.com/HicServices/RDMP/issues/720)
- Corrected layout of "Master Ticket" in New Project dialog (https://github.com/HicServices/RDMP/issues/735)
- Corrected layout of "Create New Lookup" (https://github.com/HicServices/RDMP/issues/730)
- Aligned buttons for Pipeline options (https://github.com/HicServices/RDMP/issues/721)
- Add "clause" (e.g. WHERE) to SQL attribute input to make it clearer what SQL you need to enter (https://github.com/HicServices/RDMP/issues/751)
- User Settings dialog now has a nicer layout (https://github.com/HicServices/RDMP/issues/760)


## [7.0.3] - 2021-11-04

### Fixed

- Fixed bug with ConfirmLogs when running with multiple [CacheProgress]

## [7.0.2] - 2021-11-03

### Fixed

- Fixed 'package downgrade' dependencies issue with `HIC.RDMP.Plugin.UI`
- Fixed log viewer total time display in logs view when task ran for > 24 hours.
- Fixed not implemented Exception when using username/password authentication and viewing [CohortIdentificationConfiguration] SQL
- Fixed missing 'add sql file process task' in DLE load stage right click context menus


### Added

- Console gui context menu now shows compatible commands from plugins
- Added the 'ConfirmLogs' command for verifying if a task is failing (e.g. a DLE run)

### Changed

- When syncing table columns with the database, the full column (including table name) is displayed in the proposed fix (previously only the column name was displayed).
- Bump Terminal.Gui from 1.2.1 to 1.3.1

## [7.0.1] - 2021-10-27

### Changed

- Bump NLog from 4.7.11 to 4.7.12
- Bump Microsoft.NET.Test.Sdk from 16.11.0 to 17.0.0
- [Catalogue] and [CatalogueItem] edit tab now expands to fill free space and allows resizing

### Fixed

- Fixed Null Reference exception when collection tabs are opened twice
- Fixed CohortBuilder 'Execute' showing ExceptionViewer on the wrong Thread

### Added

- Column visibility and size are now persisted in UserSettings

### Removed

- Removed FillsFreeSpace on columns.  User must now manually resize columns as desired

## [7.0.0] - 2021-10-18

### Changed

- IPluginUserInterface is now in `Rdmp.Core` and therefore you can write console gui or dual mode (console and winforms) plugin UIs
- IPluginUserInterface CustomActivate now takes IMapsDirectlyToDatabaseTable allowing custom plugin behaviour for activating any object
- DatasetRaceway chart (depicts multiple datasets along a shared timeline) now ignores outlier values (months with count less than 1000th as many records as the average month)
- Renamed `SelectIMapsDirectlyToDatabaseTableDialog` to `SelectDialog<T>` (now supports any object Type)
- Selected datasets icon now includes all symbols of the Catalogue they represent (e.g. ProjectSpecific, Internal)
- Changed how RDMP treats cohorts where the data has been deleted from the cohort table.  'Broken Cohort' renamed 'Orphan Cohort' and made more stable
- [CohortAggregateContainer] now show up in the find dialog (you can disable this in UserSettings)
- Bump Microsoft.Data.SqlClient from 3.0.0 to 3.0.1
- Checks buttons on the toolbars are now hidden instead of disabled when inapplicable
- Shortened tool tips in top menu bar

### Removed

- IPluginUserInterface can no longer add items to tab menu bars (only context menus)
- Removed some Catalogue context menu items when the Catalogue is an API call
- Adding a Filter from Catalogue no longer opens it up in edit mode after adding
- Command line execution (e.g. `rdmp cmd ...`) no longer supports user interactive calls (e.g. YesNo questions)
- Removed PickOneOrCancelDialog
- Removed RAG smiley from server connection UI.  Now errors are reported 'Connection Failed' text label

### Added
- Added CatalogueFolder column to Select Catalogue dialog
- Added custom metadata report tokens:
  - $Comma (for use with formats that require seperation e.g. JSON when using the `$foreach` operation)
  - $TimeCoverage_ExtractionInformation (the column that provides the time element of a dataset to the DQE e.g. StudyDate)
- Added support for default values in constructors invoked from the command line (previously command line had to specify all arguments.  Now you can skip default ones at the end of the line)
- Added support for deleting multiple objects at once with the delete command (e.g. `rdmp cmd Delete Plugin true` to delete all plugins)
  - Boolean flag at the end is optional and defaults to false (expect to delete only 1 object)
  - Use `rdmp cmd DescribeCommand Delete` for more information
- Added ability to directly query Catalogue/DataExport to Console Gui
- Added extraction check that datasets are not marked `IsInternalDataset`
- Added ability to script multiple tables at once via right click context menu in windows client
- Support for shortcodes in arguments to commands on CLI e.g. `rdmp cmd describe c:11`
- Added new command 'AddPipelineComponent' for use with RDMP command line
- Added ability to filter datasets and selected datasets by Catalogue criteria (e.g. Deprecated, Internal)
- Added Clone, Freeze, Unfreeze and add dataset(s) ExtractionConfiguration commands to command line
- Added support for identifying items by properties on CLI (e.g. list all Catalogues with Folder name containing 'edris')
- Cloning a [CohortIdentificationConfiguration] now opens the clone
- Added ability to remove objects from a UI session
- Added new command ViewCohortSample for viewing a sample or extracting all cohort identifiers (and anonymous mapping) to console/file
- Added the ability to pick which tables to import during Bulk Import TableInfos
- Added CLI command to create DLE load directory hierarchy ('CreateNewLoadDirectory')

### Fixed
- Fixed deleting a parameter value set failing due to a database constraint
- Fixed a bug where changing the server/database name could disable the Create button when selecting a database
- Added the ability to drop onto the Core/Project folders in the 'execute extraction' window
- Fixed a big where Yes/No close popup after running a pipeline in console gui could crash on 'No'
- Fixed deleting source/destination pipeline components directly from tree UI
- Fixed various issues when viewing the DQE results of a run on an empty table
- DatasetRaceway in dashboards now shows 'Table(s) were empty for...' instead of `No DQE Evaluation for...` when the DQE was run but there was no result set
- Added better error message when trying to create a new RDMP platform database into an existing database that already has one set up
- Fixed [CohortAggregateContainer] and filter containers not showing up in Find when explicitly requested
- Fixed deleting an [ExtractionFilter] with many parameter values configured.  Now confirmation message is shown and all objects are deleted together
- Fixed bug saving an [ExtractionInformation] when it is an extraction transform without an alias
- Fixed bug refreshing Data Export tree collection when deleting multiple Projects/Packages at once (deleted objects were still shown)
- Fixed bug dragging filters into Cohort Builder

## [6.0.2] - 2021-08-26

### Changed

- Bump Microsoft.NET.Test.Sdk from 16.10.0 to 16.11.0
- Bump NLog from 4.7.10 to 4.7.11

### Added

- Support for plugin Catalogues in cohort builder.  These allow you to write plugins that call out to arbitrary APIs (e.g. REST etc) from the RDMP cohort builder

### Fixed

- Fixed ExecuteCommandCloneCohortIdentificationConfiguration asking for confirmation when activation layer is non interactive

## [6.0.1] - 2021-08-12

### Added

- Added new command 'Similar' for finding columns that have the same name in other datasets
- Added the ability to Query Catalogue/DataExport databases directly through RDMP
- Support for custom column names in ColumnSwapper that do not match the names of the lookup columns
- Added ScriptTables command for scripting multiple [TableInfo] at once (optionally porting schema to alternate DBMS types).
- Support for nullable value/Enum types in command constructors

### Fixed

- AlterColumnType command now shows as IsImpossible when column is part of a view or table valued function
- Describe command no longer shows relationship properties
- Fixed layout of Bulk Process Catalogue Items in dotnet 5
- Fixed missing dependency in new installations when rendering Charts

## [6.0.0] - 2021-07-28

### Changed

- Upgraded Sql Server library from `System.Data.SqlClient` to `Microsoft.Data.SqlClient`
- `ExecuteCommandAlterColumnType` now automatically alters \_Archive table too without asking for confirmation
- When foreign key values are missing from lookups, the 'Missing' status is now attributed to the `_Desc` field (previously to the foreign key field)
- Changed Console gui DLE / DQE (etc) execution to use ListView instead of TextView
- Referencing an object by name in a script file now returns the latest when there are collisions e.g. "[ExtractableCohort]" would return the latest one (created during the script execution session)
- Bump YamlDotNet from 11.2.0 to 11.2.1
- Bump SecurityCodeScan.VS2019 from 5.1.0 to 5.2.1
- Command 'Set' now shows as Impossible for property 'ID'
- RDMP no longer complains about mixed capitalisation in server names and will connect using the capitalisation of the first encountered.

## Fixed

- Fixed release engine not respecting `-g false` (do not release Globals)
- Fixed column order in DQE results graph sometimes resulting in shifted colors (e.g. Correct appearing in red instead of green)
- Fixed Prediction rules never being run when value being considered is null (DQE).
- Fixed a bug creating a cohort without specifying a Project from the console
- Fixed bug where searching in console gui could be slow or miss keystrokes
- Fixed bug in console gui where GoTo Project or Cohort would not highlight the correct item
- Fixed bug in console gui where delete key was not handled resulting in a loop if errors occurred trying to delete the object
- Removed limit of 500 characters on extraction SQL of columns

### Added

- Added user setting for filtering table load logs where there are 0 inserts,updates and deletes
- Added support for specifying datatype when calling `ExecuteCommandAlterColumnType`
- Pipeline and DLE components with object list arguments now show the previously selected items in the 'Select Object(s)' popup
- Pressing 'delete' key in console gui edit window now offers to set value of property to null
- Editing a foreign key property (e.g. `PivotCategory_ExtractionInformation_ID`) now shows objects rather than asking for an `int` value directly
- Fatal errrors in console gui now get logged by NLog (e.g. to console/file)
- Added user setting `CreateDatabaseTimeout`

### Removed

- Removed check for DataLoadProgress being before OriginDate of a `LoadProgress`

## [5.0.3] - 2021-06-17

- Hotfix extraction/DLE progress UI layout on some Windows configurations

## [5.0.2] - 2021-06-16

### Changed

- Bump YamlDotNet from 11.1.1 to 11.2.0


### Fixed

- Fixed layout of windows client engine progress controls not filling all available screen space

## [5.0.1] - 2021-06-08

### Added

- Added CLI console gui context menu for [LoadMetadata]
- Commit cohort from CohortIdentificationConfiguration now shows crash message Exception on failure
- Added `--usc` flag to `rdmp gui`.  This allows you to specify using the `NetDriver` for Terminal.Gui (an alternative display driver)
- Added optional file argument to `ExecuteAggregateGraph` command (outputs graph data table to the file specified)
- Added ability to select a [DataAccessCredentials] in table/database selector control
- Added TopX and Filter (text) to console view logs
- Added alternative colour scheme to console gui

### Changed

- Changed `ExtractMetadata` template syntax to require `DQE_` and added year/month/day sub components:
  - `$StartDate`, `$EndDate` and `$DateRange` are now `$DQE_StartDate`, $DQE_EndDate and $DQE_DateRange.
  - Added `$DQE_StartYear`,`$DQE_EndYear`,`$DQE_StartMonth`,`$DQE_EndMonth`,`$DQE_StartDay`,`$DQE_EndDay`
  - Added `$DQE_PercentNull` (must be used with a `$foreach CatalogueItem` block)
  - Added TableInfo and ColumnInfo properties (e.g. `$Server`)
  - Added $DQE_CountTotal
- Improved performance of checks user interface (especially when there are a large number of check messages)

### Fixed

- Fixed arguments not showing up under Pipeline components of 'Other' (unknown) pipelines node
- Fixed refresh speed of console gui causing problems with Guacamole
- Fixed Keyboard shortcuts of pipeline engine execution window sharing the same letters
- Fixed bug running rdmp gui (console) with a remote current directory
- Fixed 'View Catalogue Data' command when run on ProjectSpecific Catalogues
- Fixed 'Import ProjectSpecific Catalogue' command not preserving Project choice in configure extractability dialog
- When importing an existing data table into RDMP and cancelling [Catalogue] creation RDMP will prompt you to optionally also delete the [TableInfo]

### Dependencies

- Bump Terminal.Gui from 1.0.0 to 1.1.1
- Bump HIC.FAnsiSql from 1.0.6 to 1.0.7
- Bump Microsoft.NET.Test.Sdk from 16.9.4 to 16.10.0


## [5.0.0] - 2021-05-05

### Changed

- .Net 5.0 for all, instead of Framework 4.6.1+Core 2.2+Standard 2.0 mix
- Query editor autocomplete now uses integrated autocomplete (no icons, better matching)
- Throttled how often spelling is checked in Scintilla controls.
- Changed message about inaccessible cohorts to a warning instead of an error. 
- Collation is now explicitly specified when creating a new cohort source using the wizard (as long as there is a single collation amongst existing ColumnInfo of that type)

### Added

- Added `$foreach Catalogue` option for custom metadata report templates (to allow prefix, suffixes, table of contents etc)
- Added ability to search for objects by ID in console gui
- More detailed logging of Type decisions when extracting to database
- Added ability to cancel ongoing queries in CLI Sql Editor
- Added 'Reset Sql' and 'Clear Sql' buttons to CLI Sql Editor
- Added ability to set custom timeout for queries in CLI Sql Editor
- Added ability to save results of CLI Sql Editor (table) to CSV
- Added view data/aggregate etc on ColumnInfo objects to list of commands accessible from the CLI gui
- Added 'Go To' commands to CLI gui
- Exposed 'Add New Process Task...' to load stages in CLI menu
- Added 'ViewCatalogueData' command for CLI and CLI GUI use
- Better error reporting when item validators crash during validation execution (now includes constraint type, column name and value being validated).
- Added 'Go To' commands to CLI gui
- Exposed 'Add New Process Task...' to load stages in CLI menu
- Exposed 'View Logs' commands on CLI and CLI gui
- Added minimum timeout of 5 seconds for `CohortIdentificationConfigurationSource`
- 'View Logs' tree view now accessible for CacheProgress objects
- Added query/result tabs to CLI GUI Sql editor
- Console GUI now shows important information (e.g. 'Disabled') in brackets next to items where state is highly important
- Added new command RunSupportingSql
- Console GUI root nodes now offer sensible commands (e.g. create new Catalogue)
- Added Value column to tree views (allows user to quickly see current arguments' values)
- Added 'other' checkbox to 'Create Catalogue by importing a file' (for selecting custom piplelines)
- Command SetExtractionIdentifier now supports changing the linkage identifier for specific ExtractionConfigurations only
- Added new command `AlterTableMakeDistinct`
- Added CLI GUI window for running Pipelines that displays progress
- Added RDMP.Core version number to logs at startup of rdmp cli
- Added graph commands to CLI:
  - ExecuteCommandSetPivot
  - ExecuteCommandSetAxis
  - ExecuteCommandAddDimension


### Fixed

- Fixed CLI database selection UI not using password mask symbol (`*`)
- Fixed CLI GUI message boxes bug with very long messages
- Fixed Custom Metadata template stripping preceeding whitespace in templated lines e.g. `"  - $Name"` (like you might find in a table of contents section of a template)
- Fixed 'Set Global Dle Ignore Pattern' failing the first time it is used by creating a StandardRegex with no/null Pattern
- Fixed order of branches in CLI gui tree
- Fixed importing filter containers not saving Operation (AND/OR)
- Fixed right click menu not showing when right clicking after selecting multiple objects
- Fixed some delete commands not updating the UI until refreshed (e.g. disassociating a [Catalogue] from a [LoadMetadata])
- Fixed text on disassociating a [Catalogue] from a [LoadMetadata]
- Fixed sort order not being respected in cohort summary screen
- Fixed DQE graph when data has dates before the year 1,000
- Fixed `ExecuteCommandCreateNewCatalogueByImportingFile` when using blank constructor and from CLI GUI
- Fixed extraction UI showing "WaitingForSQLServer" when DBMS might not be (now says "WaitingForDatabase").
- Fixed bug where some UI tabs would not update when changes were made to child objects (e.g. deleting a dataset from an extraction using another window in the client)
- Fixed support for UNC paths in SupportingDocument extraction (e.g. \\myserver\somedir\myfile.txt)
- Fixed not being able to add `Pipeline` objects to Sessions

### Dependencies

- Bump System.Drawing.Common from 5.0.0 to 5.0.2
- Bump Moq from 4.16.0 to 4.16.1
- Bump Microsoft.NET.Test.Sdk from 16.8.3 to 16.9.4
- Bump NLog from 4.7.7 to 4.7.10
- Bump SecurityCodeScan.VS2019 from 5.0.0 to 5.1.0
- Bump Newtonsoft.Json from 12.0.3 to 13.0.1
- Bump YamlDotNet from 9.1.4 to 11.1.1
- Bump NUnit from 3.13.1 to 3.13.2

## [4.2.4] - 2021-02-05

- Added CLI commands for viewing/changing `UserSettings` e.g. AllowIdentifiableExtractions
- Added user setting `ShowPipelineCompletedPopup` for always popping a modal dialog on completion of a pipeline execution in the GUI client (e.g. committing a cohort)
- Added new flexible file/directory extraction component `SimpleFileExtractor`

### Changed

- Globals tickbox can now be checked even when there are no explicit files (this allows implicit files e.g. `SimpleFileExtractor` to still run)

### Fixed 

- Fixed MySql backup trigger implementation not updating validTo on the new row entering the table on UPDATE operations

## [4.2.3] - 2021-02-01

### Fixed 

- Fixed rare threading issue with tree representations of Lookups
- Fixed proxy objects context menus not functioning correctly since 4.2.0 (e.g. Catalogues associated with a load) for some commands

### Dependencies

- Bump NUnit from 3.13.0 to 3.13.1

## [4.2.2] - 2021-01-28

### Added

- Added `patch` command to rdmp CLI e.g. `./rdmp patch -b`
- Added ProjectName to ExtractionConfiguration objects visualisation in Find / Select popups

### Fixed

- Fixed erroneous warning where some characters were wrongly reported as illegal e.g. '#' in Filter names 
- Fixed RemoteDatabaseAttacher not logging table name (only database)

### Changed

- Metadata report now lists Catalogues in alphabetical order
- Changed hierarchy multiple parents state to be a Warning instead of an Error

### Dependencies

- Bump Moq from 4.15.2 to 4.16.0
- Bump YamlDotNet from 9.1.1 to 9.1.4
- Bump NLog from 4.7.6 to 4.7.7
- Bump SSH.NET from 2020.0.0 to 2020.0.1

## [4.2.1] - 2021-01-13

### Added

- Choose Load Directory on DLE now shows old value during editing
- Added property suggestions when using ExecuteCommandSet with an incorrect property name
- Added the ability to drag and drop aggregates into other CohortIdentificationConfigurations to import
- Added ColumnDropper that allows a user to specify the columns that should not be extracted in the pipeline.
- Added Favourite/UnFavourite to right click context menus
- CachingHost now logs the state of the CacheProgress being executed first thing on start
- Home screen now supports right click context menu, drag and drop etc
- Added 'Sessions'.  These are tree collection windows similar to Favourites but with a user defined name and limited duration (until closed)

### Fixed

- Fixed startup error when user enters a corrupt connection string for platform database locations.  This bug affected syntactically invalid (malformed) connection strings (i.e. not simply connection strings that point to non existant databases)
- Fixed various issues in ColumnSwapper
  - If input table contains nulls these are now passed through unchanged
  - If mapping table contains nulls these are ignored (and not used to map input nulls)
  - If input table column is of a different Type than the database table a suitable Type conversion is applied
- Data load engine logging checks are better able to repair issues with missing logging server IDs / logging tasks
- Better support for abort/cancel in
  - RemoteTableAttacher
  - ExcelAttacher
  - KVPAttacher
  - RemoteDatabaseAttacher
- Fixed View Inserts/Updates dialog when using non SqlServer DBMS (e.g. MySql)
- Fixed various layout and performance issues with RDMP console GUI.
- Fixed `rdmp cmd` loop exiting when commands entered result in error.
- Fixed autocomplete in `rdmp cmd` mode and enabled for Linux
- Fixed right click context menu being built twice on right click a new node (once for selection and once for right click)

### Changed

- Added timeout of 10 minutes (previously 30 seconds) for counting unique patient identifiers while writing metadata for extractions
- Choose Load Directory now lets you specify invalid directories e.g. when building a load on one computer designed to run on separate computer with an isolated file system.
- Reinvented Console Gui to more closely resemble the windows client

### Dependencies

- Bump SSH.NET from 2016.1.0 to 2020.0.0

## [4.2.0] - 2020-10-19

### Fixed

- Reduced memory overhead during refreshes
- Fixed various graphical/performance issues when running in VDI environments with limited CPU
- Fixed missing scrollbars in Explicit Column Typing user interface
- Fixed various errors that could occur when a [Catalogue] referenced by an extraction is deleted outside of RDMP (e.g. by truncating the database table(s))

### Added

- Support for importing WHERE logic into extraction datasets from other configurations or cohort builder configurations
- Pipeline ID and Name now recorded in logs for Data Extractions
- Added support for viewing extraction logs in tree form (for a given ExtractionConfiguration)
- Added `AllowIdentifiableExtractions` user setting.  Enabling this prevents RDMP reporting an error state when cohorts are created that have the same private and release ID fields.
- Added GoTo from extraction/cohort building filters to the parent Catalogue level filter and vice versa
- Added ability to suppress [LoadMetadata] triggers
- Added ability for Plugins to store custom information about objects in the RDMP Catalogue platform database
- Added IgnoreColumns setting for DLE to ignore specific columns in the final table completely (not created in RAW/STAGING and not migrated)

### Changed

- CLI tools now built for .Net Core 3.1 since 2.2 has reached EOL

## [4.1.9] - 2020-09-17

### Added

- Added ExplicitDateTimeFormat property to flat file attachers and pipeline sources.  Allows custom parsing of dates e.g. where no delimiters exist (e.g. 010120)

## [4.1.8] - 2020-08-17

### Fixed 

- Fixed progress logging still not being allowed to go backwards when logging to database

## [4.1.7] - 2020-08-14

### Changed

- Schema names (Sql Server) are now wrapped correctly e.g. `[My Cool Schema]`
- Progress logged (e.g. done x of y files) can now go backwards.

### Added

- New command `SetArgument` for easier changing of values of modules (e.g. [PipelineComponent]) from command line
- Support for `DescribeCommand` help text on `NewObject` and other commands that take dynamic argument lists (command line)

## [4.1.6] - 2020-08-04

### Added

- Added 'Save Changes' prompt when closing tabs
- Added Import command for bringing in one or more [CohortIdentificationConfiguration] into an existing container (like Merge / UnMerge but for existing configurations)
- Added checks for LoadProgress dates being in sensible ranges during DLE

### Fixed

- Fixed [bug when parsing lists of ints in CLI](https://github.com/HicServices/RDMP/issues/84)

## [4.1.5] - 2020-07-14

### Added

- Added Merge command, for combining two or more configurations in cohort builder into one
- Added Un Merge command for splitting one cohort builder configuration into multiple seperate ones
- Improved error messages in extraction checking when there are:
  -  2+ columns with the same name
  -  2+ columns with the same location in extraction order
  -  Cohort and dataset are on different servers
- Added ability to search by ID in find dialog

### Changed

- Unhandled Application/Thread exceptions (rare) now show in the top right task bar instead of as a popup dialog

### Fixed

- Fixed lookups, supporting documents etc not appearing in the extractable artifacts tree view of the extraction window when non global.

## [4.1.4] - 2020-07-02

### Added

- Custom Metadata Report now supports looping items in a Catalogue (use `$foreach CatalogueItem` to start and `$end` to end)
- Added help to 'New Project' user interface
- Forward/Backward now includes selection changes in tree collections
- Added support for newline replacement in custom metadata doc templates

### Changed

- Improved usability of selecting multiple datasets in the 'New Project' user interface
- When in multiple selection mode, double clicking a row in the object selection dialog will add it to the selection (previously would close the dialog with the double clicked item as the sole selected item)

### Fixed

- Extractable columns Order field defaults to Max + 1 (previously 1).  This results in new columns appearing last in extracted datasets and prevents Order collisions.
- 'Select Core' columns UI button now works correctly with ProjectSpecific Catalogues (previously the highlighted rows would not change)
- Fixed popup error message showing when deleting an ExtractionConfiguration where one or more datasets are currently being edited (in tabs) 
- Fixed context menu opening error that could occur in cohort builder when datasets are not configured properly (e.g. have too many [IsExtractionIdentifier] columns).
- Fixed alias changes not showing up as 'Differences' in edit dataeset extraction user interface
- Fixed bugs in using GoTo menu of document tabs after a Refresh
- Fixed ALTER context sub menu of TableInfo when Server property is null (or other fundamental connection details cannot be resolved).
- Fixed whitespace only literal strings (e.g. `" "`) on command line causing error while parsing arguments
- Fixed bug with YesNoToAll popups launched from ChecksUI when running as a modal dialogue.
- Fixed bug with user setting 'Show Object Collection On Tab Change' when selecting tabs for objects in CohortBuilder configurations.

## [4.1.3] - 2020-06-15

### Added

- Added `-f` option to CLI (`rdmp.exe -f somefile.yaml`) to run all commands in a file
- Added "Go To" to tab right click context menu (previously only available in collections).
- Private key encryption file location can now be customized per user by setting an environment variable `RDMP_KEY_LOCATION`.  This will override any key file location specified in the RDMP platform database.

### Changed

- Frozen Extraction Configurations folder always appears at the bottom of the branch under Projects
- Improved layout of query building errors in QueryBuilder SQL viewing user interfaces

### Fixed

- Fixed bug in tree ordering when comparing a fixed order node to a non fixed order node.

## [4.1.2] - 2020-06-03

### Added

- Ability to create (Project Specific) Catalogues using the Project collection tree view top menu
- Ability to Enable/Disable many objects at once
- Catalogue icons under a load now show full range of status icons (e.g. internal / project specific)

### Changed

- When a load has only one LoadProgress dropdown no longer shows "All available"
- Double clicking a crashed configuration in cohort builder now shows the error message (previously would edit/expand the object).  Error message still accessible via context menu (as previously).
 
### Fixed

- Fixed Order not being considered 'OutOfSync' on ExtractableColumn
- Fixed changes to Catalogue visibility checkboxes not being persisted
- Fixed object caching system when RDMP user has insufficient permissions to view Change Tracking tables. 
- Fixed UserSettings last column sort order multithreading issue (causing File IO permissions error in rare cases)

## [4.1.1] - 2020-05-11


### Added

- Added ability to pick a folder in Metadata Report UI

### Fixed

- Opening 'Recent' items that have been deleted now prompts to remove from list
- Fixed race conditions updating UI during refresh / dispose of activators

## [4.1.0] - 2020-05-05

### Added

- Added tool strip to tree collection user interfaces
- Added new [PipelineComponent] `SetNull` which detects bad data in a specific column of pipeline data and sets cells matching the `Regex` to null
- Added support for template based metadata extractions ([Catalogue] descriptions etc) 
- Added new property RemoteServerReference to RemoteTableAttacher which centralises server name/database/credentials when creating many attachers that all pull data from the same place
- Added double click to expand tree option for RDMP
- When searching (Ctrl+F), exact matches now appear first
- Added RDMP platform database name (and server) to the window title
- Added Export Plugins command (which saves the currently loaded RDMP plugins to the selected folder)
- Double clicking a dataset in the Extraction user interface opens it for editing (previously you had to right click and select Edit)

### Changed

- CohortBuilder interface has been revamped
- Home screen now follows more consistent user experience and includes recently used items
- Catalogue collection no longer expands when CatalogueFolder changes

### Fixed

- LoadProgress with RemoteTableAttacher now works correctly with DBMS that do not support Sql parameter declarations (Oracle / Postgres)

## [4.0.3] - 2020-02-28

### Added

- Added timestamps to Word Metadata Reports (e.g. when document was created)
- Added icon for HashOnDataRelease
- Added Order column to [Catalogue] Collection tree view
- Added ability to disable the TicketingSystem that controls whether datasets can be released (only applies where one has been configured)
- Added ability to customize extraction directory subfolder names
- Added check for stale extraction records when generating a one off Release Document (i.e. not part of a Release workflow)
- Added clarifiaction on what to do if a table is not found during synchronization
- Refresh now shows 'waiting' cursor while updates take effect
- Creating a [Catalogue] from a CatalogueFolder right click context menu now creates the resulting [Catalogue] in that directory
- Added ability to right click a dataset in an [ExtractionConfiguration] and open the directory into which it was extracted (if it was extracted to disk)
- Added Extraction Category column for columns included in the project extractions
- Added command Import [Catalogue] Item Descriptions accessible from the [CatalogueItem] node menu that imports all descriptions (and other fields) from one [Catalogue] into another.
- Added 'Execute' button on [Catalogue] and Extraction dataset SQL viewing windows.
- 'Show' on collection based tab windows now prompts you to pick which you want to navigate to (previously did nothing)
- Datagrid UI now shows server/database names and DatabaseType
- Running Checks or CheckAll now shows the Checks column (if it isn't already visible)
- Added 'Clear Cache' option for clearing the cache on a single [Catalogue] in a cohort builder configuration (without affecting the cache state of the others)
- Added `FOR UPDATE` to the end of the DLE migration query for MySql server (prevents edge case deadlocks when live table changes during migration)

### Changed

- Datagrid/query syntax errors are now more visible and consistent with other SQL IDEs
- Open / New [Catalogue] no longer closes all toolboxes prior to setting up editing layout
- Bulk Process CatalogueItems now defaults to exact matching (ignoring case)
- Changed MySql adapter from `MySql.Data` to `MySqlConnector` (see [FAnsiSql] version 0.11.1 change notes)

### Fixed

- Fixed bug where broken Lookup configurations could result in DQE not passing checks
- Fixed top menu missing some options on extraction/cohort building graphs (e.g. timeout / retry query)
- Fixed DLE backup trigger creation for old versions of MySql (5.5 and earlier)
- Fixed some forms not getting launched when new objects are created (e.g. Supporting Documents)
- Fixed null reference when cancelling adding a SupportingDocument
- Fixed bug in axis section of graph editor where changing value would result in text box loosing focus
- Fixed ticketing system Reason [for not being able to release a configuration] not being displayed on the ReleaseUI

## [4.0.2] - 2020-01-23

### Fixed

- Fixed stack overflow when trying to edit 'unknown pipelines' in Tables tree view
- Undo/Redo button now changes label as well as icon during use
- Fixed null reference when using command `Reports->Generate...->Metadata Report...`
- Fixed bug in console gui where cancelling a property change (e.g. Description) would result in setting the value to null.

## [4.0.1] - 2019-12-03

### Added

- Ability to generate metadata reports for subset of catalogues (e.g. all catalogues in a folder).
- Cohort Builder build log now lists the [IsExtractionIdentifier] column for each cohort set

### Changed

- Cohort Builder now shows "No Cache" when there is no query cache server configured for a configuration instead of "0/1" (or "0/2" etc)

### Fixed

- Fixed issue using the 'context menu' button on compatible keyboards to access the GoTo menu (sometimes menu would not be expandable)
- Fixed issue where ProjectNumber and Version appeared editable in some tree controls (changes were ignored).  These cells are now correctly readonly.
- Fixed bug in log viewer right click (introduced in 4.0.1 command refactoring)
- TestConnection now shows obfuscated connection string when a connection cannot be established (affects RDMP API users only - not core software)
- Fixed changing join direciton in patient index tables not triggering refresh
- Fixed Data Load Engine RAW server credentials when running RDMP installer with sql user authentication (RAW server entry would be created with Integrated Security)

## [4.0.1-rc3] - 2019-11-25

### Added

- Console gui supports short code searches (e.g. "c", "ti" etc)

### Changed

- Updated to [FAnsiSql] 0.10.13

### Fixed

- Fixed various issues with new CLI gui

## [4.0.1-rc2] - 2019-11-20

### Added

- Added interactive terminal user interface `./rdmp gui`

### Changed

- Cloning an Extraction Configuration no longer expands clone and names the new copy "Clone of [..]" (previously name was a guid)
- Select object dialog now display a maximum of 1000 objects (prioritising your search text)
- Logging tasks are now case insensitive

### Fixed

- Fixed Console input in CLI when running under Linux
- Fixed issue where parallel checks could fail due to UI cross thread access
- Fixed bugs in DLE when loading tables with dodgy column names (e.g. `[My Group by lolz]`)
- 
...

## [4.0.1-rc1] - 2019-11-11

### Added

- Support for PostgreSql databases

### Changed

- Sql Server `..` syntax is no longer used (now uses `.dbo.` - or whatever the table schema is).  Since references can be shared by users the default schema notation is not good idea.
- Cohort Query Bulder will now connect to the database containing the data rather than the users default database when querying data on a single database
- Flat file Attachers now process files in alphabetical order (case insensitive) when Pattern matches multiple files (previously order was arbitrary / OS defined)
- Extraction source now specifies database to connect to when a dataset exists in a single database (previously connected to users default server e.g. master)
- Updated to latest version of [FAnsiSql] (0.10.12) for Postgres support
- 
### Fixed

- Fixed handling of credentials where password is blank (allowed)
- Fixed race condition when there are multiple cohort databases that host cohorts for the same project
- Extracting a dataset using Cross Server extraction source now shows the correct SQL in error message when no records are returned by the linkage

## [3.2.1] - 2019-10-30

### Added

- SET containers ([UNION] / [INTERSECT] / [EXCEPT]) now highlight (as a `Problem`) when they will be ignored (empty) or not applied (when they contain only 1 child)

## Fixed

- Fixed bug generating metadata reports that include Catalogues with orphan [ExtractionInformation] (not mapped to an underlying ColumnInfo)
- Fixed bug in column descriptions pie chart where navigate to CatalogueItem(s) would show all CatalogueItems instead of only those missing descriptions
- Fixed bug in example dataset creation where views (vConditions and vOperations) were not marked IsView

## [3.2.1-rc4] - 2019-10-22

### Added 

- Errors during caching (of cohort builder results) now appear in the results control (previously could generate erro popups)
- Patient Index Tables are no longer allowed to have parameters with the same name (but different values) of tables they are joined against
- Sql Parameters (e.g. `@test_code`) now work properly cross [DBMS] (e.g. MySql / SqlServer) when using a query cache.
- Added menu for inspecting the state of a cohort compiler (view SQL executed, build log, results etc)

### Fixed 

- Fixed ExceptionViewer showing the wrong stack trace under certain circumstances
- Fixed cache usage bug where sql parameters were used in queries (cache would not be used when it should)
- Fixed 'View Dataset Sample' user interface generating the wrong SQL when a patient index table has a column alias (e.g. `SELECT chi,AdmissionDate as fish from MyPatIndexTable`)
- Fixed renaming parameters causing UI to incorrectly ask if you want to save changes

## [3.2.1-rc3] - 2019-10-21

### Fixed 

- Fixed bug in cross server query building when using parameters (@testcode etc)

## [3.2.1-rc2] - 2019-10-18

### Added 

- Added GoTo from cohorts to Extraction Configuration(s)

### Changed

- View ThenVsNow Sql in right click context menu of data extractions is only evaluated when run (improves performance).  This results as the command always being enabled.

### Fixed

- Fixed [bug in cross server query building](https://github.com/HicServices/RDMP/commit/a0c6223d1a7793bde4a67b368ae062e8bec3d960#diff-196fcda7990895e9f656c99602d1972b) (via cache) when joining patient index tables on one server to a main dataset on another

## [3.2.1-rc1] - 2019-10-14

### Added

- Long running processes that previously blocked the UI (e.g. create primary key) now have a small dialog describing task and allowing cancellation.
- Proposed Fix dialog now has standard look and feel of RDMP message boxes (including keywords etc)
- Double clicking an executing task in Cohort Builder now shows cohort build log as well as Exception (if any)

### Changed
 
- Database patching user interface presents clearer information about what version upgrade is occuring and the patches that will be applied.
- Updated to latest version of [FAnsiSql] (0.10.7) for task cancellation
- Data load engine no longer lists dropping columns / anonymising in progress if there are no operations actually being performed (e.g. no ANOTables configured)
- Delete is now disabled for the top level container (e.g. "UNION - Inclusion criteria") of cohort builder configuration

### Fixed

- Database patching user interface no longer suggests restarting if the patching process has failed
- Improved usability of StartupUI when no repository connection strings are not set (previously would report status as 'Broken')
- Fixed bug where `DropTableIfLoadFails` of `ExecuteFullExtractionToDatabaseMSSql` would (under fail conditions) drop the destination table even if the table was created by a previous execution of the same pipeline.
- Fixed bug where adding a [Catalogue] to a cohort set container would create an extra duplicate copy (which would appear under orphans)
- Improved cross server cohort query building (e.g. combining cohort sets on seperate servers / server types)
- Fixed bug in checks dual reporting some errors when clicking on red angry face icons

### Removed

- Generate test data window no longer shows the output folder in Windows Explorer when done

## [3.2.0] - 2019-09-16

### Added

- Patient Index Tables now use the source column datatype for caching columns (as long as there is no transform declared).

## [3.2.0-rc1] - 2019-09-13

### Added

- Right clicking a mispelled word now offers spelling suggestions
- You can now add new datasets to an extraction configuration directly from the "Core" folder in Execute Extraction window (rather than having to go back to the DataExport tree view)
- MDFAttacher now checks for existing mdf/ldf files in the RAW server data directory.  Existing files will trigger a warning.  After the warning an attempt is still made to overwrite the file(s) (as occured previously)
- Tab key now also works for autocomplete in SQL editor windows (previously only Enter worked)
- Orphan cohort sets (do not belong to any Cohort Identification Configuration) now appear under a top level folder in 'Cohort Builder' collection
- Extraction Category can now be changed directly from a CatalogueItem, [ExtractionInformation] 
- Extraction Category can be changed for all columns in a [Catalogue] at once by right clicking the or the CatalogueItemsNode (folder under a Catalogue)
- Right clicking a column allows you to Alter its type e.g. increase the size of a varchar field

### Changed

- Help documentation for objects no longer uses NuDoq library (now faster and more maintainable)
- Extraction source component `ExecuteCrossServerDatasetExtractionSource` now never drops the temporary cohort database (previously it would drop it if it created it and CreateTemporaryDatabaseIfNotExists was true)
- Updated to latest version of [FAnsiSql] (0.10.4) for better Oracle, localization and type estimation
- Dashboards now appear in tree view instead of application tool strip and are searchable
- [CatalogueItem] descriptions pie chart has flags for including internal/project specific etc in its counts
- [CatalogueItem] descriptions pie chart now lets you navigate directly to problem objects rather than showing a data table

### Fixed 
- Deleting an object now clears the selection in tree views (previously selection would become an arbitrary object).
- Fixed bug where adding/moving cohort sets between containers ([INTERSECT]/[UNION]/[EXCEPT]) could result in 2 objects with the same Order in the same container (resulting in ambiguous order of execution).
- Fixed UI bug where selecting an extractable [Catalogue] would hide its extractable (small green e) icon overlay
- Fixed bug where deleting a Pinned object would not unpin the object
- Fixed bug where database tables with brackets in the name could break synchronization (these tables are now ignored by RDMP and cannot be imported).
- Fixed bug deleting multiple objects at once when some objects are parents of others (and cause implicit delete).
- Fixed bug with low resolution monitors and the Create New Cohort Wizard
- Fixed bug with low resolution monitors and collections where leading columns could shrink to be no longer visible
- Adding new filters/containers (AND/OR) now correctly expand and highlight the created object in collections
- Fixed AggregateEditorUI could incorrectly offer to save changes even when no changes had been made
- Clonng a Cohort Identification Configuration now preserves custom set container names e.g. "UNION Inclusion Criteria"
- Fixed bug in DataTableUploadDestination where multiple root (DataLoadInfo) logging entries were created for a single large bulk insert 
- Fixed bug in QueryBuilder when there are multiple IsPrimaryExtractionTable tables (Exception thrown was NullReferenceException instead of QueryBuilderException)
- Fixed bug in generating FROM SQL when there are circular [JoinInfo] configured between tables used in the query
- Fixed bug where closing the server/database selection dialog with the X instead of cancel could cause error messages (e.g. in Bulk Import TableInfos)
- Fixed bug where searching for "Pipeline" or "Pipe" did not show all pipelines
- Fixed bug caching patient index tables (cohort creation) when there are multiple tables being joined in the query.
- Fixed error when logging very large (over 4000 characters) to the RDMP logging database

### Removed
- Cohort sets no longer appear under Catalogues (Find / GoTo now open the parent cohort identification configuration)
- Removed OnlyUseOldDateTimes option on DataTableUploadDestination as it didn't actually do anything ([DBMS] type decisions are handled in a standard way by FAnsiSql)

## [3.1.0] - 2019-07-31

### Added

- Cohort sets with HAVING sql now support 'View Dataset Sample' (of matched records)
- Added new property IsView to TableInfo
- Added GoTo menu item Catalogue=>TableInfo
- Added user setting for skipping Cohort Creation wizard
- MDFAttacher emits more messages when looking up location on disk to copy MDF file to.
- Added menu option to set [IsExtractionIdentifier] on a [Catalogue] without having to open ExtractionInformations directly
- Added the ability to set custom number of patients / rows per dataset when creating example datasets (from command line or when setting up client)
- FlatFileAttacher now issues a warning if TableToLoad isn't one of the tables loaded by the currently executing load (previously it would just say 'table x wasn't found in RAW')
- Added (initially hidden) column Order to cohort query builder to help debugging any issues with order of display

### Changed

- Attempting to generate a graph from a query that returns more than 1,000,000 cells now asks for confirmation.
- Updated to latest version of [FAnsiSql] (0.9.4) for better Oracle support
- Oracle extraction commands no longer generate parameters (e.g. @projectNumber).  Previously invalid SQL was generated.
- Improved layout of message boxes and link highlighting
- Add (Copy Of) cohort set no longer complains about creating a copy of one already in the cohort builder configuration
- Extraction destination property CleanExtractionFolderBeforeExtraction now defaults to false (i.e. do not delete the contents of the extraction directory before extracting)
- Extraction destination property CleanExtractionFolderBeforeExtraction is now implemented in the Checks phase of the component lifecycle rather than on reciept of first batch of records (this prevents accidentally deleting files produced by upstream components)
- 
### Fixed 
- Fixed bug in [Catalogue] validation setup window (DQE Validation Rules) which resulted in changes not being saved if it had been refreshed after initially loading
- Fixed scrollbars not appearing in [Catalogue] validation setup window when lots of validation rules are applied to a single column
- Type text dialog prompt now resizes correctly and has a display limit of 20,000 characters for messages
- Fixed bug that prevented exiting if the RDMP directory (in user's application data folder) was deleted while the program was running
- Fixed bug where CatalogueItems created when importing Oracle tables had database qualifiers in the name e.g. "CHI" (including the double quotes)
- Fixed bug where deleting a Filter from a cohort set in a Cohort Identification Query could result in the display order changing to alphabetical (until tab was refreshed).
- Fixed obscure bug in plugins implementing the `ICustomUI` interface when returning a new object in `GetFinalStateOfUnderlyingObject` that resulted in the UI showing a stale version of the object
- Connecting to a non existant server in ServerDatabaseTableSelector now shows the Exception in the RAG icon (previously just showed empty database list)
 
- Fixed bug where adding/removing a column in Aggregate Editor would would reset the Name/Description if there were unsaved changes (to Name/Description)
- Fixed bug where example datasets created would have the text value "NULL" instead of db nulls (only affected initial install/setup datasets)

## [3.0.16-rc2] - 2019-07-17

### Added 

- Example data generated on install can now be given a seed (allows for reproducibility)
- Creating a Query Caching server for an cohort identification AggregateConfiguration now asks you if you want to set it as the default QueryCaching server (if there isn't already one)
- Double clicking a row in SQL query editor user interfaces now shows text summary of the row
- DLE load logs tree view now supports double clicking on messages/errors to see summary
- All RDMP platform objects now have icons even if not visible in the UI (this affects the objects documentation file generation)
- MetadataReport now supports generating data for Catalogues with no extractable columns

### Changed

- Updated to latest version of BadMedicine (0.1.5)
- Improved error message shown when attempting to delete a used patient index table (now lists the users)
- System no longer auto selects objects when there is only 1 option (e.g. when user starts a Release when there is only one [Project] in the system).  This previously created an inconsistent user experience.
- Dita extraction checks no longer propose deleting non dita files in the output directory
- Improved Find (Ctrl+F) dialog layout and added shortcut codes (e.g. typing "c Bob" will return all Catalogues containing the word "Bob")
- Message boxes now display a limit of 20,000 characters (full text can still be accessed by the copy to clipboard button).
- DLE Debug options (e.g. Skip migrating RAW=>STAGING) now appear as a drop down with more descriptive titles (e.g. StopAfterRAW)
 
### Fixed 

- Fixed bug when cloning a Pipeline called "Bob" when there was already an existing Pipeline called "Bob (Clone)"
- Fixed validation issue in some user interfaces of INamed classes (e.g. Catalogue) where all properties were checked for illegal characters instead of just the Name
- Fixed image scaling in Metadata reports to 100% (previously 133%)
- Governance report now properly escapes newlines and quotes in [Catalogue] descriptions when outputting as CSV
- Fixed bug in Plugin code generator for tables with a Name property (previously incorrect C# code was generated)
- Fixed bug in SQL query editor user interface when the query returned a table that included binary columns with large amounts of data in
- Clicking a collection button or using GoTo/Show now correctly pops the relevant collection if it is set to auto dock (pinned).
- Application title bar now correctly updates after loading a tab (previously it was left with the caption "Loading...")
- Un Pinning in a collection using X now correctly maintains tree selection (consistent with the context menu Tree=>UnPin)
- Fixed display order of cohort sets in Cohort Query Builder to correctly match the compiler (previously the tree view order was misleading)

## [3.0.16-rc] - 2019-07-08

### Added 

- Forward/backward navigation in LogViewer now preserves text filters / TOP X
- Added the ability to create example datasets and configurations/projects etc during installation / startup
- Objects with names containing problematic characters (e.g. \ ") are highlighted red
- New right click context menu GoTo shows related objects e.g. which ExtractionConfiguration(s) a [Catalogue] has been used in
- Heatmap hover tool tip now shows more information about the cell value
- 'Other Pipelines' (unknown use case) can now be edited by double clicking.  This prompts user to pick a use case to edit them under
- Creating a Catalogue/TableInfo by importing a file now lets you rename the table after it has been created
- Added new DLE module ExecuteSqlFileRuntimeTask which runs the SQL stored in the RDMP platform database (rather than relying on an sql file on disk like ExecuteSqlFileRuntimeTask)
- RDMP platform database schemas no longer require 100% matching to models.  This allows limited backwards compatibility between minor versions of RDMP in which new fields are added to the database.

### Changed

- Updated to latest version of [BadMedicine] (0.0.1.2)
- Updated to latest version of [FAnsiSql] (0.9.2)
- File=>New now launches modal dialog instead of dropdown menu
- [Project] objects can now be sorted (previously they always appeared alphabetically)
- [Project] creation UI now shows duplicate ProjectNumbers as a Warning instead of an Error allowing users to create 2+ Projects with shared cohorts
- Disabled objects in tree views now appear greyed out instead of red
- Improved message shown when cohorts with null descriptions are preventing cohort importing
- Attempting to deleting an Extractable [Catalogue] no longer shows an error and instead asks if you want to make it non extractable (then delete)
- xmldoc are now shipped inside SourceCodeForSelfAwareness.zip (instead of side by side with the binary).  This avoids an issue where [Squirrel drops xmldoc files](https://github.com/Squirrel/Squirrel.Windows/issues/1323)

### Fixed 

- Fixed bug in CLI (rdmp.exe) where yaml settings would override command line values for connection strings to platform databases
- Disabled smiley controls now render in greyscale
- Fixed bug in Aggregate graphs which included a PIVOT on columns containing values with leading whitespace
- Fixed crash bug in UI responsible for picking the DLE load folder that could occur when when xmldocs are missing
- Fixed bug resolving Plugin dll dependencies where dependencies would only be resolved correctly the first time they were loaded into the AppDomain
- Fixed Culture (e.g. en-us) not being passed correctly in DelimitedFlatFileAttacher
- Fixed bug where Updater would show older versions of RDMP as installable 'updates'

[Unreleased]: https://github.com/HicServices/RDMP/compare/v7.0.20...develop
[7.0.20]: https://github.com/HicServices/RDMP/compare/v7.0.19...v7.0.20
[7.0.19]: https://github.com/HicServices/RDMP/compare/v7.0.18...v7.0.19
[7.0.18]: https://github.com/HicServices/RDMP/compare/v7.0.17...v7.0.18
[7.0.17]: https://github.com/HicServices/RDMP/compare/v7.0.16...v7.0.17
[7.0.16]: https://github.com/HicServices/RDMP/compare/v7.0.15...v7.0.16
[7.0.15]: https://github.com/HicServices/RDMP/compare/v7.0.14...v7.0.15
[7.0.14]: https://github.com/HicServices/RDMP/compare/v7.0.13...v7.0.14
[7.0.13]: https://github.com/HicServices/RDMP/compare/v7.0.12...v7.0.13
[7.0.12]: https://github.com/HicServices/RDMP/compare/v7.0.11...v7.0.12
[7.0.11]: https://github.com/HicServices/RDMP/compare/v7.0.10...v7.0.11
[7.0.10]: https://github.com/HicServices/RDMP/compare/v7.0.9...v7.0.10
[7.0.9]: https://github.com/HicServices/RDMP/compare/v7.0.8...v7.0.9
[7.0.8]: https://github.com/HicServices/RDMP/compare/v7.0.7...v7.0.8
[7.0.7]: https://github.com/HicServices/RDMP/compare/v7.0.6...v7.0.7
[7.0.6]: https://github.com/HicServices/RDMP/compare/v7.0.5...v7.0.6
[7.0.5]: https://github.com/HicServices/RDMP/compare/v7.0.4...v7.0.5
[7.0.4]: https://github.com/HicServices/RDMP/compare/v7.0.3...v7.0.4
[7.0.3]: https://github.com/HicServices/RDMP/compare/v7.0.2...v7.0.3
[7.0.2]: https://github.com/HicServices/RDMP/compare/v7.0.1...v7.0.2
[7.0.1]: https://github.com/HicServices/RDMP/compare/v7.0.0...v7.0.1
[7.0.0]: https://github.com/HicServices/RDMP/compare/v6.0.2...v7.0.0
[6.0.2]: https://github.com/HicServices/RDMP/compare/v6.0.1...v6.0.2
[6.0.1]: https://github.com/HicServices/RDMP/compare/v6.0.0...v6.0.1
[6.0.0]: https://github.com/HicServices/RDMP/compare/v5.0.3...v6.0.0
[5.0.3]: https://github.com/HicServices/RDMP/compare/v5.0.2...v5.0.3
[5.0.2]: https://github.com/HicServices/RDMP/compare/v5.0.1...v5.0.2
[5.0.1]: https://github.com/HicServices/RDMP/compare/v5.0.0...v5.0.1
[5.0.0]: https://github.com/HicServices/RDMP/compare/v4.2.4...v5.0.0
[4.2.4]: https://github.com/HicServices/RDMP/compare/v4.2.3...v4.2.4
[4.2.3]: https://github.com/HicServices/RDMP/compare/v4.2.2...v4.2.3
[4.2.2]: https://github.com/HicServices/RDMP/compare/v4.2.1...v4.2.2
[4.2.1]: https://github.com/HicServices/RDMP/compare/v4.2.0...v4.2.1
[4.2.0]: https://github.com/HicServices/RDMP/compare/v4.1.9...v4.2.0
[4.1.9]: https://github.com/HicServices/RDMP/compare/v4.1.8...v4.1.9
[4.1.8]: https://github.com/HicServices/RDMP/compare/v4.1.7...v4.1.8
[4.1.7]: https://github.com/HicServices/RDMP/compare/v4.1.6...v4.1.7
[4.1.6]: https://github.com/HicServices/RDMP/compare/v4.1.5...v4.1.6
[4.1.5]: https://github.com/HicServices/RDMP/compare/v4.1.4...v4.1.5
[4.1.4]: https://github.com/HicServices/RDMP/compare/v4.1.3...v4.1.4
[4.1.3]: https://github.com/HicServices/RDMP/compare/v4.1.2...v4.1.3
[4.1.2]: https://github.com/HicServices/RDMP/compare/v4.1.1...v4.1.2
[4.1.1]: https://github.com/HicServices/RDMP/compare/v4.1.0...v4.1.1
[4.1.0]: https://github.com/HicServices/RDMP/compare/v4.0.3...v4.1.0
[4.0.3]: https://github.com/HicServices/RDMP/compare/v4.0.2...v4.0.3
[4.0.2]: https://github.com/HicServices/RDMP/compare/v4.0.1...v4.0.2
[4.0.1]: https://github.com/HicServices/RDMP/compare/v4.0.1-rc3...v4.0.1
[4.0.1-rc3]: https://github.com/HicServices/RDMP/compare/v4.0.1-rc2...v4.0.1-rc3
[4.0.1-rc2]: https://github.com/HicServices/RDMP/compare/v4.0.1-rc1...v4.0.1-rc2
[4.0.1-rc1]: https://github.com/HicServices/RDMP/compare/v3.2.1...v4.0.1-rc1
[3.2.1]: https://github.com/HicServices/RDMP/compare/v3.2.1-rc4...v3.2.1
[3.2.1-rc4]: https://github.com/HicServices/RDMP/compare/v3.2.1-rc3...v3.2.1-rc4
[3.2.1-rc3]: https://github.com/HicServices/RDMP/compare/v3.2.1-rc2...v3.2.1-rc3
[3.2.1-rc2]: https://github.com/HicServices/RDMP/compare/3.2.1-rc1...v3.2.1-rc2
[3.2.1-rc1]: https://github.com/HicServices/RDMP/compare/3.2.0...3.2.1-rc1
[3.2.0]: https://github.com/HicServices/RDMP/compare/v3.2.0-rc1...3.2.0
[3.2.0-rc1]: https://github.com/HicServices/RDMP/compare/3.1.0...v3.2.0-rc1
[3.1.0]: https://github.com/HicServices/RDMP/compare/v3.0.16-rc2...3.1.0
[3.0.16-rc2]: https://github.com/HicServices/RDMP/compare/v3.0.16-rc...v3.0.16-rc2
[3.0.16-rc]: https://github.com/HicServices/RDMP/compare/v3.0.15...v3.0.16-rc
[FAnsiSql]: https://github.com/HicServices/FAnsiSql/
[BadMedicine]: https://github.com/HicServices/BadMedicine/

[ExtractionProgress]: ./Documentation/CodeTutorials/Glossary.md#ExtractionProgress
[DBMS]: ./Documentation/CodeTutorials/Glossary.md#DBMS
[UNION]: ./Documentation/CodeTutorials/Glossary.md#UNION
[INTERSECT]: ./Documentation/CodeTutorials/Glossary.md#INTERSECT
[EXCEPT]: ./Documentation/CodeTutorials/Glossary.md#EXCEPT
[IsExtractionIdentifier]: ./Documentation/CodeTutorials/Glossary.md#IsExtractionIdentifier
[DataAccessCredentials]: ./Documentation/CodeTutorials/Glossary.md#DataAccessCredentials
[Catalogue]: ./Documentation/CodeTutorials/Glossary.md#Catalogue
[SupportingDocument]: ./Documentation/CodeTutorials/Glossary.md#SupportingDocument
[TableInfo]: ./Documentation/CodeTutorials/Glossary.md#TableInfo

[ExtractionConfiguration]: ./Documentation/CodeTutorials/Glossary.md#ExtractionConfiguration
[Project]: ./Documentation/CodeTutorials/Glossary.md#Project

[CatalogueItem]: ./Documentation/CodeTutorials/Glossary.md#CatalogueItem
[ExtractionInformation]: ./Documentation/CodeTutorials/Glossary.md#ExtractionInformation
[ColumnInfo]: ./Documentation/CodeTutorials/Glossary.md#ColumnInfo
[CacheProgress]: ./Documentation/CodeTutorials/Glossary.md#CacheProgress

[JoinInfo]: ./Documentation/CodeTutorials/Glossary.md#JoinInfo
[AggregateConfiguration]: ./Documentation/CodeTutorials/Glossary.md#AggregateConfiguration
[PipelineComponent]: ./Documentation/CodeTutorials/Glossary.md#PipelineComponent
[Pipeline]: ./Documentation/CodeTutorials/Glossary.md#Pipeline
[Pipelines]: ./Documentation/CodeTutorials/Glossary.md#Pipeline

[Lookup]: ./Documentation/CodeTutorials/Glossary.md#Lookup
[CohortIdentificationConfiguration]: ./Documentation/CodeTutorials/Glossary.md#CohortIdentificationConfiguration
[LoadMetadata]: ./Documentation/CodeTutorials/Glossary.md#LoadMetadata
[ExtractableCohort]: ./Documentation/CodeTutorials/Glossary.md#ExtractableCohort
[CohortAggregateContainer]: ./Documentation/CodeTutorials/Glossary.md#CohortAggregateContainer
[ExtractionFilter]: ./Documentation/CodeTutorials/Glossary.md#ExtractionFilter
[MigrateUsages]: https://github.com/HicServices/RDMP/pull/666
[ExternalDatabaseServer]: ./Documentation/CodeTutorials/Glossary.md#ExternalDatabaseServer<|MERGE_RESOLUTION|>--- conflicted
+++ resolved
@@ -11,11 +11,8 @@
 ### Fixed
 
 - Added better error message when there are problems with naming etc of a new cohort being committed [#1408](https://github.com/HicServices/RDMP/issues/1408)
-<<<<<<< HEAD
 - Fixed null references when Exceptions are surfaced before main UI has loaded
-=======
 - Fixed a null reference trying to save [TableInfo] objects in application after setting the `Database` field to null.
->>>>>>> fb96306a
 
 ### Added
 
