--- conflicted
+++ resolved
@@ -8,11 +8,10 @@
 
 ...
 
-<<<<<<< HEAD
 ### Changed
 
 - Dll load warnings must now be enabled otherwise the information is reported as Success (see user settings error codes R008 and R009)
-=======
+
 ### Fixed
 
 - Fixed resizing issue on License UI when using very low resolution
@@ -22,7 +21,6 @@
 - Fixed unreachable catalogue database resulting in the Startup form immediately closing
 - Fixed being able to drag filters/containers onto API calls in Cohort Builder -[#1101](https://github.com/HicServices/RDMP/issues/1101)
 - Fixed regression in 7.0.10 where calling `public void ClearDefault(PermissableDefaults toDelete)` multiple times caused an Exception
->>>>>>> 22f43387
 
 ## [7.0.10] - 2022-04-25
 
