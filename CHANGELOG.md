# Changelog
All notable changes to this project will be documented in this file.

The format is based on [Keep a Changelog](https://keepachangelog.com/en/1.0.0/),
and this project adheres to [Semantic Versioning](https://semver.org/spec/v2.0.0.html).

## [Unreleased]

### Added

- Added `$foreach Catalogue` option for custom metadata report templates (to allow prefix, suffixes, table of contents etc)
- Added ability to search for objects by ID in console gui
- More detailed logging of Type decisions when extracting to database
- Added ability to cancel ongoing queries in CLI Sql Editor
- Added 'Reset Sql' and 'Clear Sql' buttons to CLI Sql Editor
- Added view data/aggregate etc on ColumnInfo objects to list of commands accessible from the CLI gui
- Added 'Go To' commands to CLI gui
- Exposed 'Add New Process Task...' to load stages in CLI menu
<<<<<<< HEAD
- Added 'ViewCatalogueData' command for CLI and CLI GUI use
=======
- Better error reporting when item validators crash during validation execution (now includes constraint type, column name and value being validated).
- Added 'Go To' commands to CLI gui
- Exposed 'Add New Process Task...' to load stages in CLI menu
>>>>>>> 368e532d

### Fixed

- Fixed CLI database selection UI not using password mask symbol (`*`)
- Fixed CLI GUI message boxes bug with very long messages
- Fixed Custom Metadata template stripping preceeding whitespace in templated lines e.g. `"  - $Name"` (like you might find in a table of contents section of a template)

### Dependencies

- Bump System.Drawing.Common from 5.0.0 to 5.0.1

## [4.2.4] - 2021-02-05

- Added CLI commands for viewing/changing `UserSettings` e.g. AllowIdentifiableExtractions
- Added user setting `ShowPipelineCompletedPopup` for always popping a modal dialog on completion of a pipeline execution in the GUI client (e.g. committing a cohort)
- Added new flexible file/directory extraction component `SimpleFileExtractor`

### Changed

- Globals tickbox can now be checked even when there are no explicit files (this allows implicit files e.g. `SimpleFileExtractor` to still run)

### Fixed 

- Fixed MySql backup trigger implementation not updating validTo on the new row entering the table on UPDATE operations

## [4.2.3] - 2021-02-01

### Fixed 

- Fixed rare threading issue with tree representations of Lookups
- Fixed proxy objects context menus not functioning correctly since 4.2.0 (e.g. Catalogues associated with a load) for some commands

### Dependencies

- Bump NUnit from 3.13.0 to 3.13.1

## [4.2.2] - 2021-01-28

### Added

- Added `patch` command to rdmp CLI e.g. `./rdmp patch -b`
- Added ProjectName to ExtractionConfiguration objects visualisation in Find / Select popups

### Fixed

- Fixed erroneous warning where some characters were wrongly reported as illegal e.g. '#' in Filter names 
- Fixed RemoteDatabaseAttacher not logging table name (only database)

### Changed

- Metadata report now lists Catalogues in alphabetical order
- Changed hierarchy multiple parents state to be a Warning instead of an Error

### Dependencies

- Bump Moq from 4.15.2 to 4.16.0
- Bump YamlDotNet from 9.1.1 to 9.1.4
- Bump NLog from 4.7.6 to 4.7.7
- Bump SSH.NET from 2020.0.0 to 2020.0.1

## [4.2.1] - 2021-01-13

### Added

- Choose Load Directory on DLE now shows old value during editing
- Added property suggestions when using ExecuteCommandSet with an incorrect property name
- Added the ability to drag and drop aggregates into other CohortIdentificationConfigurations to import
- Added ColumnDropper that allows a user to specify the columns that should not be extracted in the pipeline.
- Added Favourite/UnFavourite to right click context menus
- CachingHost now logs the state of the CacheProgress being executed first thing on start
- Home screen now supports right click context menu, drag and drop etc
- Added 'Sessions'.  These are tree collection windows similar to Favourites but with a user defined name and limited duration (until closed)

### Fixed

- Fixed startup error when user enters a corrupt connection string for platform database locations.  This bug affected syntactically invalid (malformed) connection strings (i.e. not simply connection strings that point to non existant databases)
- Fixed various issues in ColumnSwapper
  - If input table contains nulls these are now passed through unchanged
  - If mapping table contains nulls these are ignored (and not used to map input nulls)
  - If input table column is of a different Type than the database table a suitable Type conversion is applied
- Data load engine logging checks are better able to repair issues with missing logging server IDs / logging tasks
- Better support for abort/cancel in
  - RemoteTableAttacher
  - ExcelAttacher
  - KVPAttacher
  - RemoteDatabaseAttacher
- Fixed View Inserts/Updates dialog when using non SqlServer DBMS (e.g. MySql)
- Fixed various layout and performance issues with RDMP console GUI.
- Fixed `rdmp cmd` loop exiting when commands entered result in error.
- Fixed autocomplete in `rdmp cmd` mode and enabled for Linux
- Fixed right click context menu being built twice on right click a new node (once for selection and once for right click)

### Changed

- Added timeout of 10 minutes (previously 30 seconds) for counting unique patient identifiers while writing metadata for extractions
- Choose Load Directory now lets you specify invalid directories e.g. when building a load on one computer designed to run on separate computer with an isolated file system.
- Reinvented Console Gui to more closely resemble the windows client

### Dependencies

- Bump SSH.NET from 2016.1.0 to 2020.0.0

## [4.2.0] - 2020-10-19

### Fixed

- Reduced memory overhead during refreshes
- Fixed various graphical/performance issues when running in VDI environments with limited CPU
- Fixed missing scrollbars in Explicit Column Typing user interface
- Fixed various errors that could occur when a [Catalogue] referenced by an extraction is deleted outside of RDMP (e.g. by truncating the database table(s))

### Added

- Support for importing WHERE logic into extraction datasets from other configurations or cohort builder configurations
- Pipeline ID and Name now recorded in logs for Data Extractions
- Added support for viewing extraction logs in tree form (for a given ExtractionConfiguration)
- Added `AllowIdentifiableExtractions` user setting.  Enabling this prevents RDMP reporting an error state when cohorts are created that have the same private and release ID fields.
- Added GoTo from extraction/cohort building filters to the parent Catalogue level filter and vice versa
- Added ability to suppress [LoadMetadata] triggers
- Added ability for Plugins to store custom information about objects in the RDMP Catalogue platform database
- Added IgnoreColumns setting for DLE to ignore specific columns in the final table completely (not created in RAW/STAGING and not migrated)

## [4.1.9] - 2020-09-17

### Added

- Added ExplicitDateTimeFormat property to flat file attachers and pipeline sources.  Allows custom parsing of dates e.g. where no delimiters exist (e.g. 010120)

## [4.1.8] - 2020-08-17

### Fixed 

- Fixed progress logging still not being allowed to go backwards when logging to database

## [4.1.7] - 2020-08-14

### Changed

- Schema names (Sql Server) are now wrapped correctly e.g. `[My Cool Schema]`
- Progress logged (e.g. done x of y files) can now go backwards.

### Added

- New command `SetArgument` for easier changing of values of modules (e.g. [PipelineComponent]) from command line
- Support for `DescribeCommand` help text on `NewObject` and other commands that take dynamic argument lists (command line)

## [4.1.6] - 2020-08-04

### Added

- Added 'Save Changes' prompt when closing tabs
- Added Import command for bringing in one or more [CohortIdentificationConfiguration] into an existing container (like Merge / UnMerge but for existing configurations)
- Added checks for LoadProgress dates being in sensible ranges during DLE

### Fixed

- Fixed [bug when parsing lists of ints in CLI](https://github.com/HicServices/RDMP/issues/84)

## [4.1.5] - 2020-07-14

### Added

- Added Merge command, for combining two or more configurations in cohort builder into one
- Added Un Merge command for splitting one cohort builder configuration into multiple seperate ones
- Improved error messages in extraction checking when there are:
  -  2+ columns with the same name
  -  2+ columns with the same location in extraction order
  -  Cohort and dataset are on different servers
- Added ability to search by ID in find dialog

### Changed

- Unhandled Application/Thread exceptions (rare) now show in the top right task bar instead of as a popup dialog

### Fixed

- Fixed lookups, supporting documents etc not appearing in the extractable artifacts tree view of the extraction window when non global.

## [4.1.4] - 2020-07-02

### Added

- Custom Metadata Report now supports looping items in a Catalogue (use `$foreach CatalogueItem` to start and `$end` to end)
- Added help to 'New Project' user interface
- Forward/Backward now includes selection changes in tree collections
- Added support for newline replacement in custom metadata doc templates

### Changed

- Improved usability of selecting multiple datasets in the 'New Project' user interface
- When in multiple selection mode, double clicking a row in the object selection dialog will add it to the selection (previously would close the dialog with the double clicked item as the sole selected item)

### Fixed

- Extractable columns Order field defaults to Max + 1 (previously 1).  This results in new columns appearing last in extracted datasets and prevents Order collisions.
- 'Select Core' columns UI button now works correctly with ProjectSpecific Catalogues (previously the highlighted rows would not change)
- Fixed popup error message showing when deleting an ExtractionConfiguration where one or more datasets are currently being edited (in tabs) 
- Fixed context menu opening error that could occur in cohort builder when datasets are not configured properly (e.g. have too many [IsExtractionIdentifier] columns).
- Fixed alias changes not showing up as 'Differences' in edit dataeset extraction user interface
- Fixed bugs in using GoTo menu of document tabs after a Refresh
- Fixed ALTER context sub menu of TableInfo when Server property is null (or other fundamental connection details cannot be resolved).
- Fixed whitespace only literal strings (e.g. `" "`) on command line causing error while parsing arguments
- Fixed bug with YesNoToAll popups launched from ChecksUI when running as a modal dialogue.
- Fixed bug with user setting 'Show Object Collection On Tab Change' when selecting tabs for objects in CohortBuilder configurations.

## [4.1.3] - 2020-06-15

### Added

- Added `-f` option to CLI (`rdmp.exe -f somefile.yaml`) to run all commands in a file
- Added "Go To" to tab right click context menu (previously only available in collections).
- Private key encryption file location can now be customized per user by setting an environment variable `RDMP_KEY_LOCATION`.  This will override any key file location specified in the RDMP platform database.

### Changed

- Frozen Extraction Configurations folder always appears at the bottom of the branch under Projects
- Improved layout of query building errors in QueryBuilder SQL viewing user interfaces

### Fixed

- Fixed bug in tree ordering when comparing a fixed order node to a non fixed order node.

## [4.1.2] - 2020-06-03

### Added

- Ability to create (Project Specific) Catalogues using the Project collection tree view top menu
- Ability to Enable/Disable many objects at once
- Catalogue icons under a load now show full range of status icons (e.g. internal / project specific)

### Changed

- When a load has only one LoadProgress dropdown no longer shows "All available"
- Double clicking a crashed configuration in cohort builder now shows the error message (previously would edit/expand the object).  Error message still accessible via context menu (as previously).
 
### Fixed

- Fixed Order not being considered 'OutOfSync' on ExtractableColumn
- Fixed changes to Catalogue visibility checkboxes not being persisted
- Fixed object caching system when RDMP user has insufficient permissions to view Change Tracking tables. 
- Fixed UserSettings last column sort order multithreading issue (causing File IO permissions error in rare cases)

## [4.1.1] - 2020-05-11


### Added

- Added ability to pick a folder in Metadata Report UI

### Fixed

- Opening 'Recent' items that have been deleted now prompts to remove from list
- Fixed race conditions updating UI during refresh / dispose of activators

## [4.1.0] - 2020-05-05

### Added

- Added tool strip to tree collection user interfaces
- Added new [PipelineComponent] `SetNull` which detects bad data in a specific column of pipeline data and sets cells matching the `Regex` to null
- Added support for template based metadata extractions ([Catalogue] descriptions etc) 
- Added new property RemoteServerReference to RemoteTableAttacher which centralises server name/database/credentials when creating many attachers that all pull data from the same place
- Added double click to expand tree option for RDMP
- When searching (Ctrl+F), exact matches now appear first
- Added RDMP platform database name (and server) to the window title
- Added Export Plugins command (which saves the currently loaded RDMP plugins to the selected folder)
- Double clicking a dataset in the Extraction user interface opens it for editing (previously you had to right click and select Edit)

### Changed

- CohortBuilder interface has been revamped
- Home screen now follows more consistent user experience and includes recently used items
- Catalogue collection no longer expands when CatalogueFolder changes

### Fixed

- LoadProgress with RemoteTableAttacher now works correctly with DBMS that do not support Sql parameter declarations (Oracle / Postgres)

## [4.0.3] - 2020-02-28

### Added

- Added timestamps to Word Metadata Reports (e.g. when document was created)
- Added icon for HashOnDataRelease
- Added Order column to [Catalogue] Collection tree view
- Added ability to disable the TicketingSystem that controls whether datasets can be released (only applies where one has been configured)
- Added ability to customize extraction directory subfolder names
- Added check for stale extraction records when generating a one off Release Document (i.e. not part of a Release workflow)
- Added clarifiaction on what to do if a table is not found during synchronization
- Refresh now shows 'waiting' cursor while updates take effect
- Creating a [Catalogue] from a CatalogueFolder right click context menu now creates the resulting [Catalogue] in that directory
- Added ability to right click a dataset in an [ExtractionConfiguration] and open the directory into which it was extracted (if it was extracted to disk)
- Added Extraction Category column for columns included in the project extractions
- Added command Import [Catalogue] Item Descriptions accessible from the [CatalogueItem] node menu that imports all descriptions (and other fields) from one [Catalogue] into another.
- Added 'Execute' button on [Catalogue] and Extraction dataset SQL viewing windows.
- 'Show' on collection based tab windows now prompts you to pick which you want to navigate to (previously did nothing)
- Datagrid UI now shows server/database names and DatabaseType
- Running Checks or CheckAll now shows the Checks column (if it isn't already visible)
- Added 'Clear Cache' option for clearing the cache on a single [Catalogue] in a cohort builder configuration (without affecting the cache state of the others)
- Added `FOR UPDATE` to the end of the DLE migration query for MySql server (prevents edge case deadlocks when live table changes during migration)

### Changed

- Datagrid/query syntax errors are now more visible and consistent with other SQL IDEs
- Open / New [Catalogue] no longer closes all toolboxes prior to setting up editing layout
- Bulk Process CatalogueItems now defaults to exact matching (ignoring case)
- Changed MySql adapter from `MySql.Data` to `MySqlConnector` (see [FAnsiSql] version 0.11.1 change notes)

### Fixed

- Fixed bug where broken Lookup configurations could result in DQE not passing checks
- Fixed top menu missing some options on extraction/cohort building graphs (e.g. timeout / retry query)
- Fixed DLE backup trigger creation for old versions of MySql (5.5 and earlier)
- Fixed some forms not getting launched when new objects are created (e.g. Supporting Documents)
- Fixed null reference when cancelling adding a SupportingDocument
- Fixed bug in axis section of graph editor where changing value would result in text box loosing focus
- Fixed ticketing system Reason [for not being able to release a configuration] not being displayed on the ReleaseUI

## [4.0.2] - 2020-01-23

### Fixed

- Fixed stack overflow when trying to edit 'unknown pipelines' in Tables tree view
- Undo/Redo button now changes label as well as icon during use
- Fixed null reference when using command `Reports->Generate...->Metadata Report...`
- Fixed bug in console gui where cancelling a property change (e.g. Description) would result in setting the value to null.

## [4.0.1] - 2019-12-03

### Added

- Ability to generate metadata reports for subset of catalogues (e.g. all catalogues in a folder).
- Cohort Builder build log now lists the [IsExtractionIdentifier] column for each cohort set

### Changed

- Cohort Builder now shows "No Cache" when there is no query cache server configured for a configuration instead of "0/1" (or "0/2" etc)

### Fixed

- Fixed issue using the 'context menu' button on compatible keyboards to access the GoTo menu (sometimes menu would not be expandable)
- Fixed issue where ProjectNumber and Version appeared editable in some tree controls (changes were ignored).  These cells are now correctly readonly.
- Fixed bug in log viewer right click (introduced in 4.0.1 command refactoring)
- TestConnection now shows obfuscated connection string when a connection cannot be established (affects RDMP API users only - not core software)
- Fixed changing join direciton in patient index tables not triggering refresh
- Fixed Data Load Engine RAW server credentials when running RDMP installer with sql user authentication (RAW server entry would be created with Integrated Security)

## [4.0.1-rc3] - 2019-11-25

### Added

- Console gui supports short code searches (e.g. "c", "ti" etc)

### Changed

- Updated to [FAnsiSql] 0.10.13

### Fixed

- Fixed various issues with new CLI gui

## [4.0.1-rc2] - 2019-11-20

### Added

- Added interactive terminal user interface `./rdmp gui`

### Changed

- Cloning an Extraction Configuration no longer expands clone and names the new copy "Clone of [..]" (previously name was a guid)
- Select object dialog now display a maximum of 1000 objects (prioritising your search text)
- Logging tasks are now case insensitive

### Fixed

- Fixed Console input in CLI when running under Linux
- Fixed issue where parallel checks could fail due to UI cross thread access
- Fixed bugs in DLE when loading tables with dodgy column names (e.g. `[My Group by lolz]`)
- 
...

## [4.0.1-rc1] - 2019-11-11

### Added

- Support for PostgreSql databases

### Changed

- Sql Server `..` syntax is no longer used (now uses `.dbo.` - or whatever the table schema is).  Since references can be shared by users the default schema notation is not good idea.
- Cohort Query Bulder will now connect to the database containing the data rather than the users default database when querying data on a single database
- Flat file Attachers now process files in alphabetical order (case insensitive) when Pattern matches multiple files (previously order was arbitrary / OS defined)
- Extraction source now specifies database to connect to when a dataset exists in a single database (previously connected to users default server e.g. master)
- Updated to latest version of [FAnsiSql] (0.10.12) for Postgres support
- 
### Fixed

- Fixed handling of credentials where password is blank (allowed)
- Fixed race condition when there are multiple cohort databases that host cohorts for the same project
- Extracting a dataset using Cross Server extraction source now shows the correct SQL in error message when no records are returned by the linkage

## [3.2.1] - 2019-10-30

### Added

- SET containers ([UNION] / [INTERSECT] / [EXCEPT]) now highlight (as a `Problem`) when they will be ignored (empty) or not applied (when they contain only 1 child)

## Fixed

- Fixed bug generating metadata reports that include Catalogues with orphan [ExtractionInformation] (not mapped to an underlying ColumnInfo)
- Fixed bug in column descriptions pie chart where navigate to CatalogueItem(s) would show all CatalogueItems instead of only those missing descriptions
- Fixed bug in example dataset creation where views (vConditions and vOperations) were not marked IsView

## [3.2.1-rc4] - 2019-10-22

### Added 

- Errors during caching (of cohort builder results) now appear in the results control (previously could generate erro popups)
- Patient Index Tables are no longer allowed to have parameters with the same name (but different values) of tables they are joined against
- Sql Parameters (e.g. `@test_code`) now work properly cross [DBMS] (e.g. MySql / SqlServer) when using a query cache.
- Added menu for inspecting the state of a cohort compiler (view SQL executed, build log, results etc)

### Fixed 

- Fixed ExceptionViewer showing the wrong stack trace under certain circumstances
- Fixed cache usage bug where sql parameters were used in queries (cache would not be used when it should)
- Fixed 'View Dataset Sample' user interface generating the wrong SQL when a patient index table has a column alias (e.g. `SELECT chi,AdmissionDate as fish from MyPatIndexTable`)
- Fixed renaming parameters causing UI to incorrectly ask if you want to save changes

## [3.2.1-rc3] - 2019-10-21

### Fixed 

- Fixed bug in cross server query building when using parameters (@testcode etc)

## [3.2.1-rc2] - 2019-10-18

### Added 

- Added GoTo from cohorts to Extraction Configuration(s)

### Changed

- View ThenVsNow Sql in right click context menu of data extractions is only evaluated when run (improves performance).  This results as the command always being enabled.

### Fixed

- Fixed [bug in cross server query building](https://github.com/HicServices/RDMP/commit/a0c6223d1a7793bde4a67b368ae062e8bec3d960#diff-196fcda7990895e9f656c99602d1972b) (via cache) when joining patient index tables on one server to a main dataset on another

## [3.2.1-rc1] - 2019-10-14

### Added

- Long running processes that previously blocked the UI (e.g. create primary key) now have a small dialog describing task and allowing cancellation.
- Proposed Fix dialog now has standard look and feel of RDMP message boxes (including keywords etc)
- Double clicking an executing task in Cohort Builder now shows cohort build log as well as Exception (if any)

### Changed
 
- Database patching user interface presents clearer information about what version upgrade is occuring and the patches that will be applied.
- Updated to latest version of [FAnsiSql] (0.10.7) for task cancellation
- Data load engine no longer lists dropping columns / anonymising in progress if there are no operations actually being performed (e.g. no ANOTables configured)
- Delete is now disabled for the top level container (e.g. "UNION - Inclusion criteria") of cohort builder configuration

### Fixed

- Database patching user interface no longer suggests restarting if the patching process has failed
- Improved usability of StartupUI when no repository connection strings are not set (previously would report status as 'Broken')
- Fixed bug where `DropTableIfLoadFails` of `ExecuteFullExtractionToDatabaseMSSql` would (under fail conditions) drop the destination table even if the table was created by a previous execution of the same pipeline.
- Fixed bug where adding a [Catalogue] to a cohort set container would create an extra duplicate copy (which would appear under orphans)
- Improved cross server cohort query building (e.g. combining cohort sets on seperate servers / server types)
- Fixed bug in checks dual reporting some errors when clicking on red angry face icons

### Removed

- Generate test data window no longer shows the output folder in Windows Explorer when done

## [3.2.0] - 2019-09-16

### Added

- Patient Index Tables now use the source column datatype for caching columns (as long as there is no transform declared).

## [3.2.0-rc1] - 2019-09-13

### Added

- Right clicking a mispelled word now offers spelling suggestions
- You can now add new datasets to an extraction configuration directly from the "Core" folder in Execute Extraction window (rather than having to go back to the DataExport tree view)
- MDFAttacher now checks for existing mdf/ldf files in the RAW server data directory.  Existing files will trigger a warning.  After the warning an attempt is still made to overwrite the file(s) (as occured previously)
- Tab key now also works for autocomplete in SQL editor windows (previously only Enter worked)
- Orphan cohort sets (do not belong to any Cohort Identification Configuration) now appear under a top level folder in 'Cohort Builder' collection
- Extraction Category can now be changed directly from a CatalogueItem, [ExtractionInformation] 
- Extraction Category can be changed for all columns in a [Catalogue] at once by right clicking the or the CatalogueItemsNode (folder under a Catalogue)
- Right clicking a column allows you to Alter it's type e.g. increase the size of a varchar field

### Changed

- Help documentation for objects no longer uses NuDoq library (now faster and more maintainable)
- Extraction source component `ExecuteCrossServerDatasetExtractionSource` now never drops the temporary cohort database (previously it would drop it if it created it and CreateTemporaryDatabaseIfNotExists was true)
- Updated to latest version of [FAnsiSql] (0.10.4) for better Oracle, localization and type estimation
- Dashboards now appear in tree view instead of application tool strip and are searchable
- [CatalogueItem] descriptions pie chart has flags for including internal/project specific etc in it's counts
- [CatalogueItem] descriptions pie chart now lets you navigate directly to problem objects rather than showing a data table

### Fixed 
- Deleting an object now clears the selection in tree views (previously selection would become an arbitrary object).
- Fixed bug where adding/moving cohort sets between containers ([INTERSECT]/[UNION]/[EXCEPT]) could result in 2 objects with the same Order in the same container (resulting in ambiguous order of execution).
- Fixed UI bug where selecting an extractable [Catalogue] would hide it's extractable (small green e) icon overlay
- Fixed bug where deleting a Pinned object would not unpin the object
- Fixed bug where database tables with brackets in the name could break synchronization (these tables are now ignored by RDMP and cannot be imported).
- Fixed bug deleting multiple objects at once when some objects are parents of others (and cause implicit delete).
- Fixed bug with low resolution monitors and the Create New Cohort Wizard
- Fixed bug with low resolution monitors and collections where leading columns could shrink to be no longer visible
- Adding new filters/containers (AND/OR) now correctly expand and highlight the created object in collections
- Fixed AggregateEditorUI could incorrectly offer to save changes even when no changes had been made
- Clonng a Cohort Identification Configuration now preserves custom set container names e.g. "UNION Inclusion Criteria"
- Fixed bug in DataTableUploadDestination where multiple root (DataLoadInfo) logging entries were created for a single large bulk insert 
- Fixed bug in QueryBuilder when there are multiple IsPrimaryExtractionTable tables (Exception thrown was NullReferenceException instead of QueryBuilderException)
- Fixed bug in generating FROM SQL when there are circular [JoinInfo] configured between tables used in the query
- Fixed bug where closing the server/database selection dialog with the X instead of cancel could cause error messages (e.g. in Bulk Import TableInfos)
- Fixed bug where searching for "Pipeline" or "Pipe" did not show all pipelines
- Fixed bug caching patient index tables (cohort creation) when there are multiple tables being joined in the query.
- Fixed error when logging very large (over 4000 characters) to the RDMP logging database

### Removed
- Cohort sets no longer appear under Catalogues (Find / GoTo now open the parent cohort identification configuration)
- Removed OnlyUseOldDateTimes option on DataTableUploadDestination as it didn't actually do anything ([DBMS] type decisions are handled in a standard way by FAnsiSql)

## [3.1.0] - 2019-07-31

### Added

- Cohort sets with HAVING sql now support 'View Dataset Sample' (of matched records)
- Added new property IsView to TableInfo
- Added GoTo menu item Catalogue=>TableInfo
- Added user setting for skipping Cohort Creation wizard
- MDFAttacher emits more messages when looking up location on disk to copy MDF file to.
- Added menu option to set [IsExtractionIdentifier] on a [Catalogue] without having to open ExtractionInformations directly
- Added the ability to set custom number of patients / rows per dataset when creating example datasets (from command line or when setting up client)
- FlatFileAttacher now issues a warning if TableToLoad isn't one of the tables loaded by the currently executing load (previously it would just say 'table x wasn't found in RAW')
- Added (initially hidden) column Order to cohort query builder to help debugging any issues with order of display

### Changed

- Attempting to generate a graph from a query that returns more than 1,000,000 cells now asks for confirmation.
- Updated to latest version of [FAnsiSql] (0.9.4) for better Oracle support
- Oracle extraction commands no longer generate parameters (e.g. @projectNumber).  Previously invalid SQL was generated.
- Improved layout of message boxes and link highlighting
- Add (Copy Of) cohort set no longer complains about creating a copy of one already in the cohort builder configuration
- Extraction destination property CleanExtractionFolderBeforeExtraction now defaults to false (i.e. do not delete the contents of the extraction directory before extracting)
- Extraction destination property CleanExtractionFolderBeforeExtraction is now implemented in the Checks phase of the component lifecycle rather than on reciept of first batch of records (this prevents accidentally deleting files produced by upstream components)
- 
### Fixed 
- Fixed bug in [Catalogue] validation setup window (DQE Validation Rules) which resulted in changes not being saved if it had been refreshed after initially loading
- Fixed scrollbars not appearing in [Catalogue] validation setup window when lots of validation rules are applied to a single column
- Type text dialog prompt now resizes correctly and has a display limit of 20,000 characters for messages
- Fixed bug that prevented exiting if the RDMP directory (in user's application data folder) was deleted while the program was running
- Fixed bug where CatalogueItems created when importing Oracle tables had database qualifiers in the name e.g. "CHI" (including the double quotes)
- Fixed bug where deleting a Filter from a cohort set in a Cohort Identification Query could result in the display order changing to alphabetical (until tab was refreshed).
- Fixed obscure bug in plugins implementing the `ICustomUI` interface when returning a new object in `GetFinalStateOfUnderlyingObject` that resulted in the UI showing a stale version of the object
- Connecting to a non existant server in ServerDatabaseTableSelector now shows the Exception in the RAG icon (previously just showed empty database list)
 
- Fixed bug where adding/removing a column in Aggregate Editor would would reset the Name/Description if there were unsaved changes (to Name/Description)
- Fixed bug where example datasets created would have the text value "NULL" instead of db nulls (only affected initial install/setup datasets)

## [3.0.16-rc2] - 2019-07-17

### Added 

- Example data generated on install can now be given a seed (allows for reproducibility)
- Creating a Query Caching server for an cohort identification AggregateConfiguration now asks you if you want to set it as the default QueryCaching server (if there isn't already one)
- Double clicking a row in SQL query editor user interfaces now shows text summary of the row
- DLE load logs tree view now supports double clicking on messages/errors to see summary
- All RDMP platform objects now have icons even if not visible in the UI (this affects the objects documentation file generation)
- MetadataReport now supports generating data for Catalogues with no extractable columns

### Changed

- Updated to latest version of BadMedicine (0.1.5)
- Improved error message shown when attempting to delete a used patient index table (now lists the users)
- System no longer auto selects objects when there is only 1 option (e.g. when user starts a Release when there is only one [Project] in the system).  This previously created an inconsistent user experience.
- Dita extraction checks no longer propose deleting non dita files in the output directory
- Improved Find (Ctrl+F) dialog layout and added shortcut codes (e.g. typing "c Bob" will return all Catalogues containing the word "Bob")
- Message boxes now display a limit of 20,000 characters (full text can still be accessed by the copy to clipboard button).
- DLE Debug options (e.g. Skip migrating RAW=>STAGING) now appear as a drop down with more descriptive titles (e.g. StopAfterRAW)
 
### Fixed 

- Fixed bug when cloning a Pipeline called "Bob" when there was already an existing Pipeline called "Bob (Clone)"
- Fixed validation issue in some user interfaces of INamed classes (e.g. Catalogue) where all properties were checked for illegal characters instead of just the Name
- Fixed image scaling in Metadata reports to 100% (previously 133%)
- Governance report now properly escapes newlines and quotes in [Catalogue] descriptions when outputting as CSV
- Fixed bug in Plugin code generator for tables with a Name property (previously incorrect C# code was generated)
- Fixed bug in SQL query editor user interface when the query returned a table that included binary columns with large amounts of data in
- Clicking a collection button or using GoTo/Show now correctly pops the relevant collection if it is set to auto dock (pinned).
- Application title bar now correctly updates after loading a tab (previously it was left with the caption "Loading...")
- Un Pinning in a collection using X now correctly maintains tree selection (consistent with the context menu Tree=>UnPin)
- Fixed display order of cohort sets in Cohort Query Builder to correctly match the compiler (previously the tree view order was misleading)

## [3.0.16-rc] - 2019-07-08

### Added 

- Forward/backward navigation in LogViewer now preserves text filters / TOP X
- Added the ability to create example datasets and configurations/projects etc during installation / startup
- Objects with names containing problematic characters (e.g. \ ") are highlighted red
- New right click context menu GoTo shows related objects e.g. which ExtractionConfiguration(s) a [Catalogue] has been used in
- Heatmap hover tool tip now shows more information about the cell value
- 'Other Pipelines' (unknown use case) can now be edited by double clicking.  This prompts user to pick a use case to edit them under
- Creating a Catalogue/TableInfo by importing a file now lets you rename the table after it has been created
- Added new DLE module ExecuteSqlFileRuntimeTask which runs the SQL stored in the RDMP platform database (rather than relying on an sql file on disk like ExecuteSqlFileRuntimeTask)
- RDMP platform database schemas no longer require 100% matching to models.  This allows limited backwards compatibility between minor versions of RDMP in which new fields are added to the database.

### Changed

- Updated to latest version of [BadMedicine] (0.0.1.2)
- Updated to latest version of [FAnsiSql] (0.9.2)
- File=>New now launches modal dialog instead of dropdown menu
- [Project] objects can now be sorted (previously they always appeared alphabetically)
- [Project] creation UI now shows duplicate ProjectNumbers as a Warning instead of an Error allowing users to create 2+ Projects with shared cohorts
- Disabled objects in tree views now appear greyed out instead of red
- Improved message shown when cohorts with null descriptions are preventing cohort importing
- Attempting to deleting an Extractable [Catalogue] no longer shows an error and instead asks if you want to make it non extractable (then delete)
- xmldoc are now shipped inside SourceCodeForSelfAwareness.zip (instead of side by side with the binary).  This avoids an issue where [Squirrel drops xmldoc files](https://github.com/Squirrel/Squirrel.Windows/issues/1323)

### Fixed 

- Fixed bug in CLI (rdmp.exe) where yaml settings would override command line values for connection strings to platform databases
- Disabled smiley controls now render in greyscale
- Fixed bug in Aggregate graphs which included a PIVOT on columns containing values with leading whitespace
- Fixed crash bug in UI responsible for picking the DLE load folder that could occur when when xmldocs are missing
- Fixed bug resolving Plugin dll dependencies where dependencies would only be resolved correctly the first time they were loaded into the AppDomain
- Fixed Culture (e.g. en-us) not being passed correctly in DelimitedFlatFileAttacher
- Fixed bug where Updater would show older versions of RDMP as installable 'updates'

[Unreleased]: https://github.com/HicServices/RDMP/compare/v4.2.4...develop
[4.2.4]: https://github.com/HicServices/RDMP/compare/v4.2.3...v4.2.4
[4.2.3]: https://github.com/HicServices/RDMP/compare/v4.2.2...v4.2.3
[4.2.2]: https://github.com/HicServices/RDMP/compare/v4.2.1...v4.2.2
[4.2.1]: https://github.com/HicServices/RDMP/compare/v4.2.0...v4.2.1
[4.2.0]: https://github.com/HicServices/RDMP/compare/v4.1.9...v4.2.0
[4.1.9]: https://github.com/HicServices/RDMP/compare/v4.1.8...v4.1.9
[4.1.8]: https://github.com/HicServices/RDMP/compare/v4.1.7...v4.1.8
[4.1.7]: https://github.com/HicServices/RDMP/compare/v4.1.6...v4.1.7
[4.1.6]: https://github.com/HicServices/RDMP/compare/v4.1.5...v4.1.6
[4.1.5]: https://github.com/HicServices/RDMP/compare/v4.1.4...v4.1.5
[4.1.4]: https://github.com/HicServices/RDMP/compare/v4.1.3...v4.1.4
[4.1.3]: https://github.com/HicServices/RDMP/compare/v4.1.2...v4.1.3
[4.1.2]: https://github.com/HicServices/RDMP/compare/v4.1.1...v4.1.2
[4.1.1]: https://github.com/HicServices/RDMP/compare/v4.1.0...v4.1.1
[4.1.0]: https://github.com/HicServices/RDMP/compare/v4.0.3...v4.1.0
[4.0.3]: https://github.com/HicServices/RDMP/compare/v4.0.2...v4.0.3
[4.0.2]: https://github.com/HicServices/RDMP/compare/v4.0.1...v4.0.2
[4.0.1]: https://github.com/HicServices/RDMP/compare/v4.0.1-rc3...v4.0.1
[4.0.1-rc3]: https://github.com/HicServices/RDMP/compare/v4.0.1-rc2...v4.0.1-rc3
[4.0.1-rc2]: https://github.com/HicServices/RDMP/compare/v4.0.1-rc1...v4.0.1-rc2
[4.0.1-rc1]: https://github.com/HicServices/RDMP/compare/v3.2.1...v4.0.1-rc1
[3.2.1]: https://github.com/HicServices/RDMP/compare/v3.2.1-rc4...v3.2.1
[3.2.1-rc4]: https://github.com/HicServices/RDMP/compare/v3.2.1-rc3...v3.2.1-rc4
[3.2.1-rc3]: https://github.com/HicServices/RDMP/compare/v3.2.1-rc2...v3.2.1-rc3
[3.2.1-rc2]: https://github.com/HicServices/RDMP/compare/3.2.1-rc1...v3.2.1-rc2
[3.2.1-rc1]: https://github.com/HicServices/RDMP/compare/3.2.0...3.2.1-rc1
[3.2.0]: https://github.com/HicServices/RDMP/compare/v3.2.0-rc1...3.2.0
[3.2.0-rc1]: https://github.com/HicServices/RDMP/compare/3.1.0...v3.2.0-rc1
[3.1.0]: https://github.com/HicServices/RDMP/compare/v3.0.16-rc2...3.1.0
[3.0.16-rc2]: https://github.com/HicServices/RDMP/compare/v3.0.16-rc...v3.0.16-rc2
[3.0.16-rc]: https://github.com/HicServices/RDMP/compare/v3.0.15...v3.0.16-rc
[FAnsiSql]: https://github.com/HicServices/FAnsiSql/
[BadMedicine]: https://github.com/HicServices/BadMedicine/

[DBMS]: ./Documentation/CodeTutorials/Glossary.md#DBMS
[UNION]: ./Documentation/CodeTutorials/Glossary.md#UNION
[INTERSECT]: ./Documentation/CodeTutorials/Glossary.md#INTERSECT
[EXCEPT]: ./Documentation/CodeTutorials/Glossary.md#EXCEPT
[IsExtractionIdentifier]: ./Documentation/CodeTutorials/Glossary.md#IsExtractionIdentifier

[Catalogue]: ./Documentation/CodeTutorials/Glossary.md#Catalogue
[SupportingDocument]: ./Documentation/CodeTutorials/Glossary.md#SupportingDocument
[TableInfo]: ./Documentation/CodeTutorials/Glossary.md#TableInfo

[ExtractionConfiguration]: ./Documentation/CodeTutorials/Glossary.md#ExtractionConfiguration
[Project]: ./Documentation/CodeTutorials/Glossary.md#Project

[CatalogueItem]: ./Documentation/CodeTutorials/Glossary.md#CatalogueItem
[ExtractionInformation]: ./Documentation/CodeTutorials/Glossary.md#ExtractionInformation
[ColumnInfo]: ./Documentation/CodeTutorials/Glossary.md#ColumnInfo

[JoinInfo]: ./Documentation/CodeTutorials/Glossary.md#JoinInfo

[PipelineComponent]: ./Documentation/CodeTutorials/Glossary.md#PipelineComponent
[Pipeline]: ./Documentation/CodeTutorials/Glossary.md#Pipeline

[Lookup]: ./Documentation/CodeTutorials/Glossary.md#Lookup
[CohortIdentificationConfiguration]: ./Documentation/CodeTutorials/Glossary.md#CohortIdentificationConfiguration
[LoadMetadata]: ./Documentation/CodeTutorials/Glossary.md#LoadMetadata<|MERGE_RESOLUTION|>--- conflicted
+++ resolved
@@ -16,13 +16,10 @@
 - Added view data/aggregate etc on ColumnInfo objects to list of commands accessible from the CLI gui
 - Added 'Go To' commands to CLI gui
 - Exposed 'Add New Process Task...' to load stages in CLI menu
-<<<<<<< HEAD
 - Added 'ViewCatalogueData' command for CLI and CLI GUI use
-=======
 - Better error reporting when item validators crash during validation execution (now includes constraint type, column name and value being validated).
 - Added 'Go To' commands to CLI gui
 - Exposed 'Add New Process Task...' to load stages in CLI menu
->>>>>>> 368e532d
 
 ### Fixed
 
