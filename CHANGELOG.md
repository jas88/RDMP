# Changelog
All notable changes to this project will be documented in this file.

The format is based on [Keep a Changelog](https://keepachangelog.com/en/1.0.0/),
and this project adheres to [Semantic Versioning](https://semver.org/spec/v2.0.0.html).

## [Unreleased]

...

### Added

- Added new menu item Diagnostics->Restart Application

### Fixed

- Fixed [Pipeline] objects showing an ID of 0 in tree collections
- Fixed the 'filters' count column in [Catalogue] tree collection showing edit control when clicked
- Fixed Find not working when searching by ID for [Pipeline] objects
- Prevented showing out dated cohorts when changing Project half way through defining a cohort
- Fixed Command Line UI showing abstract and interfaces when prompting user to pick a Type

### Changed

- Bump System.Drawing.Common from 5.0.2 to 5.0.3
- Bump System.Security.Permissions from 5.0.0 to 6.0.0
<<<<<<< HEAD
- Changed to Dock layout for Pipeline editing control (may improve performance on older machines)
=======
- Removed dependency on `System.Drawing.Common` by updating usages to `System.Drawing`
>>>>>>> 51ee484a

### Added

- Added ability to filter [Catalogue] in the Find dialog by Internal/Deprecated etc

## [7.0.3] - 2021-11-04

### Fixed

- Fixed bug with ConfirmLogs when running with multiple [CacheProgress]

## [7.0.2] - 2021-11-03

### Fixed

- Fixed 'package downgrade' dependencies issue with `HIC.RDMP.Plugin.UI`
- Fixed log viewer total time display in logs view when task ran for > 24 hours.
- Fixed not implemented Exception when using username/password authentication and viewing [CohortIdentificationConfiguration] SQL
- Fixed missing 'add sql file process task' in DLE load stage right click context menus


### Added

- Console gui context menu now shows compatible commands from plugins
- Added the 'ConfirmLogs' command for verifying if a task is failing (e.g. a DLE run)

### Changed

- When syncing table columns with the database, the full column (including table name) is displayed in the proposed fix (previously only the column name was displayed).
- Bump Terminal.Gui from 1.2.1 to 1.3.1

## [7.0.1] - 2021-10-27

### Changed

- Bump NLog from 4.7.11 to 4.7.12
- Bump Microsoft.NET.Test.Sdk from 16.11.0 to 17.0.0
- [Catalogue] and [CatalogueItem] edit tab now expands to fill free space and allows resizing

### Fixed

- Fixed Null Reference exception when collection tabs are opened twice
- Fixed CohortBuilder 'Execute' showing ExceptionViewer on the wrong Thread

### Added

- Column visibility and size are now persisted in UserSettings

### Removed

- Removed FillsFreeSpace on columns.  User must now manually resize columns as desired

## [7.0.0] - 2021-10-18

### Changed

- IPluginUserInterface is now in `Rdmp.Core` and therefore you can write console gui or dual mode (console and winforms) plugin UIs
- IPluginUserInterface CustomActivate now takes IMapsDirectlyToDatabaseTable allowing custom plugin behaviour for activating any object
- DatasetRaceway chart (depicts multiple datasets along a shared timeline) now ignores outlier values (months with count less than 1000th as many records as the average month)
- Renamed `SelectIMapsDirectlyToDatabaseTableDialog` to `SelectDialog<T>` (now supports any object Type)
- Selected datasets icon now includes all symbols of the Catalogue they represent (e.g. ProjectSpecific, Internal)
- Changed how RDMP treats cohorts where the data has been deleted from the cohort table.  'Broken Cohort' renamed 'Orphan Cohort' and made more stable
- [CohortAggregateContainer] now show up in the find dialog (you can disable this in UserSettings)
- Bump Microsoft.Data.SqlClient from 3.0.0 to 3.0.1
- Checks buttons on the toolbars are now hidden instead of disabled when inapplicable
- Shortened tool tips in top menu bar

### Removed

- IPluginUserInterface can no longer add items to tab menu bars (only context menus)
- Removed some Catalogue context menu items when the Catalogue is an API call
- Adding a Filter from Catalogue no longer opens it up in edit mode after adding
- Command line execution (e.g. `rdmp cmd ...`) no longer supports user interactive calls (e.g. YesNo questions)
- Removed PickOneOrCancelDialog
- Removed RAG smiley from server connection UI.  Now errors are reported 'Connection Failed' text label

### Added
- Added CatalogueFolder column to Select Catalogue dialog
- Added custom metadata report tokens:
  - $Comma (for use with formats that require seperation e.g. JSON when using the `$foreach` operation)
  - $TimeCoverage_ExtractionInformation (the column that provides the time element of a dataset to the DQE e.g. StudyDate)
- Added support for default values in constructors invoked from the command line (previously command line had to specify all arguments.  Now you can skip default ones at the end of the line)
- Added support for deleting multiple objects at once with the delete command (e.g. `rdmp cmd Delete Plugin true` to delete all plugins)
  - Boolean flag at the end is optional and defaults to false (expect to delete only 1 object)
  - Use `rdmp cmd DescribeCommand Delete` for more information
- Added ability to directly query Catalogue/DataExport to Console Gui
- Added extraction check that datasets are not marked `IsInternalDataset`
- Added ability to script multiple tables at once via right click context menu in windows client
- Support for shortcodes in arguments to commands on CLI e.g. `rdmp cmd describe c:11`
- Added new command 'AddPipelineComponent' for use with RDMP command line
- Added ability to filter datasets and selected datasets by Catalogue criteria (e.g. Deprecated, Internal)
- Added Clone, Freeze, Unfreeze and add dataset(s) ExtractionConfiguration commands to command line
- Added support for identifying items by properties on CLI (e.g. list all Catalogues with Folder name containing 'edris')
- Cloning a [CohortIdentificationConfiguration] now opens the clone
- Added ability to remove objects from a UI session
- Added new command ViewCohortSample for viewing a sample or extracting all cohort identifiers (and anonymous mapping) to console/file
- Added the ability to pick which tables to import during Bulk Import TableInfos
- Added CLI command to create DLE load directory hierarchy ('CreateNewLoadDirectory')

### Fixed
- Fixed deleting a parameter value set failing due to a database constraint
- Fixed a bug where changing the server/database name could disable the Create button when selecting a database
- Added the ability to drop onto the Core/Project folders in the 'execute extraction' window
- Fixed a big where Yes/No close popup after running a pipeline in console gui could crash on 'No'
- Fixed deleting source/destination pipeline components directly from tree UI
- Fixed various issues when viewing the DQE results of a run on an empty table
- DatasetRaceway in dashboards now shows 'Table(s) were empty for...' instead of `No DQE Evaluation for...` when the DQE was run but there was no result set
- Added better error message when trying to create a new RDMP platform database into an existing database that already has one set up
- Fixed [CohortAggregateContainer] and filter containers not showing up in Find when explicitly requested
- Fixed deleting an [ExtractionFilter] with many parameter values configured.  Now confirmation message is shown and all objects are deleted together
- Fixed bug saving an [ExtractionInformation] when it is an extraction transform without an alias
- Fixed bug refreshing Data Export tree collection when deleting multiple Projects/Packages at once (deleted objects were still shown)
- Fixed bug dragging filters into Cohort Builder

## [6.0.2] - 2021-08-26

### Changed

- Bump Microsoft.NET.Test.Sdk from 16.10.0 to 16.11.0
- Bump NLog from 4.7.10 to 4.7.11

### Added

- Support for plugin Catalogues in cohort builder.  These allow you to write plugins that call out to arbitrary APIs (e.g. REST etc) from the RDMP cohort builder

### Fixed

- Fixed ExecuteCommandCloneCohortIdentificationConfiguration asking for confirmation when activation layer is non interactive

## [6.0.1] - 2021-08-12

### Added

- Added new command 'Similar' for finding columns that have the same name in other datasets
- Added the ability to Query Catalogue/DataExport databases directly through RDMP
- Support for custom column names in ColumnSwapper that do not match the names of the lookup columns
- Added ScriptTables command for scripting multiple [TableInfo] at once (optionally porting schema to alternate DBMS types).
- Support for nullable value/Enum types in command constructors

### Fixed

- AlterColumnType command now shows as IsImpossible when column is part of a view or table valued function
- Describe command no longer shows relationship properties
- Fixed layout of Bulk Process Catalogue Items in dotnet 5
- Fixed missing dependency in new installations when rendering Charts

## [6.0.0] - 2021-07-28

### Changed

- Upgraded Sql Server library from `System.Data.SqlClient` to `Microsoft.Data.SqlClient`
- `ExecuteCommandAlterColumnType` now automatically alters \_Archive table too without asking for confirmation
- When foreign key values are missing from lookups, the 'Missing' status is now attributed to the `_Desc` field (previously to the foreign key field)
- Changed Console gui DLE / DQE (etc) execution to use ListView instead of TextView
- Referencing an object by name in a script file now returns the latest when there are collisions e.g. "[ExtractableCohort]" would return the latest one (created during the script execution session)
- Bump YamlDotNet from 11.2.0 to 11.2.1
- Bump SecurityCodeScan.VS2019 from 5.1.0 to 5.2.1
- Command 'Set' now shows as Impossible for property 'ID'
- RDMP no longer complains about mixed capitalisation in server names and will connect using the capitalisation of the first encountered.

## Fixed

- Fixed release engine not respecting `-g false` (do not release Globals)
- Fixed column order in DQE results graph sometimes resulting in shifted colors (e.g. Correct appearing in red instead of green)
- Fixed Prediction rules never being run when value being considered is null (DQE).
- Fixed a bug creating a cohort without specifying a Project from the console
- Fixed bug where searching in console gui could be slow or miss keystrokes
- Fixed bug in console gui where GoTo Project or Cohort would not highlight the correct item
- Fixed bug in console gui where delete key was not handled resulting in a loop if errors occurred trying to delete the object
- Removed limit of 500 characters on extraction SQL of columns

### Added

- Added user setting for filtering table load logs where there are 0 inserts,updates and deletes
- Added support for specifying datatype when calling `ExecuteCommandAlterColumnType`
- Pipeline and DLE components with object list arguments now show the previously selected items in the 'Select Object(s)' popup
- Pressing 'delete' key in console gui edit window now offers to set value of property to null
- Editing a foreign key property (e.g. `PivotCategory_ExtractionInformation_ID`) now shows objects rather than asking for an `int` value directly
- Fatal errrors in console gui now get logged by NLog (e.g. to console/file)
- Added user setting `CreateDatabaseTimeout`

### Removed

- Removed check for DataLoadProgress being before OriginDate of a `LoadProgress`

## [5.0.3] - 2021-06-17

- Hotfix extraction/DLE progress UI layout on some Windows configurations

## [5.0.2] - 2021-06-16

### Changed

- Bump YamlDotNet from 11.1.1 to 11.2.0


### Fixed

- Fixed layout of windows client engine progress controls not filling all available screen space

## [5.0.1] - 2021-06-08

### Added

- Added CLI console gui context menu for [LoadMetadata]
- Commit cohort from CohortIdentificationConfiguration now shows crash message Exception on failure
- Added `--usc` flag to `rdmp gui`.  This allows you to specify using the `NetDriver` for Terminal.Gui (an alternative display driver)
- Added optional file argument to `ExecuteAggregateGraph` command (outputs graph data table to the file specified)
- Added ability to select a [DataAccessCredentials] in table/database selector control
- Added TopX and Filter (text) to console view logs
- Added alternative colour scheme to console gui

### Changed

- Changed `ExtractMetadata` template syntax to require `DQE_` and added year/month/day sub components:
  - `$StartDate`, `$EndDate` and `$DateRange` are now `$DQE_StartDate`, $DQE_EndDate and $DQE_DateRange.
  - Added `$DQE_StartYear`,`$DQE_EndYear`,`$DQE_StartMonth`,`$DQE_EndMonth`,`$DQE_StartDay`,`$DQE_EndDay`
  - Added `$DQE_PercentNull` (must be used with a `$foreach CatalogueItem` block)
  - Added TableInfo and ColumnInfo properties (e.g. `$Server`)
  - Added $DQE_CountTotal
- Improved performance of checks user interface (especially when there are a large number of check messages)

### Fixed

- Fixed arguments not showing up under Pipeline components of 'Other' (unknown) pipelines node
- Fixed refresh speed of console gui causing problems with Guacamole
- Fixed Keyboard shortcuts of pipeline engine execution window sharing the same letters
- Fixed bug running rdmp gui (console) with a remote current directory
- Fixed 'View Catalogue Data' command when run on ProjectSpecific Catalogues
- Fixed 'Import ProjectSpecific Catalogue' command not preserving Project choice in configure extractability dialog
- When importing an existing data table into RDMP and cancelling [Catalogue] creation RDMP will prompt you to optionally also delete the [TableInfo]

### Dependencies

- Bump Terminal.Gui from 1.0.0 to 1.1.1
- Bump HIC.FAnsiSql from 1.0.6 to 1.0.7
- Bump Microsoft.NET.Test.Sdk from 16.9.4 to 16.10.0


## [5.0.0] - 2021-05-05

### Changed

- .Net 5.0 for all, instead of Framework 4.6.1+Core 2.2+Standard 2.0 mix
- Query editor autocomplete now uses integrated autocomplete (no icons, better matching)
- Throttled how often spelling is checked in Scintilla controls.
- Changed message about inaccessible cohorts to a warning instead of an error. 
- Collation is now explicitly specified when creating a new cohort source using the wizard (as long as there is a single collation amongst existing ColumnInfo of that type)

### Added

- Added `$foreach Catalogue` option for custom metadata report templates (to allow prefix, suffixes, table of contents etc)
- Added ability to search for objects by ID in console gui
- More detailed logging of Type decisions when extracting to database
- Added ability to cancel ongoing queries in CLI Sql Editor
- Added 'Reset Sql' and 'Clear Sql' buttons to CLI Sql Editor
- Added ability to set custom timeout for queries in CLI Sql Editor
- Added ability to save results of CLI Sql Editor (table) to CSV
- Added view data/aggregate etc on ColumnInfo objects to list of commands accessible from the CLI gui
- Added 'Go To' commands to CLI gui
- Exposed 'Add New Process Task...' to load stages in CLI menu
- Added 'ViewCatalogueData' command for CLI and CLI GUI use
- Better error reporting when item validators crash during validation execution (now includes constraint type, column name and value being validated).
- Added 'Go To' commands to CLI gui
- Exposed 'Add New Process Task...' to load stages in CLI menu
- Exposed 'View Logs' commands on CLI and CLI gui
- Added minimum timeout of 5 seconds for `CohortIdentificationConfigurationSource`
- 'View Logs' tree view now accessible for CacheProgress objects
- Added query/result tabs to CLI GUI Sql editor
- Console GUI now shows important information (e.g. 'Disabled') in brackets next to items where state is highly important
- Added new command RunSupportingSql
- Console GUI root nodes now offer sensible commands (e.g. create new Catalogue)
- Added Value column to tree views (allows user to quickly see current arguments' values)
- Added 'other' checkbox to 'Create Catalogue by importing a file' (for selecting custom piplelines)
- Command SetExtractionIdentifier now supports changing the linkage identifier for specific ExtractionConfigurations only
- Added new command `AlterTableMakeDistinct`
- Added CLI GUI window for running Pipelines that displays progress
- Added RDMP.Core version number to logs at startup of rdmp cli
- Added graph commands to CLI:
  - ExecuteCommandSetPivot
  - ExecuteCommandSetAxis
  - ExecuteCommandAddDimension


### Fixed

- Fixed CLI database selection UI not using password mask symbol (`*`)
- Fixed CLI GUI message boxes bug with very long messages
- Fixed Custom Metadata template stripping preceeding whitespace in templated lines e.g. `"  - $Name"` (like you might find in a table of contents section of a template)
- Fixed 'Set Global Dle Ignore Pattern' failing the first time it is used by creating a StandardRegex with no/null Pattern
- Fixed order of branches in CLI gui tree
- Fixed importing filter containers not saving Operation (AND/OR)
- Fixed right click menu not showing when right clicking after selecting multiple objects
- Fixed some delete commands not updating the UI until refreshed (e.g. disassociating a [Catalogue] from a [LoadMetadata])
- Fixed text on disassociating a [Catalogue] from a [LoadMetadata]
- Fixed sort order not being respected in cohort summary screen
- Fixed DQE graph when data has dates before the year 1,000
- Fixed `ExecuteCommandCreateNewCatalogueByImportingFile` when using blank constructor and from CLI GUI
- Fixed extraction UI showing "WaitingForSQLServer" when DBMS might not be (now says "WaitingForDatabase").
- Fixed bug where some UI tabs would not update when changes were made to child objects (e.g. deleting a dataset from an extraction using another window in the client)
- Fixed support for UNC paths in SupportingDocument extraction (e.g. \\myserver\somedir\myfile.txt)
- Fixed not being able to add `Pipeline` objects to Sessions

### Dependencies

- Bump System.Drawing.Common from 5.0.0 to 5.0.2
- Bump Moq from 4.16.0 to 4.16.1
- Bump Microsoft.NET.Test.Sdk from 16.8.3 to 16.9.4
- Bump NLog from 4.7.7 to 4.7.10
- Bump SecurityCodeScan.VS2019 from 5.0.0 to 5.1.0
- Bump Newtonsoft.Json from 12.0.3 to 13.0.1
- Bump YamlDotNet from 9.1.4 to 11.1.1
- Bump NUnit from 3.13.1 to 3.13.2

## [4.2.4] - 2021-02-05

- Added CLI commands for viewing/changing `UserSettings` e.g. AllowIdentifiableExtractions
- Added user setting `ShowPipelineCompletedPopup` for always popping a modal dialog on completion of a pipeline execution in the GUI client (e.g. committing a cohort)
- Added new flexible file/directory extraction component `SimpleFileExtractor`

### Changed

- Globals tickbox can now be checked even when there are no explicit files (this allows implicit files e.g. `SimpleFileExtractor` to still run)

### Fixed 

- Fixed MySql backup trigger implementation not updating validTo on the new row entering the table on UPDATE operations

## [4.2.3] - 2021-02-01

### Fixed 

- Fixed rare threading issue with tree representations of Lookups
- Fixed proxy objects context menus not functioning correctly since 4.2.0 (e.g. Catalogues associated with a load) for some commands

### Dependencies

- Bump NUnit from 3.13.0 to 3.13.1

## [4.2.2] - 2021-01-28

### Added

- Added `patch` command to rdmp CLI e.g. `./rdmp patch -b`
- Added ProjectName to ExtractionConfiguration objects visualisation in Find / Select popups

### Fixed

- Fixed erroneous warning where some characters were wrongly reported as illegal e.g. '#' in Filter names 
- Fixed RemoteDatabaseAttacher not logging table name (only database)

### Changed

- Metadata report now lists Catalogues in alphabetical order
- Changed hierarchy multiple parents state to be a Warning instead of an Error

### Dependencies

- Bump Moq from 4.15.2 to 4.16.0
- Bump YamlDotNet from 9.1.1 to 9.1.4
- Bump NLog from 4.7.6 to 4.7.7
- Bump SSH.NET from 2020.0.0 to 2020.0.1

## [4.2.1] - 2021-01-13

### Added

- Choose Load Directory on DLE now shows old value during editing
- Added property suggestions when using ExecuteCommandSet with an incorrect property name
- Added the ability to drag and drop aggregates into other CohortIdentificationConfigurations to import
- Added ColumnDropper that allows a user to specify the columns that should not be extracted in the pipeline.
- Added Favourite/UnFavourite to right click context menus
- CachingHost now logs the state of the CacheProgress being executed first thing on start
- Home screen now supports right click context menu, drag and drop etc
- Added 'Sessions'.  These are tree collection windows similar to Favourites but with a user defined name and limited duration (until closed)

### Fixed

- Fixed startup error when user enters a corrupt connection string for platform database locations.  This bug affected syntactically invalid (malformed) connection strings (i.e. not simply connection strings that point to non existant databases)
- Fixed various issues in ColumnSwapper
  - If input table contains nulls these are now passed through unchanged
  - If mapping table contains nulls these are ignored (and not used to map input nulls)
  - If input table column is of a different Type than the database table a suitable Type conversion is applied
- Data load engine logging checks are better able to repair issues with missing logging server IDs / logging tasks
- Better support for abort/cancel in
  - RemoteTableAttacher
  - ExcelAttacher
  - KVPAttacher
  - RemoteDatabaseAttacher
- Fixed View Inserts/Updates dialog when using non SqlServer DBMS (e.g. MySql)
- Fixed various layout and performance issues with RDMP console GUI.
- Fixed `rdmp cmd` loop exiting when commands entered result in error.
- Fixed autocomplete in `rdmp cmd` mode and enabled for Linux
- Fixed right click context menu being built twice on right click a new node (once for selection and once for right click)

### Changed

- Added timeout of 10 minutes (previously 30 seconds) for counting unique patient identifiers while writing metadata for extractions
- Choose Load Directory now lets you specify invalid directories e.g. when building a load on one computer designed to run on separate computer with an isolated file system.
- Reinvented Console Gui to more closely resemble the windows client

### Dependencies

- Bump SSH.NET from 2016.1.0 to 2020.0.0

## [4.2.0] - 2020-10-19

### Fixed

- Reduced memory overhead during refreshes
- Fixed various graphical/performance issues when running in VDI environments with limited CPU
- Fixed missing scrollbars in Explicit Column Typing user interface
- Fixed various errors that could occur when a [Catalogue] referenced by an extraction is deleted outside of RDMP (e.g. by truncating the database table(s))

### Added

- Support for importing WHERE logic into extraction datasets from other configurations or cohort builder configurations
- Pipeline ID and Name now recorded in logs for Data Extractions
- Added support for viewing extraction logs in tree form (for a given ExtractionConfiguration)
- Added `AllowIdentifiableExtractions` user setting.  Enabling this prevents RDMP reporting an error state when cohorts are created that have the same private and release ID fields.
- Added GoTo from extraction/cohort building filters to the parent Catalogue level filter and vice versa
- Added ability to suppress [LoadMetadata] triggers
- Added ability for Plugins to store custom information about objects in the RDMP Catalogue platform database
- Added IgnoreColumns setting for DLE to ignore specific columns in the final table completely (not created in RAW/STAGING and not migrated)

### Changed

- CLI tools now built for .Net Core 3.1 since 2.2 has reached EOL

## [4.1.9] - 2020-09-17

### Added

- Added ExplicitDateTimeFormat property to flat file attachers and pipeline sources.  Allows custom parsing of dates e.g. where no delimiters exist (e.g. 010120)

## [4.1.8] - 2020-08-17

### Fixed 

- Fixed progress logging still not being allowed to go backwards when logging to database

## [4.1.7] - 2020-08-14

### Changed

- Schema names (Sql Server) are now wrapped correctly e.g. `[My Cool Schema]`
- Progress logged (e.g. done x of y files) can now go backwards.

### Added

- New command `SetArgument` for easier changing of values of modules (e.g. [PipelineComponent]) from command line
- Support for `DescribeCommand` help text on `NewObject` and other commands that take dynamic argument lists (command line)

## [4.1.6] - 2020-08-04

### Added

- Added 'Save Changes' prompt when closing tabs
- Added Import command for bringing in one or more [CohortIdentificationConfiguration] into an existing container (like Merge / UnMerge but for existing configurations)
- Added checks for LoadProgress dates being in sensible ranges during DLE

### Fixed

- Fixed [bug when parsing lists of ints in CLI](https://github.com/HicServices/RDMP/issues/84)

## [4.1.5] - 2020-07-14

### Added

- Added Merge command, for combining two or more configurations in cohort builder into one
- Added Un Merge command for splitting one cohort builder configuration into multiple seperate ones
- Improved error messages in extraction checking when there are:
  -  2+ columns with the same name
  -  2+ columns with the same location in extraction order
  -  Cohort and dataset are on different servers
- Added ability to search by ID in find dialog

### Changed

- Unhandled Application/Thread exceptions (rare) now show in the top right task bar instead of as a popup dialog

### Fixed

- Fixed lookups, supporting documents etc not appearing in the extractable artifacts tree view of the extraction window when non global.

## [4.1.4] - 2020-07-02

### Added

- Custom Metadata Report now supports looping items in a Catalogue (use `$foreach CatalogueItem` to start and `$end` to end)
- Added help to 'New Project' user interface
- Forward/Backward now includes selection changes in tree collections
- Added support for newline replacement in custom metadata doc templates

### Changed

- Improved usability of selecting multiple datasets in the 'New Project' user interface
- When in multiple selection mode, double clicking a row in the object selection dialog will add it to the selection (previously would close the dialog with the double clicked item as the sole selected item)

### Fixed

- Extractable columns Order field defaults to Max + 1 (previously 1).  This results in new columns appearing last in extracted datasets and prevents Order collisions.
- 'Select Core' columns UI button now works correctly with ProjectSpecific Catalogues (previously the highlighted rows would not change)
- Fixed popup error message showing when deleting an ExtractionConfiguration where one or more datasets are currently being edited (in tabs) 
- Fixed context menu opening error that could occur in cohort builder when datasets are not configured properly (e.g. have too many [IsExtractionIdentifier] columns).
- Fixed alias changes not showing up as 'Differences' in edit dataeset extraction user interface
- Fixed bugs in using GoTo menu of document tabs after a Refresh
- Fixed ALTER context sub menu of TableInfo when Server property is null (or other fundamental connection details cannot be resolved).
- Fixed whitespace only literal strings (e.g. `" "`) on command line causing error while parsing arguments
- Fixed bug with YesNoToAll popups launched from ChecksUI when running as a modal dialogue.
- Fixed bug with user setting 'Show Object Collection On Tab Change' when selecting tabs for objects in CohortBuilder configurations.

## [4.1.3] - 2020-06-15

### Added

- Added `-f` option to CLI (`rdmp.exe -f somefile.yaml`) to run all commands in a file
- Added "Go To" to tab right click context menu (previously only available in collections).
- Private key encryption file location can now be customized per user by setting an environment variable `RDMP_KEY_LOCATION`.  This will override any key file location specified in the RDMP platform database.

### Changed

- Frozen Extraction Configurations folder always appears at the bottom of the branch under Projects
- Improved layout of query building errors in QueryBuilder SQL viewing user interfaces

### Fixed

- Fixed bug in tree ordering when comparing a fixed order node to a non fixed order node.

## [4.1.2] - 2020-06-03

### Added

- Ability to create (Project Specific) Catalogues using the Project collection tree view top menu
- Ability to Enable/Disable many objects at once
- Catalogue icons under a load now show full range of status icons (e.g. internal / project specific)

### Changed

- When a load has only one LoadProgress dropdown no longer shows "All available"
- Double clicking a crashed configuration in cohort builder now shows the error message (previously would edit/expand the object).  Error message still accessible via context menu (as previously).
 
### Fixed

- Fixed Order not being considered 'OutOfSync' on ExtractableColumn
- Fixed changes to Catalogue visibility checkboxes not being persisted
- Fixed object caching system when RDMP user has insufficient permissions to view Change Tracking tables. 
- Fixed UserSettings last column sort order multithreading issue (causing File IO permissions error in rare cases)

## [4.1.1] - 2020-05-11


### Added

- Added ability to pick a folder in Metadata Report UI

### Fixed

- Opening 'Recent' items that have been deleted now prompts to remove from list
- Fixed race conditions updating UI during refresh / dispose of activators

## [4.1.0] - 2020-05-05

### Added

- Added tool strip to tree collection user interfaces
- Added new [PipelineComponent] `SetNull` which detects bad data in a specific column of pipeline data and sets cells matching the `Regex` to null
- Added support for template based metadata extractions ([Catalogue] descriptions etc) 
- Added new property RemoteServerReference to RemoteTableAttacher which centralises server name/database/credentials when creating many attachers that all pull data from the same place
- Added double click to expand tree option for RDMP
- When searching (Ctrl+F), exact matches now appear first
- Added RDMP platform database name (and server) to the window title
- Added Export Plugins command (which saves the currently loaded RDMP plugins to the selected folder)
- Double clicking a dataset in the Extraction user interface opens it for editing (previously you had to right click and select Edit)

### Changed

- CohortBuilder interface has been revamped
- Home screen now follows more consistent user experience and includes recently used items
- Catalogue collection no longer expands when CatalogueFolder changes

### Fixed

- LoadProgress with RemoteTableAttacher now works correctly with DBMS that do not support Sql parameter declarations (Oracle / Postgres)

## [4.0.3] - 2020-02-28

### Added

- Added timestamps to Word Metadata Reports (e.g. when document was created)
- Added icon for HashOnDataRelease
- Added Order column to [Catalogue] Collection tree view
- Added ability to disable the TicketingSystem that controls whether datasets can be released (only applies where one has been configured)
- Added ability to customize extraction directory subfolder names
- Added check for stale extraction records when generating a one off Release Document (i.e. not part of a Release workflow)
- Added clarifiaction on what to do if a table is not found during synchronization
- Refresh now shows 'waiting' cursor while updates take effect
- Creating a [Catalogue] from a CatalogueFolder right click context menu now creates the resulting [Catalogue] in that directory
- Added ability to right click a dataset in an [ExtractionConfiguration] and open the directory into which it was extracted (if it was extracted to disk)
- Added Extraction Category column for columns included in the project extractions
- Added command Import [Catalogue] Item Descriptions accessible from the [CatalogueItem] node menu that imports all descriptions (and other fields) from one [Catalogue] into another.
- Added 'Execute' button on [Catalogue] and Extraction dataset SQL viewing windows.
- 'Show' on collection based tab windows now prompts you to pick which you want to navigate to (previously did nothing)
- Datagrid UI now shows server/database names and DatabaseType
- Running Checks or CheckAll now shows the Checks column (if it isn't already visible)
- Added 'Clear Cache' option for clearing the cache on a single [Catalogue] in a cohort builder configuration (without affecting the cache state of the others)
- Added `FOR UPDATE` to the end of the DLE migration query for MySql server (prevents edge case deadlocks when live table changes during migration)

### Changed

- Datagrid/query syntax errors are now more visible and consistent with other SQL IDEs
- Open / New [Catalogue] no longer closes all toolboxes prior to setting up editing layout
- Bulk Process CatalogueItems now defaults to exact matching (ignoring case)
- Changed MySql adapter from `MySql.Data` to `MySqlConnector` (see [FAnsiSql] version 0.11.1 change notes)

### Fixed

- Fixed bug where broken Lookup configurations could result in DQE not passing checks
- Fixed top menu missing some options on extraction/cohort building graphs (e.g. timeout / retry query)
- Fixed DLE backup trigger creation for old versions of MySql (5.5 and earlier)
- Fixed some forms not getting launched when new objects are created (e.g. Supporting Documents)
- Fixed null reference when cancelling adding a SupportingDocument
- Fixed bug in axis section of graph editor where changing value would result in text box loosing focus
- Fixed ticketing system Reason [for not being able to release a configuration] not being displayed on the ReleaseUI

## [4.0.2] - 2020-01-23

### Fixed

- Fixed stack overflow when trying to edit 'unknown pipelines' in Tables tree view
- Undo/Redo button now changes label as well as icon during use
- Fixed null reference when using command `Reports->Generate...->Metadata Report...`
- Fixed bug in console gui where cancelling a property change (e.g. Description) would result in setting the value to null.

## [4.0.1] - 2019-12-03

### Added

- Ability to generate metadata reports for subset of catalogues (e.g. all catalogues in a folder).
- Cohort Builder build log now lists the [IsExtractionIdentifier] column for each cohort set

### Changed

- Cohort Builder now shows "No Cache" when there is no query cache server configured for a configuration instead of "0/1" (or "0/2" etc)

### Fixed

- Fixed issue using the 'context menu' button on compatible keyboards to access the GoTo menu (sometimes menu would not be expandable)
- Fixed issue where ProjectNumber and Version appeared editable in some tree controls (changes were ignored).  These cells are now correctly readonly.
- Fixed bug in log viewer right click (introduced in 4.0.1 command refactoring)
- TestConnection now shows obfuscated connection string when a connection cannot be established (affects RDMP API users only - not core software)
- Fixed changing join direciton in patient index tables not triggering refresh
- Fixed Data Load Engine RAW server credentials when running RDMP installer with sql user authentication (RAW server entry would be created with Integrated Security)

## [4.0.1-rc3] - 2019-11-25

### Added

- Console gui supports short code searches (e.g. "c", "ti" etc)

### Changed

- Updated to [FAnsiSql] 0.10.13

### Fixed

- Fixed various issues with new CLI gui

## [4.0.1-rc2] - 2019-11-20

### Added

- Added interactive terminal user interface `./rdmp gui`

### Changed

- Cloning an Extraction Configuration no longer expands clone and names the new copy "Clone of [..]" (previously name was a guid)
- Select object dialog now display a maximum of 1000 objects (prioritising your search text)
- Logging tasks are now case insensitive

### Fixed

- Fixed Console input in CLI when running under Linux
- Fixed issue where parallel checks could fail due to UI cross thread access
- Fixed bugs in DLE when loading tables with dodgy column names (e.g. `[My Group by lolz]`)
- 
...

## [4.0.1-rc1] - 2019-11-11

### Added

- Support for PostgreSql databases

### Changed

- Sql Server `..` syntax is no longer used (now uses `.dbo.` - or whatever the table schema is).  Since references can be shared by users the default schema notation is not good idea.
- Cohort Query Bulder will now connect to the database containing the data rather than the users default database when querying data on a single database
- Flat file Attachers now process files in alphabetical order (case insensitive) when Pattern matches multiple files (previously order was arbitrary / OS defined)
- Extraction source now specifies database to connect to when a dataset exists in a single database (previously connected to users default server e.g. master)
- Updated to latest version of [FAnsiSql] (0.10.12) for Postgres support
- 
### Fixed

- Fixed handling of credentials where password is blank (allowed)
- Fixed race condition when there are multiple cohort databases that host cohorts for the same project
- Extracting a dataset using Cross Server extraction source now shows the correct SQL in error message when no records are returned by the linkage

## [3.2.1] - 2019-10-30

### Added

- SET containers ([UNION] / [INTERSECT] / [EXCEPT]) now highlight (as a `Problem`) when they will be ignored (empty) or not applied (when they contain only 1 child)

## Fixed

- Fixed bug generating metadata reports that include Catalogues with orphan [ExtractionInformation] (not mapped to an underlying ColumnInfo)
- Fixed bug in column descriptions pie chart where navigate to CatalogueItem(s) would show all CatalogueItems instead of only those missing descriptions
- Fixed bug in example dataset creation where views (vConditions and vOperations) were not marked IsView

## [3.2.1-rc4] - 2019-10-22

### Added 

- Errors during caching (of cohort builder results) now appear in the results control (previously could generate erro popups)
- Patient Index Tables are no longer allowed to have parameters with the same name (but different values) of tables they are joined against
- Sql Parameters (e.g. `@test_code`) now work properly cross [DBMS] (e.g. MySql / SqlServer) when using a query cache.
- Added menu for inspecting the state of a cohort compiler (view SQL executed, build log, results etc)

### Fixed 

- Fixed ExceptionViewer showing the wrong stack trace under certain circumstances
- Fixed cache usage bug where sql parameters were used in queries (cache would not be used when it should)
- Fixed 'View Dataset Sample' user interface generating the wrong SQL when a patient index table has a column alias (e.g. `SELECT chi,AdmissionDate as fish from MyPatIndexTable`)
- Fixed renaming parameters causing UI to incorrectly ask if you want to save changes

## [3.2.1-rc3] - 2019-10-21

### Fixed 

- Fixed bug in cross server query building when using parameters (@testcode etc)

## [3.2.1-rc2] - 2019-10-18

### Added 

- Added GoTo from cohorts to Extraction Configuration(s)

### Changed

- View ThenVsNow Sql in right click context menu of data extractions is only evaluated when run (improves performance).  This results as the command always being enabled.

### Fixed

- Fixed [bug in cross server query building](https://github.com/HicServices/RDMP/commit/a0c6223d1a7793bde4a67b368ae062e8bec3d960#diff-196fcda7990895e9f656c99602d1972b) (via cache) when joining patient index tables on one server to a main dataset on another

## [3.2.1-rc1] - 2019-10-14

### Added

- Long running processes that previously blocked the UI (e.g. create primary key) now have a small dialog describing task and allowing cancellation.
- Proposed Fix dialog now has standard look and feel of RDMP message boxes (including keywords etc)
- Double clicking an executing task in Cohort Builder now shows cohort build log as well as Exception (if any)

### Changed
 
- Database patching user interface presents clearer information about what version upgrade is occuring and the patches that will be applied.
- Updated to latest version of [FAnsiSql] (0.10.7) for task cancellation
- Data load engine no longer lists dropping columns / anonymising in progress if there are no operations actually being performed (e.g. no ANOTables configured)
- Delete is now disabled for the top level container (e.g. "UNION - Inclusion criteria") of cohort builder configuration

### Fixed

- Database patching user interface no longer suggests restarting if the patching process has failed
- Improved usability of StartupUI when no repository connection strings are not set (previously would report status as 'Broken')
- Fixed bug where `DropTableIfLoadFails` of `ExecuteFullExtractionToDatabaseMSSql` would (under fail conditions) drop the destination table even if the table was created by a previous execution of the same pipeline.
- Fixed bug where adding a [Catalogue] to a cohort set container would create an extra duplicate copy (which would appear under orphans)
- Improved cross server cohort query building (e.g. combining cohort sets on seperate servers / server types)
- Fixed bug in checks dual reporting some errors when clicking on red angry face icons

### Removed

- Generate test data window no longer shows the output folder in Windows Explorer when done

## [3.2.0] - 2019-09-16

### Added

- Patient Index Tables now use the source column datatype for caching columns (as long as there is no transform declared).

## [3.2.0-rc1] - 2019-09-13

### Added

- Right clicking a mispelled word now offers spelling suggestions
- You can now add new datasets to an extraction configuration directly from the "Core" folder in Execute Extraction window (rather than having to go back to the DataExport tree view)
- MDFAttacher now checks for existing mdf/ldf files in the RAW server data directory.  Existing files will trigger a warning.  After the warning an attempt is still made to overwrite the file(s) (as occured previously)
- Tab key now also works for autocomplete in SQL editor windows (previously only Enter worked)
- Orphan cohort sets (do not belong to any Cohort Identification Configuration) now appear under a top level folder in 'Cohort Builder' collection
- Extraction Category can now be changed directly from a CatalogueItem, [ExtractionInformation] 
- Extraction Category can be changed for all columns in a [Catalogue] at once by right clicking the or the CatalogueItemsNode (folder under a Catalogue)
- Right clicking a column allows you to Alter it's type e.g. increase the size of a varchar field

### Changed

- Help documentation for objects no longer uses NuDoq library (now faster and more maintainable)
- Extraction source component `ExecuteCrossServerDatasetExtractionSource` now never drops the temporary cohort database (previously it would drop it if it created it and CreateTemporaryDatabaseIfNotExists was true)
- Updated to latest version of [FAnsiSql] (0.10.4) for better Oracle, localization and type estimation
- Dashboards now appear in tree view instead of application tool strip and are searchable
- [CatalogueItem] descriptions pie chart has flags for including internal/project specific etc in it's counts
- [CatalogueItem] descriptions pie chart now lets you navigate directly to problem objects rather than showing a data table

### Fixed 
- Deleting an object now clears the selection in tree views (previously selection would become an arbitrary object).
- Fixed bug where adding/moving cohort sets between containers ([INTERSECT]/[UNION]/[EXCEPT]) could result in 2 objects with the same Order in the same container (resulting in ambiguous order of execution).
- Fixed UI bug where selecting an extractable [Catalogue] would hide it's extractable (small green e) icon overlay
- Fixed bug where deleting a Pinned object would not unpin the object
- Fixed bug where database tables with brackets in the name could break synchronization (these tables are now ignored by RDMP and cannot be imported).
- Fixed bug deleting multiple objects at once when some objects are parents of others (and cause implicit delete).
- Fixed bug with low resolution monitors and the Create New Cohort Wizard
- Fixed bug with low resolution monitors and collections where leading columns could shrink to be no longer visible
- Adding new filters/containers (AND/OR) now correctly expand and highlight the created object in collections
- Fixed AggregateEditorUI could incorrectly offer to save changes even when no changes had been made
- Clonng a Cohort Identification Configuration now preserves custom set container names e.g. "UNION Inclusion Criteria"
- Fixed bug in DataTableUploadDestination where multiple root (DataLoadInfo) logging entries were created for a single large bulk insert 
- Fixed bug in QueryBuilder when there are multiple IsPrimaryExtractionTable tables (Exception thrown was NullReferenceException instead of QueryBuilderException)
- Fixed bug in generating FROM SQL when there are circular [JoinInfo] configured between tables used in the query
- Fixed bug where closing the server/database selection dialog with the X instead of cancel could cause error messages (e.g. in Bulk Import TableInfos)
- Fixed bug where searching for "Pipeline" or "Pipe" did not show all pipelines
- Fixed bug caching patient index tables (cohort creation) when there are multiple tables being joined in the query.
- Fixed error when logging very large (over 4000 characters) to the RDMP logging database

### Removed
- Cohort sets no longer appear under Catalogues (Find / GoTo now open the parent cohort identification configuration)
- Removed OnlyUseOldDateTimes option on DataTableUploadDestination as it didn't actually do anything ([DBMS] type decisions are handled in a standard way by FAnsiSql)

## [3.1.0] - 2019-07-31

### Added

- Cohort sets with HAVING sql now support 'View Dataset Sample' (of matched records)
- Added new property IsView to TableInfo
- Added GoTo menu item Catalogue=>TableInfo
- Added user setting for skipping Cohort Creation wizard
- MDFAttacher emits more messages when looking up location on disk to copy MDF file to.
- Added menu option to set [IsExtractionIdentifier] on a [Catalogue] without having to open ExtractionInformations directly
- Added the ability to set custom number of patients / rows per dataset when creating example datasets (from command line or when setting up client)
- FlatFileAttacher now issues a warning if TableToLoad isn't one of the tables loaded by the currently executing load (previously it would just say 'table x wasn't found in RAW')
- Added (initially hidden) column Order to cohort query builder to help debugging any issues with order of display

### Changed

- Attempting to generate a graph from a query that returns more than 1,000,000 cells now asks for confirmation.
- Updated to latest version of [FAnsiSql] (0.9.4) for better Oracle support
- Oracle extraction commands no longer generate parameters (e.g. @projectNumber).  Previously invalid SQL was generated.
- Improved layout of message boxes and link highlighting
- Add (Copy Of) cohort set no longer complains about creating a copy of one already in the cohort builder configuration
- Extraction destination property CleanExtractionFolderBeforeExtraction now defaults to false (i.e. do not delete the contents of the extraction directory before extracting)
- Extraction destination property CleanExtractionFolderBeforeExtraction is now implemented in the Checks phase of the component lifecycle rather than on reciept of first batch of records (this prevents accidentally deleting files produced by upstream components)
- 
### Fixed 
- Fixed bug in [Catalogue] validation setup window (DQE Validation Rules) which resulted in changes not being saved if it had been refreshed after initially loading
- Fixed scrollbars not appearing in [Catalogue] validation setup window when lots of validation rules are applied to a single column
- Type text dialog prompt now resizes correctly and has a display limit of 20,000 characters for messages
- Fixed bug that prevented exiting if the RDMP directory (in user's application data folder) was deleted while the program was running
- Fixed bug where CatalogueItems created when importing Oracle tables had database qualifiers in the name e.g. "CHI" (including the double quotes)
- Fixed bug where deleting a Filter from a cohort set in a Cohort Identification Query could result in the display order changing to alphabetical (until tab was refreshed).
- Fixed obscure bug in plugins implementing the `ICustomUI` interface when returning a new object in `GetFinalStateOfUnderlyingObject` that resulted in the UI showing a stale version of the object
- Connecting to a non existant server in ServerDatabaseTableSelector now shows the Exception in the RAG icon (previously just showed empty database list)
 
- Fixed bug where adding/removing a column in Aggregate Editor would would reset the Name/Description if there were unsaved changes (to Name/Description)
- Fixed bug where example datasets created would have the text value "NULL" instead of db nulls (only affected initial install/setup datasets)

## [3.0.16-rc2] - 2019-07-17

### Added 

- Example data generated on install can now be given a seed (allows for reproducibility)
- Creating a Query Caching server for an cohort identification AggregateConfiguration now asks you if you want to set it as the default QueryCaching server (if there isn't already one)
- Double clicking a row in SQL query editor user interfaces now shows text summary of the row
- DLE load logs tree view now supports double clicking on messages/errors to see summary
- All RDMP platform objects now have icons even if not visible in the UI (this affects the objects documentation file generation)
- MetadataReport now supports generating data for Catalogues with no extractable columns

### Changed

- Updated to latest version of BadMedicine (0.1.5)
- Improved error message shown when attempting to delete a used patient index table (now lists the users)
- System no longer auto selects objects when there is only 1 option (e.g. when user starts a Release when there is only one [Project] in the system).  This previously created an inconsistent user experience.
- Dita extraction checks no longer propose deleting non dita files in the output directory
- Improved Find (Ctrl+F) dialog layout and added shortcut codes (e.g. typing "c Bob" will return all Catalogues containing the word "Bob")
- Message boxes now display a limit of 20,000 characters (full text can still be accessed by the copy to clipboard button).
- DLE Debug options (e.g. Skip migrating RAW=>STAGING) now appear as a drop down with more descriptive titles (e.g. StopAfterRAW)
 
### Fixed 

- Fixed bug when cloning a Pipeline called "Bob" when there was already an existing Pipeline called "Bob (Clone)"
- Fixed validation issue in some user interfaces of INamed classes (e.g. Catalogue) where all properties were checked for illegal characters instead of just the Name
- Fixed image scaling in Metadata reports to 100% (previously 133%)
- Governance report now properly escapes newlines and quotes in [Catalogue] descriptions when outputting as CSV
- Fixed bug in Plugin code generator for tables with a Name property (previously incorrect C# code was generated)
- Fixed bug in SQL query editor user interface when the query returned a table that included binary columns with large amounts of data in
- Clicking a collection button or using GoTo/Show now correctly pops the relevant collection if it is set to auto dock (pinned).
- Application title bar now correctly updates after loading a tab (previously it was left with the caption "Loading...")
- Un Pinning in a collection using X now correctly maintains tree selection (consistent with the context menu Tree=>UnPin)
- Fixed display order of cohort sets in Cohort Query Builder to correctly match the compiler (previously the tree view order was misleading)

## [3.0.16-rc] - 2019-07-08

### Added 

- Forward/backward navigation in LogViewer now preserves text filters / TOP X
- Added the ability to create example datasets and configurations/projects etc during installation / startup
- Objects with names containing problematic characters (e.g. \ ") are highlighted red
- New right click context menu GoTo shows related objects e.g. which ExtractionConfiguration(s) a [Catalogue] has been used in
- Heatmap hover tool tip now shows more information about the cell value
- 'Other Pipelines' (unknown use case) can now be edited by double clicking.  This prompts user to pick a use case to edit them under
- Creating a Catalogue/TableInfo by importing a file now lets you rename the table after it has been created
- Added new DLE module ExecuteSqlFileRuntimeTask which runs the SQL stored in the RDMP platform database (rather than relying on an sql file on disk like ExecuteSqlFileRuntimeTask)
- RDMP platform database schemas no longer require 100% matching to models.  This allows limited backwards compatibility between minor versions of RDMP in which new fields are added to the database.

### Changed

- Updated to latest version of [BadMedicine] (0.0.1.2)
- Updated to latest version of [FAnsiSql] (0.9.2)
- File=>New now launches modal dialog instead of dropdown menu
- [Project] objects can now be sorted (previously they always appeared alphabetically)
- [Project] creation UI now shows duplicate ProjectNumbers as a Warning instead of an Error allowing users to create 2+ Projects with shared cohorts
- Disabled objects in tree views now appear greyed out instead of red
- Improved message shown when cohorts with null descriptions are preventing cohort importing
- Attempting to deleting an Extractable [Catalogue] no longer shows an error and instead asks if you want to make it non extractable (then delete)
- xmldoc are now shipped inside SourceCodeForSelfAwareness.zip (instead of side by side with the binary).  This avoids an issue where [Squirrel drops xmldoc files](https://github.com/Squirrel/Squirrel.Windows/issues/1323)

### Fixed 

- Fixed bug in CLI (rdmp.exe) where yaml settings would override command line values for connection strings to platform databases
- Disabled smiley controls now render in greyscale
- Fixed bug in Aggregate graphs which included a PIVOT on columns containing values with leading whitespace
- Fixed crash bug in UI responsible for picking the DLE load folder that could occur when when xmldocs are missing
- Fixed bug resolving Plugin dll dependencies where dependencies would only be resolved correctly the first time they were loaded into the AppDomain
- Fixed Culture (e.g. en-us) not being passed correctly in DelimitedFlatFileAttacher
- Fixed bug where Updater would show older versions of RDMP as installable 'updates'

[Unreleased]: https://github.com/HicServices/RDMP/compare/v7.0.3...develop
[7.0.3]: https://github.com/HicServices/RDMP/compare/v7.0.2...v7.0.3
[7.0.2]: https://github.com/HicServices/RDMP/compare/v7.0.1...v7.0.2
[7.0.1]: https://github.com/HicServices/RDMP/compare/v7.0.0...v7.0.1
[7.0.0]: https://github.com/HicServices/RDMP/compare/v6.0.2...v7.0.0
[6.0.2]: https://github.com/HicServices/RDMP/compare/v6.0.1...v6.0.2
[6.0.1]: https://github.com/HicServices/RDMP/compare/v6.0.0...v6.0.1
[6.0.0]: https://github.com/HicServices/RDMP/compare/v5.0.3...v6.0.0
[5.0.3]: https://github.com/HicServices/RDMP/compare/v5.0.2...v5.0.3
[5.0.2]: https://github.com/HicServices/RDMP/compare/v5.0.1...v5.0.2
[5.0.1]: https://github.com/HicServices/RDMP/compare/v5.0.0...v5.0.1
[5.0.0]: https://github.com/HicServices/RDMP/compare/v4.2.4...v5.0.0
[4.2.4]: https://github.com/HicServices/RDMP/compare/v4.2.3...v4.2.4
[4.2.3]: https://github.com/HicServices/RDMP/compare/v4.2.2...v4.2.3
[4.2.2]: https://github.com/HicServices/RDMP/compare/v4.2.1...v4.2.2
[4.2.1]: https://github.com/HicServices/RDMP/compare/v4.2.0...v4.2.1
[4.2.0]: https://github.com/HicServices/RDMP/compare/v4.1.9...v4.2.0
[4.1.9]: https://github.com/HicServices/RDMP/compare/v4.1.8...v4.1.9
[4.1.8]: https://github.com/HicServices/RDMP/compare/v4.1.7...v4.1.8
[4.1.7]: https://github.com/HicServices/RDMP/compare/v4.1.6...v4.1.7
[4.1.6]: https://github.com/HicServices/RDMP/compare/v4.1.5...v4.1.6
[4.1.5]: https://github.com/HicServices/RDMP/compare/v4.1.4...v4.1.5
[4.1.4]: https://github.com/HicServices/RDMP/compare/v4.1.3...v4.1.4
[4.1.3]: https://github.com/HicServices/RDMP/compare/v4.1.2...v4.1.3
[4.1.2]: https://github.com/HicServices/RDMP/compare/v4.1.1...v4.1.2
[4.1.1]: https://github.com/HicServices/RDMP/compare/v4.1.0...v4.1.1
[4.1.0]: https://github.com/HicServices/RDMP/compare/v4.0.3...v4.1.0
[4.0.3]: https://github.com/HicServices/RDMP/compare/v4.0.2...v4.0.3
[4.0.2]: https://github.com/HicServices/RDMP/compare/v4.0.1...v4.0.2
[4.0.1]: https://github.com/HicServices/RDMP/compare/v4.0.1-rc3...v4.0.1
[4.0.1-rc3]: https://github.com/HicServices/RDMP/compare/v4.0.1-rc2...v4.0.1-rc3
[4.0.1-rc2]: https://github.com/HicServices/RDMP/compare/v4.0.1-rc1...v4.0.1-rc2
[4.0.1-rc1]: https://github.com/HicServices/RDMP/compare/v3.2.1...v4.0.1-rc1
[3.2.1]: https://github.com/HicServices/RDMP/compare/v3.2.1-rc4...v3.2.1
[3.2.1-rc4]: https://github.com/HicServices/RDMP/compare/v3.2.1-rc3...v3.2.1-rc4
[3.2.1-rc3]: https://github.com/HicServices/RDMP/compare/v3.2.1-rc2...v3.2.1-rc3
[3.2.1-rc2]: https://github.com/HicServices/RDMP/compare/3.2.1-rc1...v3.2.1-rc2
[3.2.1-rc1]: https://github.com/HicServices/RDMP/compare/3.2.0...3.2.1-rc1
[3.2.0]: https://github.com/HicServices/RDMP/compare/v3.2.0-rc1...3.2.0
[3.2.0-rc1]: https://github.com/HicServices/RDMP/compare/3.1.0...v3.2.0-rc1
[3.1.0]: https://github.com/HicServices/RDMP/compare/v3.0.16-rc2...3.1.0
[3.0.16-rc2]: https://github.com/HicServices/RDMP/compare/v3.0.16-rc...v3.0.16-rc2
[3.0.16-rc]: https://github.com/HicServices/RDMP/compare/v3.0.15...v3.0.16-rc
[FAnsiSql]: https://github.com/HicServices/FAnsiSql/
[BadMedicine]: https://github.com/HicServices/BadMedicine/

[DBMS]: ./Documentation/CodeTutorials/Glossary.md#DBMS
[UNION]: ./Documentation/CodeTutorials/Glossary.md#UNION
[INTERSECT]: ./Documentation/CodeTutorials/Glossary.md#INTERSECT
[EXCEPT]: ./Documentation/CodeTutorials/Glossary.md#EXCEPT
[IsExtractionIdentifier]: ./Documentation/CodeTutorials/Glossary.md#IsExtractionIdentifier
[DataAccessCredentials]: ./Documentation/CodeTutorials/Glossary.md#DataAccessCredentials
[Catalogue]: ./Documentation/CodeTutorials/Glossary.md#Catalogue
[SupportingDocument]: ./Documentation/CodeTutorials/Glossary.md#SupportingDocument
[TableInfo]: ./Documentation/CodeTutorials/Glossary.md#TableInfo

[ExtractionConfiguration]: ./Documentation/CodeTutorials/Glossary.md#ExtractionConfiguration
[Project]: ./Documentation/CodeTutorials/Glossary.md#Project

[CatalogueItem]: ./Documentation/CodeTutorials/Glossary.md#CatalogueItem
[ExtractionInformation]: ./Documentation/CodeTutorials/Glossary.md#ExtractionInformation
[ColumnInfo]: ./Documentation/CodeTutorials/Glossary.md#ColumnInfo
[CacheProgress]: ./Documentation/CodeTutorials/Glossary.md#CacheProgress

[JoinInfo]: ./Documentation/CodeTutorials/Glossary.md#JoinInfo

[PipelineComponent]: ./Documentation/CodeTutorials/Glossary.md#PipelineComponent
[Pipeline]: ./Documentation/CodeTutorials/Glossary.md#Pipeline

[Lookup]: ./Documentation/CodeTutorials/Glossary.md#Lookup
[CohortIdentificationConfiguration]: ./Documentation/CodeTutorials/Glossary.md#CohortIdentificationConfiguration
[LoadMetadata]: ./Documentation/CodeTutorials/Glossary.md#LoadMetadata
[ExtractableCohort]: ./Documentation/CodeTutorials/Glossary.md#ExtractableCohort
[CohortAggregateContainer]: ./Documentation/CodeTutorials/Glossary.md#CohortAggregateContainer
[ExtractionFilter]: ./Documentation/CodeTutorials/Glossary.md#ExtractionFilter<|MERGE_RESOLUTION|>--- conflicted
+++ resolved
@@ -24,11 +24,8 @@
 
 - Bump System.Drawing.Common from 5.0.2 to 5.0.3
 - Bump System.Security.Permissions from 5.0.0 to 6.0.0
-<<<<<<< HEAD
 - Changed to Dock layout for Pipeline editing control (may improve performance on older machines)
-=======
 - Removed dependency on `System.Drawing.Common` by updating usages to `System.Drawing`
->>>>>>> 51ee484a
 
 ### Added
 
