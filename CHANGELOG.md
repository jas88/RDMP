# Changelog
All notable changes to this project will be documented in this file.

The format is based on [Keep a Changelog](https://keepachangelog.com/en/1.0.0/),
and this project adheres to [Semantic Versioning](https://semver.org/spec/v2.0.0.html).

## [Unreleased]

### Added
<<<<<<< HEAD

- Added diagnostic screen logging last executed command (https://github.com/HicServices/RDMP/issues/815)
=======
- Added tooltips for objects in tree views (https://github.com/HicServices/RDMP/issues/819).
>>>>>>> 7a3843ea
- Added custom icon for [CatalogueItem] that represent transforms on the underlying column (https://github.com/HicServices/RDMP/issues/818)

### Fixed

### Changed
- Updated CatalogueItemUI (https://github.com/HicServices/RDMP/issues/820)

### Fixed

- Fixed bug where configuring dataset didn't show all available tables when listing optional joinable tables (https://github.com/HicServices/RDMP/issues/804)

## [7.0.4] - 2021-12-08

### Added

- Added `RoundFloatsTo` to ExecuteDatasetExtractionFlatFileDestination
- Added new menu item Diagnostics->Restart Application
- Trying to extract an [ExtractionConfiguration] with a cohort that is marked IsDeprecated now fails checks
- Added [MigrateUsages] setting to cohort creation destination pipeline components.  When enabled and creating a new version of an existing cohort then all unreleased [ExtractionConfiguration] using the old (replaced) cohort switch to the new version
- Added an 'All Tasks', 'All Runs' etc commands to View Logs tab menu
- Added ability to filter [Catalogue] in the Find dialog by Internal/Deprecated etc
- Added search and filter compatible controls to [Pipeline] editing dialog
- Added ability to ignore/elevate specific errors in UserSettings
- Enabled Expand/Collapse all when right clicking whitespace in a tree collection
- Added title to graph charts
- Added a user setting for hiding Series in which all cells are 0/null
- Added `IPipelineOptionalRequirement` interface for Plugin Pipeline Components that can optionally make use of Pipeline initialization objects but do not require them to function.
- Support for templating in `ColumnSwapper` when used in an extraction pipeline (e.g. $n for project number)
- Support for specifying `--ConnectionStringsFile somefile.yaml` when starting RDMP (gui client or CLI)
- Added 'Hash On Release' column to initial new Catalogue extractability configuration dialog (https://github.com/HicServices/RDMP/issues/394)

### Fixed

- Fixed [Pipeline] objects showing an ID of 0 in tree collections
- Fixed the 'filters' count column in [Catalogue] tree collection showing edit control when clicked
- Fixed Find not working when searching by ID for [Pipeline] objects
- Prevented showing out dated cohorts when changing Project half way through defining a cohort
- When plugins contain dlls with differing version numbers then the latest dll version is loaded (previously the first encountered was used)
- Fixed bug in Console Gui where edit window showed value set directly instead of passing through Property Setters
- Fixed bug in Console Gui where password properties showed (encrypted) HEX binary value instead of ****
- Fixed Command Line UI showing abstract and interfaces when prompting user to pick a Type
- Fixed `OverrideCommandName` not working for `ExecuteCommandViewLogs` command
- Fixed `View Logs` commands appearing twice in right click context menu for logging servers objects (once on root and once under 'View Logs' submenu)
- Generate Release Document now shows as impossible when Cohort is not defined or unreachable (e.g. if user does not have access to cohort database)
- Fixed bug where selecting a [PipelineComponent] for which help is unavailable would leave the previously selected component's help visible
- Fixed bug with 'Commit Cohort' storing the target cohort database for future clicks
- Fixed a bug where editing a field like `Description` would fire validation on other properties e.g. `Name` which could slow controls down when validation is slow and change events are fired in rapid succession.
- Edit Catalogue window layout updated to allow errors to be seen on the right hand side of inputs (https://github.com/HicServices/RDMP/issues/758)
- Cohort Identification Configuration descriptions box is now easy to read and edit (https://github.com/HicServices/RDMP/issues/755)
- Fixed bug where RDMP would lose focus when "checks" were being run in background resulting in RDMP appearing unresponsive (https://github.com/HicServices/RDMP/issues/747)
- Fixed bug where some words in RDMP would have spaces in the wrong place (e.g. "W HERE") (https://github.com/HicServices/RDMP/issues/752)

### Changed

- Bump System.Drawing.Common from 5.0.2 to 5.0.3
- Bump System.Security.Permissions from 5.0.0 to 6.0.0
- Bump NLog from 4.7.12 to 4.7.13
- Changed to Dock layout for Pipeline editing control (may improve performance on older machines)
- Removed dependency on `System.Drawing.Common` by updating usages to `System.Drawing`
- Increased size of all text fields in [Catalogue] and [CatalogueItem] to `nvarchar(max)` to support long urls etc
- Updated icons to a more modern look. Catalogue Item image no longer has black corner. Green yellow and red smiley faces have been replaced. Cloud API icon replaced (https://github.com/HicServices/RDMP/issues/712)
- Extract to database now checks for explicit table names amongst pre-existing tables on the destination
- Startup no longer reports non dotnet dlls as 'unable to load' (warnings)
- Added Project number to Title Bar (and full project name to tooltip) for Extraction Configurations (https://github.com/HicServices/RDMP/issues/621)
- Root Cohort Identification Configuration will now highlight SET container issues with red highlight (https://github.com/HicServices/RDMP/issues/681)
- "Data Export" has been renamed to "Projects" to be more consistent (https://github.com/HicServices/RDMP/issues/720)
- Corrected layout of "Master Ticket" in New Project dialog (https://github.com/HicServices/RDMP/issues/735)
- Corrected layout of "Create New Lookup" (https://github.com/HicServices/RDMP/issues/730)
- Aligned buttons for Pipeline options (https://github.com/HicServices/RDMP/issues/721)
- Add "clause" (e.g. WHERE) to SQL attribute input to make it clearer what SQL you need to enter (https://github.com/HicServices/RDMP/issues/751)
- User Settings dialog now has a nicer layout (https://github.com/HicServices/RDMP/issues/760)


## [7.0.3] - 2021-11-04

### Fixed

- Fixed bug with ConfirmLogs when running with multiple [CacheProgress]

## [7.0.2] - 2021-11-03

### Fixed

- Fixed 'package downgrade' dependencies issue with `HIC.RDMP.Plugin.UI`
- Fixed log viewer total time display in logs view when task ran for > 24 hours.
- Fixed not implemented Exception when using username/password authentication and viewing [CohortIdentificationConfiguration] SQL
- Fixed missing 'add sql file process task' in DLE load stage right click context menus


### Added

- Console gui context menu now shows compatible commands from plugins
- Added the 'ConfirmLogs' command for verifying if a task is failing (e.g. a DLE run)

### Changed

- When syncing table columns with the database, the full column (including table name) is displayed in the proposed fix (previously only the column name was displayed).
- Bump Terminal.Gui from 1.2.1 to 1.3.1

## [7.0.1] - 2021-10-27

### Changed

- Bump NLog from 4.7.11 to 4.7.12
- Bump Microsoft.NET.Test.Sdk from 16.11.0 to 17.0.0
- [Catalogue] and [CatalogueItem] edit tab now expands to fill free space and allows resizing

### Fixed

- Fixed Null Reference exception when collection tabs are opened twice
- Fixed CohortBuilder 'Execute' showing ExceptionViewer on the wrong Thread

### Added

- Column visibility and size are now persisted in UserSettings

### Removed

- Removed FillsFreeSpace on columns.  User must now manually resize columns as desired

## [7.0.0] - 2021-10-18

### Changed

- IPluginUserInterface is now in `Rdmp.Core` and therefore you can write console gui or dual mode (console and winforms) plugin UIs
- IPluginUserInterface CustomActivate now takes IMapsDirectlyToDatabaseTable allowing custom plugin behaviour for activating any object
- DatasetRaceway chart (depicts multiple datasets along a shared timeline) now ignores outlier values (months with count less than 1000th as many records as the average month)
- Renamed `SelectIMapsDirectlyToDatabaseTableDialog` to `SelectDialog<T>` (now supports any object Type)
- Selected datasets icon now includes all symbols of the Catalogue they represent (e.g. ProjectSpecific, Internal)
- Changed how RDMP treats cohorts where the data has been deleted from the cohort table.  'Broken Cohort' renamed 'Orphan Cohort' and made more stable
- [CohortAggregateContainer] now show up in the find dialog (you can disable this in UserSettings)
- Bump Microsoft.Data.SqlClient from 3.0.0 to 3.0.1
- Checks buttons on the toolbars are now hidden instead of disabled when inapplicable
- Shortened tool tips in top menu bar

### Removed

- IPluginUserInterface can no longer add items to tab menu bars (only context menus)
- Removed some Catalogue context menu items when the Catalogue is an API call
- Adding a Filter from Catalogue no longer opens it up in edit mode after adding
- Command line execution (e.g. `rdmp cmd ...`) no longer supports user interactive calls (e.g. YesNo questions)
- Removed PickOneOrCancelDialog
- Removed RAG smiley from server connection UI.  Now errors are reported 'Connection Failed' text label

### Added
- Added CatalogueFolder column to Select Catalogue dialog
- Added custom metadata report tokens:
  - $Comma (for use with formats that require seperation e.g. JSON when using the `$foreach` operation)
  - $TimeCoverage_ExtractionInformation (the column that provides the time element of a dataset to the DQE e.g. StudyDate)
- Added support for default values in constructors invoked from the command line (previously command line had to specify all arguments.  Now you can skip default ones at the end of the line)
- Added support for deleting multiple objects at once with the delete command (e.g. `rdmp cmd Delete Plugin true` to delete all plugins)
  - Boolean flag at the end is optional and defaults to false (expect to delete only 1 object)
  - Use `rdmp cmd DescribeCommand Delete` for more information
- Added ability to directly query Catalogue/DataExport to Console Gui
- Added extraction check that datasets are not marked `IsInternalDataset`
- Added ability to script multiple tables at once via right click context menu in windows client
- Support for shortcodes in arguments to commands on CLI e.g. `rdmp cmd describe c:11`
- Added new command 'AddPipelineComponent' for use with RDMP command line
- Added ability to filter datasets and selected datasets by Catalogue criteria (e.g. Deprecated, Internal)
- Added Clone, Freeze, Unfreeze and add dataset(s) ExtractionConfiguration commands to command line
- Added support for identifying items by properties on CLI (e.g. list all Catalogues with Folder name containing 'edris')
- Cloning a [CohortIdentificationConfiguration] now opens the clone
- Added ability to remove objects from a UI session
- Added new command ViewCohortSample for viewing a sample or extracting all cohort identifiers (and anonymous mapping) to console/file
- Added the ability to pick which tables to import during Bulk Import TableInfos
- Added CLI command to create DLE load directory hierarchy ('CreateNewLoadDirectory')

### Fixed
- Fixed deleting a parameter value set failing due to a database constraint
- Fixed a bug where changing the server/database name could disable the Create button when selecting a database
- Added the ability to drop onto the Core/Project folders in the 'execute extraction' window
- Fixed a big where Yes/No close popup after running a pipeline in console gui could crash on 'No'
- Fixed deleting source/destination pipeline components directly from tree UI
- Fixed various issues when viewing the DQE results of a run on an empty table
- DatasetRaceway in dashboards now shows 'Table(s) were empty for...' instead of `No DQE Evaluation for...` when the DQE was run but there was no result set
- Added better error message when trying to create a new RDMP platform database into an existing database that already has one set up
- Fixed [CohortAggregateContainer] and filter containers not showing up in Find when explicitly requested
- Fixed deleting an [ExtractionFilter] with many parameter values configured.  Now confirmation message is shown and all objects are deleted together
- Fixed bug saving an [ExtractionInformation] when it is an extraction transform without an alias
- Fixed bug refreshing Data Export tree collection when deleting multiple Projects/Packages at once (deleted objects were still shown)
- Fixed bug dragging filters into Cohort Builder

## [6.0.2] - 2021-08-26

### Changed

- Bump Microsoft.NET.Test.Sdk from 16.10.0 to 16.11.0
- Bump NLog from 4.7.10 to 4.7.11

### Added

- Support for plugin Catalogues in cohort builder.  These allow you to write plugins that call out to arbitrary APIs (e.g. REST etc) from the RDMP cohort builder

### Fixed

- Fixed ExecuteCommandCloneCohortIdentificationConfiguration asking for confirmation when activation layer is non interactive

## [6.0.1] - 2021-08-12

### Added

- Added new command 'Similar' for finding columns that have the same name in other datasets
- Added the ability to Query Catalogue/DataExport databases directly through RDMP
- Support for custom column names in ColumnSwapper that do not match the names of the lookup columns
- Added ScriptTables command for scripting multiple [TableInfo] at once (optionally porting schema to alternate DBMS types).
- Support for nullable value/Enum types in command constructors

### Fixed

- AlterColumnType command now shows as IsImpossible when column is part of a view or table valued function
- Describe command no longer shows relationship properties
- Fixed layout of Bulk Process Catalogue Items in dotnet 5
- Fixed missing dependency in new installations when rendering Charts

## [6.0.0] - 2021-07-28

### Changed

- Upgraded Sql Server library from `System.Data.SqlClient` to `Microsoft.Data.SqlClient`
- `ExecuteCommandAlterColumnType` now automatically alters \_Archive table too without asking for confirmation
- When foreign key values are missing from lookups, the 'Missing' status is now attributed to the `_Desc` field (previously to the foreign key field)
- Changed Console gui DLE / DQE (etc) execution to use ListView instead of TextView
- Referencing an object by name in a script file now returns the latest when there are collisions e.g. "[ExtractableCohort]" would return the latest one (created during the script execution session)
- Bump YamlDotNet from 11.2.0 to 11.2.1
- Bump SecurityCodeScan.VS2019 from 5.1.0 to 5.2.1
- Command 'Set' now shows as Impossible for property 'ID'
- RDMP no longer complains about mixed capitalisation in server names and will connect using the capitalisation of the first encountered.

## Fixed

- Fixed release engine not respecting `-g false` (do not release Globals)
- Fixed column order in DQE results graph sometimes resulting in shifted colors (e.g. Correct appearing in red instead of green)
- Fixed Prediction rules never being run when value being considered is null (DQE).
- Fixed a bug creating a cohort without specifying a Project from the console
- Fixed bug where searching in console gui could be slow or miss keystrokes
- Fixed bug in console gui where GoTo Project or Cohort would not highlight the correct item
- Fixed bug in console gui where delete key was not handled resulting in a loop if errors occurred trying to delete the object
- Removed limit of 500 characters on extraction SQL of columns

### Added

- Added user setting for filtering table load logs where there are 0 inserts,updates and deletes
- Added support for specifying datatype when calling `ExecuteCommandAlterColumnType`
- Pipeline and DLE components with object list arguments now show the previously selected items in the 'Select Object(s)' popup
- Pressing 'delete' key in console gui edit window now offers to set value of property to null
- Editing a foreign key property (e.g. `PivotCategory_ExtractionInformation_ID`) now shows objects rather than asking for an `int` value directly
- Fatal errrors in console gui now get logged by NLog (e.g. to console/file)
- Added user setting `CreateDatabaseTimeout`

### Removed

- Removed check for DataLoadProgress being before OriginDate of a `LoadProgress`

## [5.0.3] - 2021-06-17

- Hotfix extraction/DLE progress UI layout on some Windows configurations

## [5.0.2] - 2021-06-16

### Changed

- Bump YamlDotNet from 11.1.1 to 11.2.0


### Fixed

- Fixed layout of windows client engine progress controls not filling all available screen space

## [5.0.1] - 2021-06-08

### Added

- Added CLI console gui context menu for [LoadMetadata]
- Commit cohort from CohortIdentificationConfiguration now shows crash message Exception on failure
- Added `--usc` flag to `rdmp gui`.  This allows you to specify using the `NetDriver` for Terminal.Gui (an alternative display driver)
- Added optional file argument to `ExecuteAggregateGraph` command (outputs graph data table to the file specified)
- Added ability to select a [DataAccessCredentials] in table/database selector control
- Added TopX and Filter (text) to console view logs
- Added alternative colour scheme to console gui

### Changed

- Changed `ExtractMetadata` template syntax to require `DQE_` and added year/month/day sub components:
  - `$StartDate`, `$EndDate` and `$DateRange` are now `$DQE_StartDate`, $DQE_EndDate and $DQE_DateRange.
  - Added `$DQE_StartYear`,`$DQE_EndYear`,`$DQE_StartMonth`,`$DQE_EndMonth`,`$DQE_StartDay`,`$DQE_EndDay`
  - Added `$DQE_PercentNull` (must be used with a `$foreach CatalogueItem` block)
  - Added TableInfo and ColumnInfo properties (e.g. `$Server`)
  - Added $DQE_CountTotal
- Improved performance of checks user interface (especially when there are a large number of check messages)

### Fixed

- Fixed arguments not showing up under Pipeline components of 'Other' (unknown) pipelines node
- Fixed refresh speed of console gui causing problems with Guacamole
- Fixed Keyboard shortcuts of pipeline engine execution window sharing the same letters
- Fixed bug running rdmp gui (console) with a remote current directory
- Fixed 'View Catalogue Data' command when run on ProjectSpecific Catalogues
- Fixed 'Import ProjectSpecific Catalogue' command not preserving Project choice in configure extractability dialog
- When importing an existing data table into RDMP and cancelling [Catalogue] creation RDMP will prompt you to optionally also delete the [TableInfo]

### Dependencies

- Bump Terminal.Gui from 1.0.0 to 1.1.1
- Bump HIC.FAnsiSql from 1.0.6 to 1.0.7
- Bump Microsoft.NET.Test.Sdk from 16.9.4 to 16.10.0


## [5.0.0] - 2021-05-05

### Changed

- .Net 5.0 for all, instead of Framework 4.6.1+Core 2.2+Standard 2.0 mix
- Query editor autocomplete now uses integrated autocomplete (no icons, better matching)
- Throttled how often spelling is checked in Scintilla controls.
- Changed message about inaccessible cohorts to a warning instead of an error. 
- Collation is now explicitly specified when creating a new cohort source using the wizard (as long as there is a single collation amongst existing ColumnInfo of that type)

### Added

- Added `$foreach Catalogue` option for custom metadata report templates (to allow prefix, suffixes, table of contents etc)
- Added ability to search for objects by ID in console gui
- More detailed logging of Type decisions when extracting to database
- Added ability to cancel ongoing queries in CLI Sql Editor
- Added 'Reset Sql' and 'Clear Sql' buttons to CLI Sql Editor
- Added ability to set custom timeout for queries in CLI Sql Editor
- Added ability to save results of CLI Sql Editor (table) to CSV
- Added view data/aggregate etc on ColumnInfo objects to list of commands accessible from the CLI gui
- Added 'Go To' commands to CLI gui
- Exposed 'Add New Process Task...' to load stages in CLI menu
- Added 'ViewCatalogueData' command for CLI and CLI GUI use
- Better error reporting when item validators crash during validation execution (now includes constraint type, column name and value being validated).
- Added 'Go To' commands to CLI gui
- Exposed 'Add New Process Task...' to load stages in CLI menu
- Exposed 'View Logs' commands on CLI and CLI gui
- Added minimum timeout of 5 seconds for `CohortIdentificationConfigurationSource`
- 'View Logs' tree view now accessible for CacheProgress objects
- Added query/result tabs to CLI GUI Sql editor
- Console GUI now shows important information (e.g. 'Disabled') in brackets next to items where state is highly important
- Added new command RunSupportingSql
- Console GUI root nodes now offer sensible commands (e.g. create new Catalogue)
- Added Value column to tree views (allows user to quickly see current arguments' values)
- Added 'other' checkbox to 'Create Catalogue by importing a file' (for selecting custom piplelines)
- Command SetExtractionIdentifier now supports changing the linkage identifier for specific ExtractionConfigurations only
- Added new command `AlterTableMakeDistinct`
- Added CLI GUI window for running Pipelines that displays progress
- Added RDMP.Core version number to logs at startup of rdmp cli
- Added graph commands to CLI:
  - ExecuteCommandSetPivot
  - ExecuteCommandSetAxis
  - ExecuteCommandAddDimension


### Fixed

- Fixed CLI database selection UI not using password mask symbol (`*`)
- Fixed CLI GUI message boxes bug with very long messages
- Fixed Custom Metadata template stripping preceeding whitespace in templated lines e.g. `"  - $Name"` (like you might find in a table of contents section of a template)
- Fixed 'Set Global Dle Ignore Pattern' failing the first time it is used by creating a StandardRegex with no/null Pattern
- Fixed order of branches in CLI gui tree
- Fixed importing filter containers not saving Operation (AND/OR)
- Fixed right click menu not showing when right clicking after selecting multiple objects
- Fixed some delete commands not updating the UI until refreshed (e.g. disassociating a [Catalogue] from a [LoadMetadata])
- Fixed text on disassociating a [Catalogue] from a [LoadMetadata]
- Fixed sort order not being respected in cohort summary screen
- Fixed DQE graph when data has dates before the year 1,000
- Fixed `ExecuteCommandCreateNewCatalogueByImportingFile` when using blank constructor and from CLI GUI
- Fixed extraction UI showing "WaitingForSQLServer" when DBMS might not be (now says "WaitingForDatabase").
- Fixed bug where some UI tabs would not update when changes were made to child objects (e.g. deleting a dataset from an extraction using another window in the client)
- Fixed support for UNC paths in SupportingDocument extraction (e.g. \\myserver\somedir\myfile.txt)
- Fixed not being able to add `Pipeline` objects to Sessions

### Dependencies

- Bump System.Drawing.Common from 5.0.0 to 5.0.2
- Bump Moq from 4.16.0 to 4.16.1
- Bump Microsoft.NET.Test.Sdk from 16.8.3 to 16.9.4
- Bump NLog from 4.7.7 to 4.7.10
- Bump SecurityCodeScan.VS2019 from 5.0.0 to 5.1.0
- Bump Newtonsoft.Json from 12.0.3 to 13.0.1
- Bump YamlDotNet from 9.1.4 to 11.1.1
- Bump NUnit from 3.13.1 to 3.13.2

## [4.2.4] - 2021-02-05

- Added CLI commands for viewing/changing `UserSettings` e.g. AllowIdentifiableExtractions
- Added user setting `ShowPipelineCompletedPopup` for always popping a modal dialog on completion of a pipeline execution in the GUI client (e.g. committing a cohort)
- Added new flexible file/directory extraction component `SimpleFileExtractor`

### Changed

- Globals tickbox can now be checked even when there are no explicit files (this allows implicit files e.g. `SimpleFileExtractor` to still run)

### Fixed 

- Fixed MySql backup trigger implementation not updating validTo on the new row entering the table on UPDATE operations

## [4.2.3] - 2021-02-01

### Fixed 

- Fixed rare threading issue with tree representations of Lookups
- Fixed proxy objects context menus not functioning correctly since 4.2.0 (e.g. Catalogues associated with a load) for some commands

### Dependencies

- Bump NUnit from 3.13.0 to 3.13.1

## [4.2.2] - 2021-01-28

### Added

- Added `patch` command to rdmp CLI e.g. `./rdmp patch -b`
- Added ProjectName to ExtractionConfiguration objects visualisation in Find / Select popups

### Fixed

- Fixed erroneous warning where some characters were wrongly reported as illegal e.g. '#' in Filter names 
- Fixed RemoteDatabaseAttacher not logging table name (only database)

### Changed

- Metadata report now lists Catalogues in alphabetical order
- Changed hierarchy multiple parents state to be a Warning instead of an Error

### Dependencies

- Bump Moq from 4.15.2 to 4.16.0
- Bump YamlDotNet from 9.1.1 to 9.1.4
- Bump NLog from 4.7.6 to 4.7.7
- Bump SSH.NET from 2020.0.0 to 2020.0.1

## [4.2.1] - 2021-01-13

### Added

- Choose Load Directory on DLE now shows old value during editing
- Added property suggestions when using ExecuteCommandSet with an incorrect property name
- Added the ability to drag and drop aggregates into other CohortIdentificationConfigurations to import
- Added ColumnDropper that allows a user to specify the columns that should not be extracted in the pipeline.
- Added Favourite/UnFavourite to right click context menus
- CachingHost now logs the state of the CacheProgress being executed first thing on start
- Home screen now supports right click context menu, drag and drop etc
- Added 'Sessions'.  These are tree collection windows similar to Favourites but with a user defined name and limited duration (until closed)

### Fixed

- Fixed startup error when user enters a corrupt connection string for platform database locations.  This bug affected syntactically invalid (malformed) connection strings (i.e. not simply connection strings that point to non existant databases)
- Fixed various issues in ColumnSwapper
  - If input table contains nulls these are now passed through unchanged
  - If mapping table contains nulls these are ignored (and not used to map input nulls)
  - If input table column is of a different Type than the database table a suitable Type conversion is applied
- Data load engine logging checks are better able to repair issues with missing logging server IDs / logging tasks
- Better support for abort/cancel in
  - RemoteTableAttacher
  - ExcelAttacher
  - KVPAttacher
  - RemoteDatabaseAttacher
- Fixed View Inserts/Updates dialog when using non SqlServer DBMS (e.g. MySql)
- Fixed various layout and performance issues with RDMP console GUI.
- Fixed `rdmp cmd` loop exiting when commands entered result in error.
- Fixed autocomplete in `rdmp cmd` mode and enabled for Linux
- Fixed right click context menu being built twice on right click a new node (once for selection and once for right click)

### Changed

- Added timeout of 10 minutes (previously 30 seconds) for counting unique patient identifiers while writing metadata for extractions
- Choose Load Directory now lets you specify invalid directories e.g. when building a load on one computer designed to run on separate computer with an isolated file system.
- Reinvented Console Gui to more closely resemble the windows client

### Dependencies

- Bump SSH.NET from 2016.1.0 to 2020.0.0

## [4.2.0] - 2020-10-19

### Fixed

- Reduced memory overhead during refreshes
- Fixed various graphical/performance issues when running in VDI environments with limited CPU
- Fixed missing scrollbars in Explicit Column Typing user interface
- Fixed various errors that could occur when a [Catalogue] referenced by an extraction is deleted outside of RDMP (e.g. by truncating the database table(s))

### Added

- Support for importing WHERE logic into extraction datasets from other configurations or cohort builder configurations
- Pipeline ID and Name now recorded in logs for Data Extractions
- Added support for viewing extraction logs in tree form (for a given ExtractionConfiguration)
- Added `AllowIdentifiableExtractions` user setting.  Enabling this prevents RDMP reporting an error state when cohorts are created that have the same private and release ID fields.
- Added GoTo from extraction/cohort building filters to the parent Catalogue level filter and vice versa
- Added ability to suppress [LoadMetadata] triggers
- Added ability for Plugins to store custom information about objects in the RDMP Catalogue platform database
- Added IgnoreColumns setting for DLE to ignore specific columns in the final table completely (not created in RAW/STAGING and not migrated)

### Changed

- CLI tools now built for .Net Core 3.1 since 2.2 has reached EOL

## [4.1.9] - 2020-09-17

### Added

- Added ExplicitDateTimeFormat property to flat file attachers and pipeline sources.  Allows custom parsing of dates e.g. where no delimiters exist (e.g. 010120)

## [4.1.8] - 2020-08-17

### Fixed 

- Fixed progress logging still not being allowed to go backwards when logging to database

## [4.1.7] - 2020-08-14

### Changed

- Schema names (Sql Server) are now wrapped correctly e.g. `[My Cool Schema]`
- Progress logged (e.g. done x of y files) can now go backwards.

### Added

- New command `SetArgument` for easier changing of values of modules (e.g. [PipelineComponent]) from command line
- Support for `DescribeCommand` help text on `NewObject` and other commands that take dynamic argument lists (command line)

## [4.1.6] - 2020-08-04

### Added

- Added 'Save Changes' prompt when closing tabs
- Added Import command for bringing in one or more [CohortIdentificationConfiguration] into an existing container (like Merge / UnMerge but for existing configurations)
- Added checks for LoadProgress dates being in sensible ranges during DLE

### Fixed

- Fixed [bug when parsing lists of ints in CLI](https://github.com/HicServices/RDMP/issues/84)

## [4.1.5] - 2020-07-14

### Added

- Added Merge command, for combining two or more configurations in cohort builder into one
- Added Un Merge command for splitting one cohort builder configuration into multiple seperate ones
- Improved error messages in extraction checking when there are:
  -  2+ columns with the same name
  -  2+ columns with the same location in extraction order
  -  Cohort and dataset are on different servers
- Added ability to search by ID in find dialog

### Changed

- Unhandled Application/Thread exceptions (rare) now show in the top right task bar instead of as a popup dialog

### Fixed

- Fixed lookups, supporting documents etc not appearing in the extractable artifacts tree view of the extraction window when non global.

## [4.1.4] - 2020-07-02

### Added

- Custom Metadata Report now supports looping items in a Catalogue (use `$foreach CatalogueItem` to start and `$end` to end)
- Added help to 'New Project' user interface
- Forward/Backward now includes selection changes in tree collections
- Added support for newline replacement in custom metadata doc templates

### Changed

- Improved usability of selecting multiple datasets in the 'New Project' user interface
- When in multiple selection mode, double clicking a row in the object selection dialog will add it to the selection (previously would close the dialog with the double clicked item as the sole selected item)

### Fixed

- Extractable columns Order field defaults to Max + 1 (previously 1).  This results in new columns appearing last in extracted datasets and prevents Order collisions.
- 'Select Core' columns UI button now works correctly with ProjectSpecific Catalogues (previously the highlighted rows would not change)
- Fixed popup error message showing when deleting an ExtractionConfiguration where one or more datasets are currently being edited (in tabs) 
- Fixed context menu opening error that could occur in cohort builder when datasets are not configured properly (e.g. have too many [IsExtractionIdentifier] columns).
- Fixed alias changes not showing up as 'Differences' in edit dataeset extraction user interface
- Fixed bugs in using GoTo menu of document tabs after a Refresh
- Fixed ALTER context sub menu of TableInfo when Server property is null (or other fundamental connection details cannot be resolved).
- Fixed whitespace only literal strings (e.g. `" "`) on command line causing error while parsing arguments
- Fixed bug with YesNoToAll popups launched from ChecksUI when running as a modal dialogue.
- Fixed bug with user setting 'Show Object Collection On Tab Change' when selecting tabs for objects in CohortBuilder configurations.

## [4.1.3] - 2020-06-15

### Added

- Added `-f` option to CLI (`rdmp.exe -f somefile.yaml`) to run all commands in a file
- Added "Go To" to tab right click context menu (previously only available in collections).
- Private key encryption file location can now be customized per user by setting an environment variable `RDMP_KEY_LOCATION`.  This will override any key file location specified in the RDMP platform database.

### Changed

- Frozen Extraction Configurations folder always appears at the bottom of the branch under Projects
- Improved layout of query building errors in QueryBuilder SQL viewing user interfaces

### Fixed

- Fixed bug in tree ordering when comparing a fixed order node to a non fixed order node.

## [4.1.2] - 2020-06-03

### Added

- Ability to create (Project Specific) Catalogues using the Project collection tree view top menu
- Ability to Enable/Disable many objects at once
- Catalogue icons under a load now show full range of status icons (e.g. internal / project specific)

### Changed

- When a load has only one LoadProgress dropdown no longer shows "All available"
- Double clicking a crashed configuration in cohort builder now shows the error message (previously would edit/expand the object).  Error message still accessible via context menu (as previously).
 
### Fixed

- Fixed Order not being considered 'OutOfSync' on ExtractableColumn
- Fixed changes to Catalogue visibility checkboxes not being persisted
- Fixed object caching system when RDMP user has insufficient permissions to view Change Tracking tables. 
- Fixed UserSettings last column sort order multithreading issue (causing File IO permissions error in rare cases)

## [4.1.1] - 2020-05-11


### Added

- Added ability to pick a folder in Metadata Report UI

### Fixed

- Opening 'Recent' items that have been deleted now prompts to remove from list
- Fixed race conditions updating UI during refresh / dispose of activators

## [4.1.0] - 2020-05-05

### Added

- Added tool strip to tree collection user interfaces
- Added new [PipelineComponent] `SetNull` which detects bad data in a specific column of pipeline data and sets cells matching the `Regex` to null
- Added support for template based metadata extractions ([Catalogue] descriptions etc) 
- Added new property RemoteServerReference to RemoteTableAttacher which centralises server name/database/credentials when creating many attachers that all pull data from the same place
- Added double click to expand tree option for RDMP
- When searching (Ctrl+F), exact matches now appear first
- Added RDMP platform database name (and server) to the window title
- Added Export Plugins command (which saves the currently loaded RDMP plugins to the selected folder)
- Double clicking a dataset in the Extraction user interface opens it for editing (previously you had to right click and select Edit)

### Changed

- CohortBuilder interface has been revamped
- Home screen now follows more consistent user experience and includes recently used items
- Catalogue collection no longer expands when CatalogueFolder changes

### Fixed

- LoadProgress with RemoteTableAttacher now works correctly with DBMS that do not support Sql parameter declarations (Oracle / Postgres)

## [4.0.3] - 2020-02-28

### Added

- Added timestamps to Word Metadata Reports (e.g. when document was created)
- Added icon for HashOnDataRelease
- Added Order column to [Catalogue] Collection tree view
- Added ability to disable the TicketingSystem that controls whether datasets can be released (only applies where one has been configured)
- Added ability to customize extraction directory subfolder names
- Added check for stale extraction records when generating a one off Release Document (i.e. not part of a Release workflow)
- Added clarifiaction on what to do if a table is not found during synchronization
- Refresh now shows 'waiting' cursor while updates take effect
- Creating a [Catalogue] from a CatalogueFolder right click context menu now creates the resulting [Catalogue] in that directory
- Added ability to right click a dataset in an [ExtractionConfiguration] and open the directory into which it was extracted (if it was extracted to disk)
- Added Extraction Category column for columns included in the project extractions
- Added command Import [Catalogue] Item Descriptions accessible from the [CatalogueItem] node menu that imports all descriptions (and other fields) from one [Catalogue] into another.
- Added 'Execute' button on [Catalogue] and Extraction dataset SQL viewing windows.
- 'Show' on collection based tab windows now prompts you to pick which you want to navigate to (previously did nothing)
- Datagrid UI now shows server/database names and DatabaseType
- Running Checks or CheckAll now shows the Checks column (if it isn't already visible)
- Added 'Clear Cache' option for clearing the cache on a single [Catalogue] in a cohort builder configuration (without affecting the cache state of the others)
- Added `FOR UPDATE` to the end of the DLE migration query for MySql server (prevents edge case deadlocks when live table changes during migration)

### Changed

- Datagrid/query syntax errors are now more visible and consistent with other SQL IDEs
- Open / New [Catalogue] no longer closes all toolboxes prior to setting up editing layout
- Bulk Process CatalogueItems now defaults to exact matching (ignoring case)
- Changed MySql adapter from `MySql.Data` to `MySqlConnector` (see [FAnsiSql] version 0.11.1 change notes)

### Fixed

- Fixed bug where broken Lookup configurations could result in DQE not passing checks
- Fixed top menu missing some options on extraction/cohort building graphs (e.g. timeout / retry query)
- Fixed DLE backup trigger creation for old versions of MySql (5.5 and earlier)
- Fixed some forms not getting launched when new objects are created (e.g. Supporting Documents)
- Fixed null reference when cancelling adding a SupportingDocument
- Fixed bug in axis section of graph editor where changing value would result in text box loosing focus
- Fixed ticketing system Reason [for not being able to release a configuration] not being displayed on the ReleaseUI

## [4.0.2] - 2020-01-23

### Fixed

- Fixed stack overflow when trying to edit 'unknown pipelines' in Tables tree view
- Undo/Redo button now changes label as well as icon during use
- Fixed null reference when using command `Reports->Generate...->Metadata Report...`
- Fixed bug in console gui where cancelling a property change (e.g. Description) would result in setting the value to null.

## [4.0.1] - 2019-12-03

### Added

- Ability to generate metadata reports for subset of catalogues (e.g. all catalogues in a folder).
- Cohort Builder build log now lists the [IsExtractionIdentifier] column for each cohort set

### Changed

- Cohort Builder now shows "No Cache" when there is no query cache server configured for a configuration instead of "0/1" (or "0/2" etc)

### Fixed

- Fixed issue using the 'context menu' button on compatible keyboards to access the GoTo menu (sometimes menu would not be expandable)
- Fixed issue where ProjectNumber and Version appeared editable in some tree controls (changes were ignored).  These cells are now correctly readonly.
- Fixed bug in log viewer right click (introduced in 4.0.1 command refactoring)
- TestConnection now shows obfuscated connection string when a connection cannot be established (affects RDMP API users only - not core software)
- Fixed changing join direciton in patient index tables not triggering refresh
- Fixed Data Load Engine RAW server credentials when running RDMP installer with sql user authentication (RAW server entry would be created with Integrated Security)

## [4.0.1-rc3] - 2019-11-25

### Added

- Console gui supports short code searches (e.g. "c", "ti" etc)

### Changed

- Updated to [FAnsiSql] 0.10.13

### Fixed

- Fixed various issues with new CLI gui

## [4.0.1-rc2] - 2019-11-20

### Added

- Added interactive terminal user interface `./rdmp gui`

### Changed

- Cloning an Extraction Configuration no longer expands clone and names the new copy "Clone of [..]" (previously name was a guid)
- Select object dialog now display a maximum of 1000 objects (prioritising your search text)
- Logging tasks are now case insensitive

### Fixed

- Fixed Console input in CLI when running under Linux
- Fixed issue where parallel checks could fail due to UI cross thread access
- Fixed bugs in DLE when loading tables with dodgy column names (e.g. `[My Group by lolz]`)
- 
...

## [4.0.1-rc1] - 2019-11-11

### Added

- Support for PostgreSql databases

### Changed

- Sql Server `..` syntax is no longer used (now uses `.dbo.` - or whatever the table schema is).  Since references can be shared by users the default schema notation is not good idea.
- Cohort Query Bulder will now connect to the database containing the data rather than the users default database when querying data on a single database
- Flat file Attachers now process files in alphabetical order (case insensitive) when Pattern matches multiple files (previously order was arbitrary / OS defined)
- Extraction source now specifies database to connect to when a dataset exists in a single database (previously connected to users default server e.g. master)
- Updated to latest version of [FAnsiSql] (0.10.12) for Postgres support
- 
### Fixed

- Fixed handling of credentials where password is blank (allowed)
- Fixed race condition when there are multiple cohort databases that host cohorts for the same project
- Extracting a dataset using Cross Server extraction source now shows the correct SQL in error message when no records are returned by the linkage

## [3.2.1] - 2019-10-30

### Added

- SET containers ([UNION] / [INTERSECT] / [EXCEPT]) now highlight (as a `Problem`) when they will be ignored (empty) or not applied (when they contain only 1 child)

## Fixed

- Fixed bug generating metadata reports that include Catalogues with orphan [ExtractionInformation] (not mapped to an underlying ColumnInfo)
- Fixed bug in column descriptions pie chart where navigate to CatalogueItem(s) would show all CatalogueItems instead of only those missing descriptions
- Fixed bug in example dataset creation where views (vConditions and vOperations) were not marked IsView

## [3.2.1-rc4] - 2019-10-22

### Added 

- Errors during caching (of cohort builder results) now appear in the results control (previously could generate erro popups)
- Patient Index Tables are no longer allowed to have parameters with the same name (but different values) of tables they are joined against
- Sql Parameters (e.g. `@test_code`) now work properly cross [DBMS] (e.g. MySql / SqlServer) when using a query cache.
- Added menu for inspecting the state of a cohort compiler (view SQL executed, build log, results etc)

### Fixed 

- Fixed ExceptionViewer showing the wrong stack trace under certain circumstances
- Fixed cache usage bug where sql parameters were used in queries (cache would not be used when it should)
- Fixed 'View Dataset Sample' user interface generating the wrong SQL when a patient index table has a column alias (e.g. `SELECT chi,AdmissionDate as fish from MyPatIndexTable`)
- Fixed renaming parameters causing UI to incorrectly ask if you want to save changes

## [3.2.1-rc3] - 2019-10-21

### Fixed 

- Fixed bug in cross server query building when using parameters (@testcode etc)

## [3.2.1-rc2] - 2019-10-18

### Added 

- Added GoTo from cohorts to Extraction Configuration(s)

### Changed

- View ThenVsNow Sql in right click context menu of data extractions is only evaluated when run (improves performance).  This results as the command always being enabled.

### Fixed

- Fixed [bug in cross server query building](https://github.com/HicServices/RDMP/commit/a0c6223d1a7793bde4a67b368ae062e8bec3d960#diff-196fcda7990895e9f656c99602d1972b) (via cache) when joining patient index tables on one server to a main dataset on another

## [3.2.1-rc1] - 2019-10-14

### Added

- Long running processes that previously blocked the UI (e.g. create primary key) now have a small dialog describing task and allowing cancellation.
- Proposed Fix dialog now has standard look and feel of RDMP message boxes (including keywords etc)
- Double clicking an executing task in Cohort Builder now shows cohort build log as well as Exception (if any)

### Changed
 
- Database patching user interface presents clearer information about what version upgrade is occuring and the patches that will be applied.
- Updated to latest version of [FAnsiSql] (0.10.7) for task cancellation
- Data load engine no longer lists dropping columns / anonymising in progress if there are no operations actually being performed (e.g. no ANOTables configured)
- Delete is now disabled for the top level container (e.g. "UNION - Inclusion criteria") of cohort builder configuration

### Fixed

- Database patching user interface no longer suggests restarting if the patching process has failed
- Improved usability of StartupUI when no repository connection strings are not set (previously would report status as 'Broken')
- Fixed bug where `DropTableIfLoadFails` of `ExecuteFullExtractionToDatabaseMSSql` would (under fail conditions) drop the destination table even if the table was created by a previous execution of the same pipeline.
- Fixed bug where adding a [Catalogue] to a cohort set container would create an extra duplicate copy (which would appear under orphans)
- Improved cross server cohort query building (e.g. combining cohort sets on seperate servers / server types)
- Fixed bug in checks dual reporting some errors when clicking on red angry face icons

### Removed

- Generate test data window no longer shows the output folder in Windows Explorer when done

## [3.2.0] - 2019-09-16

### Added

- Patient Index Tables now use the source column datatype for caching columns (as long as there is no transform declared).

## [3.2.0-rc1] - 2019-09-13

### Added

- Right clicking a mispelled word now offers spelling suggestions
- You can now add new datasets to an extraction configuration directly from the "Core" folder in Execute Extraction window (rather than having to go back to the DataExport tree view)
- MDFAttacher now checks for existing mdf/ldf files in the RAW server data directory.  Existing files will trigger a warning.  After the warning an attempt is still made to overwrite the file(s) (as occured previously)
- Tab key now also works for autocomplete in SQL editor windows (previously only Enter worked)
- Orphan cohort sets (do not belong to any Cohort Identification Configuration) now appear under a top level folder in 'Cohort Builder' collection
- Extraction Category can now be changed directly from a CatalogueItem, [ExtractionInformation] 
- Extraction Category can be changed for all columns in a [Catalogue] at once by right clicking the or the CatalogueItemsNode (folder under a Catalogue)
- Right clicking a column allows you to Alter it's type e.g. increase the size of a varchar field

### Changed

- Help documentation for objects no longer uses NuDoq library (now faster and more maintainable)
- Extraction source component `ExecuteCrossServerDatasetExtractionSource` now never drops the temporary cohort database (previously it would drop it if it created it and CreateTemporaryDatabaseIfNotExists was true)
- Updated to latest version of [FAnsiSql] (0.10.4) for better Oracle, localization and type estimation
- Dashboards now appear in tree view instead of application tool strip and are searchable
- [CatalogueItem] descriptions pie chart has flags for including internal/project specific etc in it's counts
- [CatalogueItem] descriptions pie chart now lets you navigate directly to problem objects rather than showing a data table

### Fixed 
- Deleting an object now clears the selection in tree views (previously selection would become an arbitrary object).
- Fixed bug where adding/moving cohort sets between containers ([INTERSECT]/[UNION]/[EXCEPT]) could result in 2 objects with the same Order in the same container (resulting in ambiguous order of execution).
- Fixed UI bug where selecting an extractable [Catalogue] would hide it's extractable (small green e) icon overlay
- Fixed bug where deleting a Pinned object would not unpin the object
- Fixed bug where database tables with brackets in the name could break synchronization (these tables are now ignored by RDMP and cannot be imported).
- Fixed bug deleting multiple objects at once when some objects are parents of others (and cause implicit delete).
- Fixed bug with low resolution monitors and the Create New Cohort Wizard
- Fixed bug with low resolution monitors and collections where leading columns could shrink to be no longer visible
- Adding new filters/containers (AND/OR) now correctly expand and highlight the created object in collections
- Fixed AggregateEditorUI could incorrectly offer to save changes even when no changes had been made
- Clonng a Cohort Identification Configuration now preserves custom set container names e.g. "UNION Inclusion Criteria"
- Fixed bug in DataTableUploadDestination where multiple root (DataLoadInfo) logging entries were created for a single large bulk insert 
- Fixed bug in QueryBuilder when there are multiple IsPrimaryExtractionTable tables (Exception thrown was NullReferenceException instead of QueryBuilderException)
- Fixed bug in generating FROM SQL when there are circular [JoinInfo] configured between tables used in the query
- Fixed bug where closing the server/database selection dialog with the X instead of cancel could cause error messages (e.g. in Bulk Import TableInfos)
- Fixed bug where searching for "Pipeline" or "Pipe" did not show all pipelines
- Fixed bug caching patient index tables (cohort creation) when there are multiple tables being joined in the query.
- Fixed error when logging very large (over 4000 characters) to the RDMP logging database

### Removed
- Cohort sets no longer appear under Catalogues (Find / GoTo now open the parent cohort identification configuration)
- Removed OnlyUseOldDateTimes option on DataTableUploadDestination as it didn't actually do anything ([DBMS] type decisions are handled in a standard way by FAnsiSql)

## [3.1.0] - 2019-07-31

### Added

- Cohort sets with HAVING sql now support 'View Dataset Sample' (of matched records)
- Added new property IsView to TableInfo
- Added GoTo menu item Catalogue=>TableInfo
- Added user setting for skipping Cohort Creation wizard
- MDFAttacher emits more messages when looking up location on disk to copy MDF file to.
- Added menu option to set [IsExtractionIdentifier] on a [Catalogue] without having to open ExtractionInformations directly
- Added the ability to set custom number of patients / rows per dataset when creating example datasets (from command line or when setting up client)
- FlatFileAttacher now issues a warning if TableToLoad isn't one of the tables loaded by the currently executing load (previously it would just say 'table x wasn't found in RAW')
- Added (initially hidden) column Order to cohort query builder to help debugging any issues with order of display

### Changed

- Attempting to generate a graph from a query that returns more than 1,000,000 cells now asks for confirmation.
- Updated to latest version of [FAnsiSql] (0.9.4) for better Oracle support
- Oracle extraction commands no longer generate parameters (e.g. @projectNumber).  Previously invalid SQL was generated.
- Improved layout of message boxes and link highlighting
- Add (Copy Of) cohort set no longer complains about creating a copy of one already in the cohort builder configuration
- Extraction destination property CleanExtractionFolderBeforeExtraction now defaults to false (i.e. do not delete the contents of the extraction directory before extracting)
- Extraction destination property CleanExtractionFolderBeforeExtraction is now implemented in the Checks phase of the component lifecycle rather than on reciept of first batch of records (this prevents accidentally deleting files produced by upstream components)
- 
### Fixed 
- Fixed bug in [Catalogue] validation setup window (DQE Validation Rules) which resulted in changes not being saved if it had been refreshed after initially loading
- Fixed scrollbars not appearing in [Catalogue] validation setup window when lots of validation rules are applied to a single column
- Type text dialog prompt now resizes correctly and has a display limit of 20,000 characters for messages
- Fixed bug that prevented exiting if the RDMP directory (in user's application data folder) was deleted while the program was running
- Fixed bug where CatalogueItems created when importing Oracle tables had database qualifiers in the name e.g. "CHI" (including the double quotes)
- Fixed bug where deleting a Filter from a cohort set in a Cohort Identification Query could result in the display order changing to alphabetical (until tab was refreshed).
- Fixed obscure bug in plugins implementing the `ICustomUI` interface when returning a new object in `GetFinalStateOfUnderlyingObject` that resulted in the UI showing a stale version of the object
- Connecting to a non existant server in ServerDatabaseTableSelector now shows the Exception in the RAG icon (previously just showed empty database list)
 
- Fixed bug where adding/removing a column in Aggregate Editor would would reset the Name/Description if there were unsaved changes (to Name/Description)
- Fixed bug where example datasets created would have the text value "NULL" instead of db nulls (only affected initial install/setup datasets)

## [3.0.16-rc2] - 2019-07-17

### Added 

- Example data generated on install can now be given a seed (allows for reproducibility)
- Creating a Query Caching server for an cohort identification AggregateConfiguration now asks you if you want to set it as the default QueryCaching server (if there isn't already one)
- Double clicking a row in SQL query editor user interfaces now shows text summary of the row
- DLE load logs tree view now supports double clicking on messages/errors to see summary
- All RDMP platform objects now have icons even if not visible in the UI (this affects the objects documentation file generation)
- MetadataReport now supports generating data for Catalogues with no extractable columns

### Changed

- Updated to latest version of BadMedicine (0.1.5)
- Improved error message shown when attempting to delete a used patient index table (now lists the users)
- System no longer auto selects objects when there is only 1 option (e.g. when user starts a Release when there is only one [Project] in the system).  This previously created an inconsistent user experience.
- Dita extraction checks no longer propose deleting non dita files in the output directory
- Improved Find (Ctrl+F) dialog layout and added shortcut codes (e.g. typing "c Bob" will return all Catalogues containing the word "Bob")
- Message boxes now display a limit of 20,000 characters (full text can still be accessed by the copy to clipboard button).
- DLE Debug options (e.g. Skip migrating RAW=>STAGING) now appear as a drop down with more descriptive titles (e.g. StopAfterRAW)
 
### Fixed 

- Fixed bug when cloning a Pipeline called "Bob" when there was already an existing Pipeline called "Bob (Clone)"
- Fixed validation issue in some user interfaces of INamed classes (e.g. Catalogue) where all properties were checked for illegal characters instead of just the Name
- Fixed image scaling in Metadata reports to 100% (previously 133%)
- Governance report now properly escapes newlines and quotes in [Catalogue] descriptions when outputting as CSV
- Fixed bug in Plugin code generator for tables with a Name property (previously incorrect C# code was generated)
- Fixed bug in SQL query editor user interface when the query returned a table that included binary columns with large amounts of data in
- Clicking a collection button or using GoTo/Show now correctly pops the relevant collection if it is set to auto dock (pinned).
- Application title bar now correctly updates after loading a tab (previously it was left with the caption "Loading...")
- Un Pinning in a collection using X now correctly maintains tree selection (consistent with the context menu Tree=>UnPin)
- Fixed display order of cohort sets in Cohort Query Builder to correctly match the compiler (previously the tree view order was misleading)

## [3.0.16-rc] - 2019-07-08

### Added 

- Forward/backward navigation in LogViewer now preserves text filters / TOP X
- Added the ability to create example datasets and configurations/projects etc during installation / startup
- Objects with names containing problematic characters (e.g. \ ") are highlighted red
- New right click context menu GoTo shows related objects e.g. which ExtractionConfiguration(s) a [Catalogue] has been used in
- Heatmap hover tool tip now shows more information about the cell value
- 'Other Pipelines' (unknown use case) can now be edited by double clicking.  This prompts user to pick a use case to edit them under
- Creating a Catalogue/TableInfo by importing a file now lets you rename the table after it has been created
- Added new DLE module ExecuteSqlFileRuntimeTask which runs the SQL stored in the RDMP platform database (rather than relying on an sql file on disk like ExecuteSqlFileRuntimeTask)
- RDMP platform database schemas no longer require 100% matching to models.  This allows limited backwards compatibility between minor versions of RDMP in which new fields are added to the database.

### Changed

- Updated to latest version of [BadMedicine] (0.0.1.2)
- Updated to latest version of [FAnsiSql] (0.9.2)
- File=>New now launches modal dialog instead of dropdown menu
- [Project] objects can now be sorted (previously they always appeared alphabetically)
- [Project] creation UI now shows duplicate ProjectNumbers as a Warning instead of an Error allowing users to create 2+ Projects with shared cohorts
- Disabled objects in tree views now appear greyed out instead of red
- Improved message shown when cohorts with null descriptions are preventing cohort importing
- Attempting to deleting an Extractable [Catalogue] no longer shows an error and instead asks if you want to make it non extractable (then delete)
- xmldoc are now shipped inside SourceCodeForSelfAwareness.zip (instead of side by side with the binary).  This avoids an issue where [Squirrel drops xmldoc files](https://github.com/Squirrel/Squirrel.Windows/issues/1323)

### Fixed 

- Fixed bug in CLI (rdmp.exe) where yaml settings would override command line values for connection strings to platform databases
- Disabled smiley controls now render in greyscale
- Fixed bug in Aggregate graphs which included a PIVOT on columns containing values with leading whitespace
- Fixed crash bug in UI responsible for picking the DLE load folder that could occur when when xmldocs are missing
- Fixed bug resolving Plugin dll dependencies where dependencies would only be resolved correctly the first time they were loaded into the AppDomain
- Fixed Culture (e.g. en-us) not being passed correctly in DelimitedFlatFileAttacher
- Fixed bug where Updater would show older versions of RDMP as installable 'updates'

[Unreleased]: https://github.com/HicServices/RDMP/compare/v7.0.4...develop
[7.0.4]: https://github.com/HicServices/RDMP/compare/v7.0.3...v7.0.4
[7.0.3]: https://github.com/HicServices/RDMP/compare/v7.0.2...v7.0.3
[7.0.2]: https://github.com/HicServices/RDMP/compare/v7.0.1...v7.0.2
[7.0.1]: https://github.com/HicServices/RDMP/compare/v7.0.0...v7.0.1
[7.0.0]: https://github.com/HicServices/RDMP/compare/v6.0.2...v7.0.0
[6.0.2]: https://github.com/HicServices/RDMP/compare/v6.0.1...v6.0.2
[6.0.1]: https://github.com/HicServices/RDMP/compare/v6.0.0...v6.0.1
[6.0.0]: https://github.com/HicServices/RDMP/compare/v5.0.3...v6.0.0
[5.0.3]: https://github.com/HicServices/RDMP/compare/v5.0.2...v5.0.3
[5.0.2]: https://github.com/HicServices/RDMP/compare/v5.0.1...v5.0.2
[5.0.1]: https://github.com/HicServices/RDMP/compare/v5.0.0...v5.0.1
[5.0.0]: https://github.com/HicServices/RDMP/compare/v4.2.4...v5.0.0
[4.2.4]: https://github.com/HicServices/RDMP/compare/v4.2.3...v4.2.4
[4.2.3]: https://github.com/HicServices/RDMP/compare/v4.2.2...v4.2.3
[4.2.2]: https://github.com/HicServices/RDMP/compare/v4.2.1...v4.2.2
[4.2.1]: https://github.com/HicServices/RDMP/compare/v4.2.0...v4.2.1
[4.2.0]: https://github.com/HicServices/RDMP/compare/v4.1.9...v4.2.0
[4.1.9]: https://github.com/HicServices/RDMP/compare/v4.1.8...v4.1.9
[4.1.8]: https://github.com/HicServices/RDMP/compare/v4.1.7...v4.1.8
[4.1.7]: https://github.com/HicServices/RDMP/compare/v4.1.6...v4.1.7
[4.1.6]: https://github.com/HicServices/RDMP/compare/v4.1.5...v4.1.6
[4.1.5]: https://github.com/HicServices/RDMP/compare/v4.1.4...v4.1.5
[4.1.4]: https://github.com/HicServices/RDMP/compare/v4.1.3...v4.1.4
[4.1.3]: https://github.com/HicServices/RDMP/compare/v4.1.2...v4.1.3
[4.1.2]: https://github.com/HicServices/RDMP/compare/v4.1.1...v4.1.2
[4.1.1]: https://github.com/HicServices/RDMP/compare/v4.1.0...v4.1.1
[4.1.0]: https://github.com/HicServices/RDMP/compare/v4.0.3...v4.1.0
[4.0.3]: https://github.com/HicServices/RDMP/compare/v4.0.2...v4.0.3
[4.0.2]: https://github.com/HicServices/RDMP/compare/v4.0.1...v4.0.2
[4.0.1]: https://github.com/HicServices/RDMP/compare/v4.0.1-rc3...v4.0.1
[4.0.1-rc3]: https://github.com/HicServices/RDMP/compare/v4.0.1-rc2...v4.0.1-rc3
[4.0.1-rc2]: https://github.com/HicServices/RDMP/compare/v4.0.1-rc1...v4.0.1-rc2
[4.0.1-rc1]: https://github.com/HicServices/RDMP/compare/v3.2.1...v4.0.1-rc1
[3.2.1]: https://github.com/HicServices/RDMP/compare/v3.2.1-rc4...v3.2.1
[3.2.1-rc4]: https://github.com/HicServices/RDMP/compare/v3.2.1-rc3...v3.2.1-rc4
[3.2.1-rc3]: https://github.com/HicServices/RDMP/compare/v3.2.1-rc2...v3.2.1-rc3
[3.2.1-rc2]: https://github.com/HicServices/RDMP/compare/3.2.1-rc1...v3.2.1-rc2
[3.2.1-rc1]: https://github.com/HicServices/RDMP/compare/3.2.0...3.2.1-rc1
[3.2.0]: https://github.com/HicServices/RDMP/compare/v3.2.0-rc1...3.2.0
[3.2.0-rc1]: https://github.com/HicServices/RDMP/compare/3.1.0...v3.2.0-rc1
[3.1.0]: https://github.com/HicServices/RDMP/compare/v3.0.16-rc2...3.1.0
[3.0.16-rc2]: https://github.com/HicServices/RDMP/compare/v3.0.16-rc...v3.0.16-rc2
[3.0.16-rc]: https://github.com/HicServices/RDMP/compare/v3.0.15...v3.0.16-rc
[FAnsiSql]: https://github.com/HicServices/FAnsiSql/
[BadMedicine]: https://github.com/HicServices/BadMedicine/

[DBMS]: ./Documentation/CodeTutorials/Glossary.md#DBMS
[UNION]: ./Documentation/CodeTutorials/Glossary.md#UNION
[INTERSECT]: ./Documentation/CodeTutorials/Glossary.md#INTERSECT
[EXCEPT]: ./Documentation/CodeTutorials/Glossary.md#EXCEPT
[IsExtractionIdentifier]: ./Documentation/CodeTutorials/Glossary.md#IsExtractionIdentifier
[DataAccessCredentials]: ./Documentation/CodeTutorials/Glossary.md#DataAccessCredentials
[Catalogue]: ./Documentation/CodeTutorials/Glossary.md#Catalogue
[SupportingDocument]: ./Documentation/CodeTutorials/Glossary.md#SupportingDocument
[TableInfo]: ./Documentation/CodeTutorials/Glossary.md#TableInfo

[ExtractionConfiguration]: ./Documentation/CodeTutorials/Glossary.md#ExtractionConfiguration
[Project]: ./Documentation/CodeTutorials/Glossary.md#Project

[CatalogueItem]: ./Documentation/CodeTutorials/Glossary.md#CatalogueItem
[ExtractionInformation]: ./Documentation/CodeTutorials/Glossary.md#ExtractionInformation
[ColumnInfo]: ./Documentation/CodeTutorials/Glossary.md#ColumnInfo
[CacheProgress]: ./Documentation/CodeTutorials/Glossary.md#CacheProgress

[JoinInfo]: ./Documentation/CodeTutorials/Glossary.md#JoinInfo

[PipelineComponent]: ./Documentation/CodeTutorials/Glossary.md#PipelineComponent
[Pipeline]: ./Documentation/CodeTutorials/Glossary.md#Pipeline

[Lookup]: ./Documentation/CodeTutorials/Glossary.md#Lookup
[CohortIdentificationConfiguration]: ./Documentation/CodeTutorials/Glossary.md#CohortIdentificationConfiguration
[LoadMetadata]: ./Documentation/CodeTutorials/Glossary.md#LoadMetadata
[ExtractableCohort]: ./Documentation/CodeTutorials/Glossary.md#ExtractableCohort
[CohortAggregateContainer]: ./Documentation/CodeTutorials/Glossary.md#CohortAggregateContainer
[ExtractionFilter]: ./Documentation/CodeTutorials/Glossary.md#ExtractionFilter
[MigrateUsages]: https://github.com/HicServices/RDMP/pull/666<|MERGE_RESOLUTION|>--- conflicted
+++ resolved
@@ -7,12 +7,8 @@
 ## [Unreleased]
 
 ### Added
-<<<<<<< HEAD
-
 - Added diagnostic screen logging last executed command (https://github.com/HicServices/RDMP/issues/815)
-=======
 - Added tooltips for objects in tree views (https://github.com/HicServices/RDMP/issues/819).
->>>>>>> 7a3843ea
 - Added custom icon for [CatalogueItem] that represent transforms on the underlying column (https://github.com/HicServices/RDMP/issues/818)
 
 ### Fixed
