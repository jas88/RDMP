--- conflicted
+++ resolved
@@ -10,11 +10,8 @@
 
 ### Added
 
-<<<<<<< HEAD
 - Added tool strip to tree collection user interfaces
-=======
 - Added new PipelineComponent `SetNull` which detects bad data in a specific column of pipeline data and sets cells matching the `Regex` to null
->>>>>>> 436ce6d0
 - Added support for template based metadata extractions ([Catalogue] descriptions etc) 
 - Added new property RemoteServerReference to RemoteTableAttacher which centralises server name/database/credentials when creating many attachers that all pull data from the same place
 - Added double click to expand tree option for RDMP
