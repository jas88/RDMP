--- conflicted
+++ resolved
@@ -6,13 +6,9 @@
 
 ## [Unreleased]
 
-<<<<<<< HEAD
 ### Fixed
 
 - Fixed 'package downgrade' dependencies issue with `HIC.RDMP.Plugin.UI`
-=======
-## Fixed
-
 - Fixed log viewer total time display in logs view when task ran for > 24 hours.
 
 ### Added
@@ -23,7 +19,6 @@
 
 - When syncing table columns with the database, the full column (including table name) is displayed in the proposed fix (previously only the column name was displayed).
 - Bump Terminal.Gui from 1.2.1 to 1.3.1
->>>>>>> 278b2f9b
 
 ## [7.0.1] - 2021-10-27
 
