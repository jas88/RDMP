# Changelog
All notable changes to this project will be documented in this file.

The format is based on [Keep a Changelog](https://keepachangelog.com/en/1.0.0/),
and this project adheres to [Semantic Versioning](https://semver.org/spec/v2.0.0.html).

## [8.1.2] - 2024-01-09

### Changed

- Add command to dump current platform DB to directory
<<<<<<< HEAD
=======
- Reorder Process Task Enum order to restore old cached process tasks
- Add quickstart instructions
- Add ability to configure and use local file system storage in windows GUI
- Truncate ProgressLog messages that would exceed database varchar limit
>>>>>>> 232d8a10

## [8.1.1] - 2023-12-01

### Changed

- Improved file transfer (FTP/SFTP/FTPS) support
- Improved Plugin Bundling
- Add ability to bundle UI notifications from plugin pipeline components
- Add ability to use .bak files as data load

## [8.1.0] - 2023-09-19

### Changed

- Refactor build process
- Update Scintilla
- Add LibArchive.Net 0.1.3 for archive reading support
- Batching of progress log writing to improve performance
- Add Begin/End flags for DataTable loads to improve performance of large writes
- Removable default logging server
- Increase Progress Log timeout to account for long db lock queue
- Allow users to clear all settings
- Plugin updates are now installed in the correct place
- Move Terminal.Gui to Core rather than duplicating in both CLI and GUI
- Remove Moq Library in favour of NSubstitute
- Add max message length check when logging notifications to prevent erroneous DB write attempts

## [8.0.7] - 2022-11-22

### Changed

- Substantial new documentation and updates
- Bump System.Threading.AccessControl from 6.0.0 to 7.0.0
- Bump System.Security.Permissions from 6.0.0 to 7.0.0
- Bump Microsoft.NET.Test.Sdk from 17.3.2 to 17.4.0
- Bump System.DirectoryServices.Protocols from 6.0.1 to 7.0.0
- Bump NUnit3TestAdapter from 4.3.0 to 4.3.1
- Bump HIC.BadMedicine from 1.1.1 to 1.1.2
- Bump CsvHelper from 30.0.0 to 30.0.1


## [8.0.6] - 2022-11-08

### Added

- Documentation for custom metadata reports

### Fixed

- Fixed bug selecting metadata report to run on all [Catalogue] in a folder

## [8.0.5] - 2022-11-04

### Fixed

- Fixed right clicking in empty space of a collection not passing correct object to UI Plugins
- Fixed console gui check/execute on engines (DQE, DLE etc) not working with YamlRepository backends [#1468](https://github.com/HicServices/RDMP/issues/1468)
- Fixed bug where some DbDataReader instances were not properly disposed [#1476](https://github.com/HicServices/RDMP/issues/1476)

## [8.0.4] - 2022-10-24

### Added

- Added IgnoreMissingTables setting for [RemoteDatabaseAttacher] which allows you to load only the tables that exist on the remote (and in the load)
- Add overrides for mdf/ldf local paths to MDFAttacher
- Added 'Persistent RAW' setting for [LoadMetadata]

### Fixed

- Fixed capitalization and database type differences resulting in missing tree entries of TableInfos

## [8.0.3] - 2022-10-04

### Fixed

- Fixed `ViewLogs` command not working properly on command line when passed an [ExternalDatabaseServer](logging server) [#1447](https://github.com/HicServices/RDMP/issues/1447)
- Fixed bulk import (existing) tables breaking in some corner cases (e.g. when there are broken [Catalogue] from a previous import)
- Fixed YamlRepository not implementing Release Logs API member
- Fixed issues with YamlRepository loosing stored [DataAccessCredentials] passwords
- Fixed `--help` on command line showing help text twice

## [8.0.2] - 2022-10-03

### Fixed

- Rolled back from broken Terminal.Gui 1.8.2 dependency (breaks Console Sql Editor) - see [#1448](https://github.com/HicServices/RDMP/pull/1448)

## [8.0.1] - 2022-09-30

### Fixed

- Fixed Saved Cohort Save button not enabling when updating server/database or credentials [#1259](https://github.com/HicServices/RDMP/issues/1259)
- Fixed not being able to clear properties on PipelineComponents when Type is an Array of database objects [#1420](https://github.com/HicServices/RDMP/issues/1420)
- Fixed bug with Commit system not refreshing after delete
- Fixed bug with Commit system when working with Plugins that have custom repositories
- Fix deleting ExternalDatabaseServer with YamlRepository not clearing default (e.g. deleting default logging server)
- Fixed stale references in YamlRepository breaking on startup (ServerDefaults.yaml and CredentialsDictionary.yaml) 
- Fixed empty yaml files causing errors (e.g. deleting contents of ServerDefaults.yaml)
- Fixed string encryption on [ExternalDatabaseServer] objects created with YamlRepository


### Added

- Added command line switch `--skip-patching` to prevent running patches and launch the application as normal (can help debugging patch issues) [#1392](https://github.com/HicServices/RDMP/issues/1392)
- Added 'open file' to Console SQL Editor for easier running of .sql files [#1438](https://github.com/HicServices/RDMP/issues/1438)

## [8.0.0] - 2022-09-27

**Contains database patch to add support for Commit system and expanded Folder support**

### Fixed

- Added better error message when there are problems with naming etc of a new cohort being committed [#1408](https://github.com/HicServices/RDMP/issues/1408)
- Fixed null references when Exceptions are surfaced before main UI has loaded
- Fixed a null reference trying to save [TableInfo] objects in application after setting the `Database` field to null.
- Fixed `ViewLogs` command not working from Console Gui

### Added

- Added `SetDefault` command for changing default logging/dqe etc servers from command line
- Added yes/no popup for 'partial matches' when Guessing [CatalogueItem] to [ColumnInfo] mappings (e.g. when remapping metadata layer to a new underlying table) [#1400](https://github.com/HicServices/RDMP/issues/1400)
- Added UI support for changing `UseAliasInsteadOfTransformInGroupByAggregateGraphs` user setting [#1393](https://github.com/HicServices/RDMP/issues/1393)
- Added `DoNotUseHashJoinsForCatalogues` to `ExecuteDatasetExtractionSource` [PipelineComponent] [#1403](https://github.com/HicServices/RDMP/issues/1403)
- Iteratve extractions ([ExtractionProgress]) now have more warnings during checking [#1395](https://github.com/HicServices/RDMP/issues/1395) _(All errors can be suppressed in UserSettings)_
  - Attempting to release a dataset before all batches have been extracted now results in R015
  - If a batch resume is being performed and the previous extraction audit does not contain the same cohort you will get error R017
  - If a batch resume is being performed but no audit can be found then you get error R016


## [7.0.20] - 2022-09-08

### Fixed

- Fixed null reference introduced after new Bitmap dependency refactoring [#1398](https://github.com/HicServices/RDMP/issues/1398)


## [7.0.19] - 2022-09-05

### Fixed

- Fixed a bug inserting into old logging databases


## [7.0.18] - 2022-08-30

### Added
- Added 'Set Description' command to [AggregateConfiguration] context menu
- Template cohort builder aggregates can be dragged onto extraction datasets to import the container tree [#1307](https://github.com/HicServices/RDMP/issues/1307)
- Having a JoinInfo between 2 columns that have different collations is now flagged by ProblemProvider [#1288](https://github.com/HicServices/RDMP/issues/1288)
- Added command `SetExtractionPrimaryKeys` for controlling which columns (if any) will make the primary key when extracting to database [#1335](https://github.com/HicServices/RDMP/issues/1335)
- Added ability to pop out tooltips/problems into modal popup [#1334](https://github.com/HicServices/RDMP/issues/1334)

### Changed
- The 'Core' folder in extraction execution user interface is no longer disabled when empty [#1377](https://github.com/HicServices/RDMP/issues/1377)
- Datasets in extraction UI are no longer expanded by default (i.e. to show Supporting Documents/Sql) [#1264](https://github.com/HicServices/RDMP/issues/1264)
- Removed restriction preventing [Lookup] requiring all foreign key columns being from the same table [#1331](https://github.com/HicServices/RDMP/issues/1307)
- If there are multiple IsPrimaryExtractionTable involved in a query then the one with the IsExtractionIdentifier column (if any) will be picked (previously QueryBuildingException was thrown) [#1365](https://github.com/HicServices/RDMP/issues/1365)

### Fixed

- Running RDMP cli without supplying repository connection details (and after deleting `Databases.yaml`) now results in a specific error message instead of null reference [#1346]https://github.com/HicServices/RDMP/issues/1346
- Fixed Pipeline components who run in threaded but call UI methods resulting in unstable UI components [#1357](https://github.com/HicServices/RDMP/issues/1357)
- Fixed deleting an [ExtractionConfiguration] with Selective Refresh enabled not removing it from UI [#1375](https://github.com/HicServices/RDMP/issues/1375)
- YamlRepository now saves LoadModuleAssembly binary content as a `.nupkg` file instead of string yaml [#1351](https://github.com/HicServices/RDMP/issues/1351)
- Fixed Console Gui activator 'Select File' dialog having a confusing title of "Directory" [#1282](https://github.com/HicServices/RDMP/issues/1282)


## [7.0.17] - 2022-08-01

### Added

- Icons in 'edit extraction columns' window now shows IsExtractionIdentifier and Extraction Primary Key status [#1312](https://github.com/HicServices/RDMP/issues/1312).

### Fixed

- Fixed Release not working from CLI (Bug introduced in 7.0.16)
- Fixed some old legacy plugins breaking startup if installed

## [7.0.16] - 2022-07-25

- Bugfix release due to build issues in releasing 7.0.15
- Bump YamlDotNet from 11.2.1 to 12.0.0

## [7.0.15] - 2022-07-22

### Added

- Added checkbox for show/hide ProjectSpecific Catalogue columns in extraction configuration UI [#1265](https://github.com/HicServices/RDMP/issues/1265)
- Integration tests and example scripts that can be run using RDMP command line `-f` option
- The `Set` command no longer cares about property capitalization
- Command line engines (e.g. `dle`) now optionally support specifying objects in command notation e.g. `-l "LoadMetadata:Load*Frank"` instead of `-l 1232`

### Fixed

- Fixed multiple calls to Refresh in DataExportPropertyManager causing Exception in extraction checks [#1274](https://github.com/HicServices/RDMP/issues/1274)
- Fixed issues with Advanced column reorder dialog [#1273](https://github.com/HicServices/RDMP/issues/1273)
  - Row size no longer cuts off bottom pixels of column name(s)
  - Multi delete is now supported
  - Pasted column name(s) with spaces e.g. `[my cool col]` now work
- Fixed null reference in extraction checks when extracting a dataset where the original [ExtractionInformation] has been deleted [#1253](https://github.com/HicServices/RDMP/issues/1253)
- Added an error provider message for when too many characters are entered in UIs with databindings [#1268](https://github.com/HicServices/RDMP/issues/1268).
- Fixed running on command line with `-f somefile.yaml` being considered 'interactive' (i.e. RDMP would pause to ask you questions like 'are you sure?')
- Fixed issue where DataTableUploadDestination pipeline component would refuse to load tables (e.g. from CSV) where the column has a full stop in it (e.g. `"mycol."`) [1269](https://github.com/HicServices/RDMP/issues/1269)

## [7.0.14] - 2022-06-27

### Added

- Added 'Run Detached' (run task in subprocess).  Uses [ConsoleControl](https://github.com/dwmkerr/consolecontrol).
- Added toFile option to all CLI 'View Data' commands
- When calling commands on the RDMP command line the 'cmd' verb is now optional e.g. you can now enter just `./rdmp list Catalogue`
- Added `-q` option to suppress console logging.  Allows better piping of commands e.g. to file etc
- ProblemProvider can now detect unquoted dates in parameter values [#1197](https://github.com/HicServices/RDMP/issues/1197)
- Added a `NLog.template.config` file to releases for easily enabling diagnostics logging to disk (NLog logging is still disabled by default for the windows client)
- Performance metrics (refresh time, menu building times) are now passed to NLog logging when enabled in windows client [#1227](https://github.com/HicServices/RDMP/issues/1227)
- Plugin UploadFileUseCase pipeline components can now declare `IPipelineRequirement<IBasicActivateItems>`
- Added ability to link deprecated objects to a new version [#949](https://github.com/HicServices/RDMP/issues/949)
- Deprecate command now supports deprecating multiple objects at once on CLI
- Made "Could not reach cohort..." warning suppressible [#1243](https://github.com/HicServices/RDMP/issues/1243)
- SetUserSetting now works for error codes e.g. `SetUserSetting R011 Success` [#1242](https://github.com/HicServices/RDMP/issues/1242)
- Describe command now shows syntaxes that should be used to satisfy parameters on command line
- Made 'Failed to execute Top 1' error when checking a dataset extraction a user configurable error (i.e. user can now set that to ignore)
- Added a warning for when columns in an [ExtractionConfiguration] are 'text' or 'ntext' [#1255](https://github.com/HicServices/RDMP/issues/1255)

### Changed

- The following console commands have been removed and __are instead now supported with `ViewData` command directly__ e.g. `./rdmp ViewData Catalogue:1`
  - ViewCatalogueData
  - ViewCohortIdentificationConfiguration
  - ViewCohortSample
  - ViewSample
- Removed the DescribeCommand CLI command.  Now you can just use 'Describe' e.g. `./rdmp describe Deprecate`

### Fixed

- Fixed user being able to edit filters of a frozen [ExtractionConfiguration]/[CohortIdentificationConfiguration]
- Fixed bug with `ExecuteCrossServerDatasetExtractionSource` guid table name pattern [#1256](https://github.com/HicServices/RDMP/issues/1256)

## [7.0.13] - 2022-05-30

### Changed

- 'View Aggregate' now explicitly applies an ORDER BY count descending.
- New CatalogueItems are now always marked Core (affects drag and drop and new Catalogue creation) - [#1165](https://github.com/HicServices/RDMP/issues/1165),[#1164](https://github.com/HicServices/RDMP/issues/1164)
- If a Catalogue is defined for a Lookup TableInfo then only Core extractable columns will be released (previously all columns were released) [#692](https://github.com/HicServices/RDMP/issues/692)
- Sql Parameters with no value defined are no longer flagged as Problem by ProblemProvider if they have value sets defined [#1180](https://github.com/HicServices/RDMP/issues/1180)
- CatalogueItems now appear in specific folders by Extraction Category [#1112](https://github.com/HicServices/RDMP/issues/1112).

### Added

- Added tracking of SQL/Datagrid splitter distance in user settings.  This allows users to resize how much SQL vs results they see and automatically persist the change.
- Added `CrashAtEnd` system for DLE that allows Attachers to flag a load as a failure without halting execution [#1157](https://github.com/HicServices/RDMP/issues/1157)
- Added `SimpleTicketingSystem` which simply opens the given URL+ticket [#775](https://github.com/HicServices/RDMP/issues/775)
- Added UserSettings editing UI to Console Gui
- Added ability to suppress tree expansion when opening Cohort Builder configurations
- Added a loading spinner for when find is still searching
- Adding a parameter to a filter now shows its initial value [#1201](https://github.com/HicServices/RDMP/issues/1201)
- ProblemProvider now indicates a problem when no ExtractionDirectory is set on a Project in its directory node [#1254](https://github.com/HicServices/RDMP/issues/1254)

### Removed

- Removed Pin system (anchoring an object to the top of a collection tree).

### Fixed

- Fixed order of Sql Parameters not always being first in tree
- Prevented Find/Select columns showing sort indicator when it is not supported
- Fixed `DistinctStrategy.OrderByAndDistinctInMemory` in batch processing retries [#1194](https://github.com/HicServices/RDMP/issues/1194)
- Fixed GoTo where path includes CatalogueFolder in CLI gui

## [7.0.12] - 2022-05-16

### Added

- Added Error/Warn highlighting in console gui run/check windows
- Added 'RAWTableToLoad' dropdown property to RemoteTableAttacher to prevent mispellings when typing table names - [#1134](https://github.com/HicServices/RDMP/issues/1134)
- Added optional argument to 'ExecuteCommandConfirmLogs' that requires rows were loaded by the DLE to pass
- Added ability to search the UserSettings UI 
- Added a prompt to configure JoinInfos when adding a new table to an existing Catalogue
- Added support for viewing more than 650 columns at once in the RDMP windows client UI

### Fixed

- Empty cohort builder containers are now treated as disabled by query builder when StrictValidationForCohortBuilderContainers is off [#1131](https://github.com/HicServices/RDMP/issues/1131)
- Fixed line numbers being clipped when greater than 99 [#1162](https://github.com/HicServices/RDMP/issues/1162)

### Changed

- Queries generated by RDMP are no longer automatically executed as soon as the SQL view tab is opened.  Users can enable 'AutoRunSqlQueries' under user settings to revert this change.

## [7.0.11] - 2022-05-03

### Added

- Added new command 'RefreshBrokenCohorts' for clearing the 'forbid list' of unreachable cohort sources - [#1094](https://github.com/HicServices/RDMP/issues/1094)
- Added new command 'SetAggregateDimension' for changing the linkage column in cohort builder for an [AggregateConfiguration] - [#1102](https://github.com/HicServices/RDMP/issues/1102)
- Added abilty to skip CIC validation checks when opening the commit cohort dialogue - [#1118](https://github.com/HicServices/RDMP/issues/1118)
- Ability to change cohort table name when using ExecuteCrossServerDatasetExtractionSource - [#1099](https://github.com/HicServices/RDMP/issues/1099)
- Added Success bar to ProgressUI
- Added new user setting Auto Resize Columns which will automatically resize columns within the RDMP interface where it makes sense to. E.g. the execute pipeline window and "checks" ui. More changes to be implemneted over time.

### Changed

- Dll load warnings must now be enabled otherwise the information is reported as Success (see user settings error codes R008 and R009)
- The Choose Cohort command no longer lets you pick deprecated cohorts - [#/1109](https://github.com/HicServices/RDMP/issues/1109)

### Fixed

- Fixed resizing issue on License UI when using very low resolution
- Fixed connection strings dialog 'Save as yaml...' producing invalid entry for 'DataExportConnectionString' - [#1086](https://github.com/HicServices/RDMP/issues/1086)
- Fixed various startup errors when Databases.yaml strings are invalid.
- Fixed bug with the 'unreachable' picturebox icon not being clickable
- Fixed unreachable catalogue database resulting in the Startup form immediately closing
- Fixed being able to drag filters/containers onto API calls in Cohort Builder -[#1101](https://github.com/HicServices/RDMP/issues/1101)
- Fixed regression in 7.0.10 where calling `public void ClearDefault(PermissableDefaults toDelete)` multiple times caused an Exception
- Fixed `ExecuteCrossServerDatasetExtractionSource` to work properly with identifiable extractions - [#1097](https://github.com/HicServices/RDMP/issues/1097)
- Fixed bug in cohort builder where dragging into the Execute button would turn it into an editable dropdown menu [#1098](https://github.com/HicServices/RDMP/issues/1098)
- Fixed RemoteTableAttacher logging only the database name and not the table name in RDMP DLE - [#1110](https://github.com/HicServices/RDMP/issues/1110)
- Fixed a bug in SelectiveRefresh mode where deleting a root container of an aggregate or extractable dataset would result in an error
- Fixed Error bar in ProgressUI not showing when committing a cohort - [#1124](https://github.com/HicServices/RDMP/issues/1124)

## [7.0.10] - 2022-04-25

### Added

- "parameter description" and "property name" have been added to the "set value" option for filters - https://github.com/HicServices/RDMP/issues/1034
- Filter parameter values are now prompted for the user when adding existing filter without known good value sets - https://github.com/HicServices/RDMP/issues/1030
- "Set Parameter Value(s)" option added to filter menus so you can more easily change the parameter values - https://github.com/HicServices/RDMP/issues/1035
- Added 'SelectiveRefresh' user setting
- Add options to create an extraction from a Cohorts right click menu and main userinterface - https://github.com/HicServices/RDMP/issues/1039
- Warnings are now shown if "non core" column are used for an extraction/release - https://github.com/HicServices/RDMP/issues/1024
- Added AlwaysJoinEverything user setting for always forcing joins in CohortBuilder - https://github.com/HicServices/RDMP/issues/1032
- Added UsefulProperty columns back into Find/Select dialog - https://github.com/HicServices/RDMP/issues/1033
- Added Extraction/Release warnings for extractions that contain Internal/Deprecated/SpecialApproval fields - https://github.com/HicServices/RDMP/issues/1024
- Added right click context menu support for console gui
- Cohorts now have right click option "Go To -> Project(s)"

### Fixed

- Fixed bug preventing example datasets being created from the RDMP UI client because checkbox was disabled
- "Exisiting" filter typo corrected - https://github.com/HicServices/RDMP/issues/1029
- Fixed refreshes sometimes changing selection in Data Export tree - https://github.com/HicServices/RDMP/issues/1008


### Changed

- New filters are now highlighted correctly when added to a CIC - https://github.com/HicServices/RDMP/issues/1031
- Creating a new Extracion Configuration will now ask the user for Name, Cohort and Datasets to be included for the extraction - https://github.com/HicServices/RDMP/issues/983
- AllowIdentifiableExtractions is now an ErrorCode so can be set to Success instead of always being Fail or Warning (i.e. to completley ignore it).
- The extractability of columns are no longer saved if a Dataset is removed from an Extraction Configuration - https://github.com/HicServices/RDMP/issues/1023
- "Show Pipeline Completed Popup" now enabled by default - https://github.com/HicServices/RDMP/issues/1069
- Cohorts are now "emphasise" after being commited. If part of one project it will highlight under that project.


## [7.0.9] - 2022-03-29

### Added

- Added command CreateNewCohortFromTable which creates a cohort from a table directly without having to first import it as a [Catalogue]
- Import Catalogue filter now allows selecting multiple filters at once.
- Improved performance of Select objects dialog when there are many objects available to pick from
- Made Select objects dialog filter in the same way as the Find dialog (i.e. support short codes and Type names)
- Ability to select multiple objects at once when adding to a Session
- Ability to find multiple objects at once (ctrl+shift+f)
- Added new pipeline component CohortSampler


### Fixed

- Fixed newlines in CatalogueItem descriptions not being output correctly in docx metadata report
- Fixed iterative data loads run on the CLI throwing and returning non zero when caught up to date with load progress (when running in iterative mode)
- Pipeline component order is now "correct" and will list more important variables at the top rather than at the bottom - https://github.com/HicServices/RDMP/issues/996
- Fixed bug where Pipeline objects could not be deleted from the `Tables (Advanced)` tree
- Removing a datset from an [ExtractionConfiguration] now deletes any extraction specific column changes (i.e. changes are not persisted if the dataset is added back in again)
- Fixed Release button prompting to pick [Project] when clicked in the ExecuteExtractionUI [#963](https://github.com/HicServices/RDMP/issues/963)

### Changed

- Processes wanting to run a Pipeline using the current user interface abstraction layer `IPipelineRunner GetPipelineRunner` must now provide a task description and UI look and feel as a `DialogArgs` argument.

## [7.0.8] - 2022-03-08

### Fixed

- Fixed Startup skipping some plugin dlls during load and enabled multithreading
- Fixed CLI not showing underlying exception when unable to reach platform databases

### Removed

- CSV files with unclosed leading quotes are no longer preserved when using IgnoreQuotes (side effect of updating CsvHelper)

## [7.0.7] - 2022-03-01

*Database Patches Included (enables ExtractionProgress retry)*

### Added
- Added ArchiveTriggerTimeout user setting [#623](https://github.com/HicServices/RDMP/issues/623)
- Support for referencing plugin objects from command line e.g. `./rdmp.exe cmd delete MyPluginClass:2`
- The word 'now' is a valid date when supplied on the command line
- Ability to sort based on Favourite status [#925](https://github.com/HicServices/RDMP/issues/925)
- Added Frozen column to Cohort Builder tree for easier sorting
- Added ability to query an [ExternalDatabaseServer] from the right click context menu [#910](https://github.com/HicServices/RDMP/issues/910)
- Added an overlay @ symbol for filters that have known parameter values configured [#914](https://github.com/HicServices/RDMP/issues/914)
- Added Retry support to [ExtractionProgress]
- Added new CLI options for RDMP installer `--createdatabasetimeout` and `--otherkeywords` for custom auth setups e.g. Azure/Active Directory Authentication etc.

### Fixed
- Fixed closing and changing instance not consulting tabs before closing
- Fixed bug where setting `SuggestedCategory` on a plugin command resulted in it vanishing from context menu
- Fixed bug with AllowEmptyExtractions not working under some situations
- Fixed [Lookup] creation UI creating CatalogueItem with the suffix _Desc even when you ask it not to in prompt
- Fixed layout bug in rule validation configuration UI where rationale tip was cut off [#909](https://github.com/HicServices/RDMP/issues/909)
- Fixed ViewLogs tab not remembering sort order between usages [#902](https://github.com/HicServices/RDMP/issues/902)

### Changed

- Find sorts ties firstly by favourite status (favourite items appear above others)
- Find sorts ties lastly alphabetically (previously by order of ID)
- Default sort order of ViewLogs on first time use is now date order descending [#902](https://github.com/HicServices/RDMP/issues/902)

## [7.0.6] - 2022-01-25

*Database Patch Included (enables ExtractionProgress batching)*

### Added

- Added [ExtractionProgress] for robustly extracting large datasets in multiple smaller executions
- Added ability to export [ExtractableCohort] to CSV file
- Added 'Created From' column to cohort detail page (parses cohorts AuditLog)

### Fixed

- Fixed a bug where ProjectUI would not show cohorts when some cohort sources are unreachable
- Fixed ProgressUI filter hiding global errors on extraction where the whole operation failed and a dataset filter was selected ([888](https://github.com/HicServices/RDMP/issues/888))
- Fixed a rare dll resolving issue that could occur during startup when running the RDMP windows client from outside the current directory (https://github.com/HicServices/RDMP/issues/877)

### Changed

- Changed right click context menu item 'Delete' to say 'Remove' when deleting a chain or relationship object (e.g. cohort usage by a project) ([#887](https://github.com/HicServices/RDMP/issues/887))
- Restricted [Pipelines] shown to only those where all components are compatible with the input objects (previously on context was checked) (https://github.com/HicServices/RDMP/issues/885)
- "Show All/Incompatible Pipelines" option added to Pipelines dropdown to make a simpler user interface
- When committing a cohort through the Cohort Builder the Project will automatically be selected if it already belongs to a single one (https://github.com/HicServices/RDMP/issues/868)
- Removed requirement for filter parameters to have comments to be published (https://github.com/HicServices/RDMP/issues/582)

## [7.0.5] - 2022-01-10

### Added

- Added ability to open extraction directory for an [ExtractionConfiguration]
- Added diagnostic screen logging last executed command (https://github.com/HicServices/RDMP/issues/815)
- Added tooltips for objects in tree views (https://github.com/HicServices/RDMP/issues/819).
- Added custom icon for [CatalogueItem] that represent transforms on the underlying column (https://github.com/HicServices/RDMP/issues/818)
- Added Extraction Primary Keys to Catalogue tooltip
- Added ability to 'View TOP 100' etc samples on [ExtractionInformation] (previously only available on [ColumnInfo] objects)
- Added icon overlays for 'Is Extraction Identifier' and 'Is Extraction Primary Key' (https://github.com/HicServices/RDMP/issues/830)
- Extraction Information for a Catalogue Item now includes "Transforms Data" property (which shows yes/no based on whether it transform the column data)
- Added 'open load directory' command to [Catalogue] context menu
- Added ability to switch between instances of RDMP using the Locations menu
- Added CLI command `ClearQueryCache`
- Added Description capability to prompts. More descriptions to be added (https://github.com/HicServices/RDMP/issues/814)
- Added description to Publish Filter "Select One" dialog (https://github.com/HicServices/RDMP/issues/813)
### Fixed
- Changed to SHIFT+Enter for closing multiline dialogs (https://github.com/HicServices/RDMP/issues/817)
- Fixed bug where configuring dataset didn't show all available tables when listing optional joinable tables (https://github.com/HicServices/RDMP/issues/804)

### Changed
- Updated CatalogueItemUI (https://github.com/HicServices/RDMP/issues/820)
- Fixed bug where cached aggregates were not considered stale even though changes had been made to their patient index table (https://github.com/HicServices/RDMP/issues/849)
- "You only have one object Yes/No" box has been removed in favour of being more consistent for the user (https://github.com/HicServices/RDMP/issues/811)

## [7.0.4] - 2021-12-08

### Added

- Added `RoundFloatsTo` to ExecuteDatasetExtractionFlatFileDestination
- Added new menu item Diagnostics->Restart Application
- Trying to extract an [ExtractionConfiguration] with a cohort that is marked IsDeprecated now fails checks
- Added [MigrateUsages] setting to cohort creation destination pipeline components.  When enabled and creating a new version of an existing cohort then all unreleased [ExtractionConfiguration] using the old (replaced) cohort switch to the new version
- Added an 'All Tasks', 'All Runs' etc commands to View Logs tab menu
- Added ability to filter [Catalogue] in the Find dialog by Internal/Deprecated etc
- Added search and filter compatible controls to [Pipeline] editing dialog
- Added ability to ignore/elevate specific errors in UserSettings
- Enabled Expand/Collapse all when right clicking whitespace in a tree collection
- Added title to graph charts
- Added a user setting for hiding Series in which all cells are 0/null
- Added `IPipelineOptionalRequirement` interface for Plugin Pipeline Components that can optionally make use of Pipeline initialization objects but do not require them to function.
- Support for templating in `ColumnSwapper` when used in an extraction pipeline (e.g. $n for project number)
- Support for specifying `--ConnectionStringsFile somefile.yaml` when starting RDMP (gui client or CLI)
- Added 'Hash On Release' column to initial new Catalogue extractability configuration dialog (https://github.com/HicServices/RDMP/issues/394)

### Fixed

- Fixed [Pipeline] objects showing an ID of 0 in tree collections
- Fixed the 'filters' count column in [Catalogue] tree collection showing edit control when clicked
- Fixed Find not working when searching by ID for [Pipeline] objects
- Prevented showing out dated cohorts when changing Project half way through defining a cohort
- When plugins contain dlls with differing version numbers then the latest dll version is loaded (previously the first encountered was used)
- Fixed bug in Console Gui where edit window showed value set directly instead of passing through Property Setters
- Fixed bug in Console Gui where password properties showed (encrypted) HEX binary value instead of ****
- Fixed Command Line UI showing abstract and interfaces when prompting user to pick a Type
- Fixed `OverrideCommandName` not working for `ExecuteCommandViewLogs` command
- Fixed `View Logs` commands appearing twice in right click context menu for logging servers objects (once on root and once under 'View Logs' submenu)
- Generate Release Document now shows as impossible when Cohort is not defined or unreachable (e.g. if user does not have access to cohort database)
- Fixed bug where selecting a [PipelineComponent] for which help is unavailable would leave the previously selected component's help visible
- Fixed bug with 'Commit Cohort' storing the target cohort database for future clicks
- Fixed a bug where editing a field like `Description` would fire validation on other properties e.g. `Name` which could slow controls down when validation is slow and change events are fired in rapid succession.
- Edit Catalogue window layout updated to allow errors to be seen on the right hand side of inputs (https://github.com/HicServices/RDMP/issues/758)
- Cohort Identification Configuration descriptions box is now easy to read and edit (https://github.com/HicServices/RDMP/issues/755)
- Fixed bug where RDMP would lose focus when "checks" were being run in background resulting in RDMP appearing unresponsive (https://github.com/HicServices/RDMP/issues/747)
- Fixed bug where some words in RDMP would have spaces in the wrong place (e.g. "W HERE") (https://github.com/HicServices/RDMP/issues/752)

### Changed

- Bump System.Drawing.Common from 5.0.2 to 5.0.3
- Bump System.Security.Permissions from 5.0.0 to 6.0.0
- Bump NLog from 4.7.12 to 4.7.13
- Changed to Dock layout for Pipeline editing control (may improve performance on older machines)
- Removed dependency on `System.Drawing.Common` by updating usages to `System.Drawing`
- Increased size of all text fields in [Catalogue] and [CatalogueItem] to `nvarchar(max)` to support long urls etc
- Updated icons to a more modern look. Catalogue Item image no longer has black corner. Green yellow and red smiley faces have been replaced. Cloud API icon replaced (https://github.com/HicServices/RDMP/issues/712)
- Extract to database now checks for explicit table names amongst pre-existing tables on the destination
- Startup no longer reports non dotnet dlls as 'unable to load' (warnings)
- Added Project number to Title Bar (and full project name to tooltip) for Extraction Configurations (https://github.com/HicServices/RDMP/issues/621)
- Root Cohort Identification Configuration will now highlight SET container issues with red highlight (https://github.com/HicServices/RDMP/issues/681)
- "Data Export" has been renamed to "Projects" to be more consistent (https://github.com/HicServices/RDMP/issues/720)
- Corrected layout of "Master Ticket" in New Project dialog (https://github.com/HicServices/RDMP/issues/735)
- Corrected layout of "Create New Lookup" (https://github.com/HicServices/RDMP/issues/730)
- Aligned buttons for Pipeline options (https://github.com/HicServices/RDMP/issues/721)
- Add "clause" (e.g. WHERE) to SQL attribute input to make it clearer what SQL you need to enter (https://github.com/HicServices/RDMP/issues/751)
- User Settings dialog now has a nicer layout (https://github.com/HicServices/RDMP/issues/760)


## [7.0.3] - 2021-11-04

### Fixed

- Fixed bug with ConfirmLogs when running with multiple [CacheProgress]

## [7.0.2] - 2021-11-03

### Fixed

- Fixed 'package downgrade' dependencies issue with `HIC.RDMP.Plugin.UI`
- Fixed log viewer total time display in logs view when task ran for > 24 hours.
- Fixed not implemented Exception when using username/password authentication and viewing [CohortIdentificationConfiguration] SQL
- Fixed missing 'add sql file process task' in DLE load stage right click context menus


### Added

- Console gui context menu now shows compatible commands from plugins
- Added the 'ConfirmLogs' command for verifying if a task is failing (e.g. a DLE run)

### Changed

- When syncing table columns with the database, the full column (including table name) is displayed in the proposed fix (previously only the column name was displayed).
- Bump Terminal.Gui from 1.2.1 to 1.3.1

## [7.0.1] - 2021-10-27

### Changed

- Bump NLog from 4.7.11 to 4.7.12
- Bump Microsoft.NET.Test.Sdk from 16.11.0 to 17.0.0
- [Catalogue] and [CatalogueItem] edit tab now expands to fill free space and allows resizing

### Fixed

- Fixed Null Reference exception when collection tabs are opened twice
- Fixed CohortBuilder 'Execute' showing ExceptionViewer on the wrong Thread

### Added

- Column visibility and size are now persisted in UserSettings

### Removed

- Removed FillsFreeSpace on columns.  User must now manually resize columns as desired

## [7.0.0] - 2021-10-18

### Changed

- IPluginUserInterface is now in `Rdmp.Core` and therefore you can write console gui or dual mode (console and winforms) plugin UIs
- IPluginUserInterface CustomActivate now takes IMapsDirectlyToDatabaseTable allowing custom plugin behaviour for activating any object
- DatasetRaceway chart (depicts multiple datasets along a shared timeline) now ignores outlier values (months with count less than 1000th as many records as the average month)
- Renamed `SelectIMapsDirectlyToDatabaseTableDialog` to `SelectDialog<T>` (now supports any object Type)
- Selected datasets icon now includes all symbols of the Catalogue they represent (e.g. ProjectSpecific, Internal)
- Changed how RDMP treats cohorts where the data has been deleted from the cohort table.  'Broken Cohort' renamed 'Orphan Cohort' and made more stable
- [CohortAggregateContainer] now show up in the find dialog (you can disable this in UserSettings)
- Bump Microsoft.Data.SqlClient from 3.0.0 to 3.0.1
- Checks buttons on the toolbars are now hidden instead of disabled when inapplicable
- Shortened tool tips in top menu bar

### Removed

- IPluginUserInterface can no longer add items to tab menu bars (only context menus)
- Removed some Catalogue context menu items when the Catalogue is an API call
- Adding a Filter from Catalogue no longer opens it up in edit mode after adding
- Command line execution (e.g. `rdmp cmd ...`) no longer supports user interactive calls (e.g. YesNo questions)
- Removed PickOneOrCancelDialog
- Removed RAG smiley from server connection UI.  Now errors are reported 'Connection Failed' text label

### Added
- Added CatalogueFolder column to Select Catalogue dialog
- Added custom metadata report tokens:
  - $Comma (for use with formats that require seperation e.g. JSON when using the `$foreach` operation)
  - $TimeCoverage_ExtractionInformation (the column that provides the time element of a dataset to the DQE e.g. StudyDate)
- Added support for default values in constructors invoked from the command line (previously command line had to specify all arguments.  Now you can skip default ones at the end of the line)
- Added support for deleting multiple objects at once with the delete command (e.g. `rdmp cmd Delete Plugin true` to delete all plugins)
  - Boolean flag at the end is optional and defaults to false (expect to delete only 1 object)
  - Use `rdmp cmd DescribeCommand Delete` for more information
- Added ability to directly query Catalogue/DataExport to Console Gui
- Added extraction check that datasets are not marked `IsInternalDataset`
- Added ability to script multiple tables at once via right click context menu in windows client
- Support for shortcodes in arguments to commands on CLI e.g. `rdmp cmd describe c:11`
- Added new command 'AddPipelineComponent' for use with RDMP command line
- Added ability to filter datasets and selected datasets by Catalogue criteria (e.g. Deprecated, Internal)
- Added Clone, Freeze, Unfreeze and add dataset(s) ExtractionConfiguration commands to command line
- Added support for identifying items by properties on CLI (e.g. list all Catalogues with Folder name containing 'edris')
- Cloning a [CohortIdentificationConfiguration] now opens the clone
- Added ability to remove objects from a UI session
- Added new command ViewCohortSample for viewing a sample or extracting all cohort identifiers (and anonymous mapping) to console/file
- Added the ability to pick which tables to import during Bulk Import TableInfos
- Added CLI command to create DLE load directory hierarchy ('CreateNewLoadDirectory')

### Fixed
- Fixed deleting a parameter value set failing due to a database constraint
- Fixed a bug where changing the server/database name could disable the Create button when selecting a database
- Added the ability to drop onto the Core/Project folders in the 'execute extraction' window
- Fixed a big where Yes/No close popup after running a pipeline in console gui could crash on 'No'
- Fixed deleting source/destination pipeline components directly from tree UI
- Fixed various issues when viewing the DQE results of a run on an empty table
- DatasetRaceway in dashboards now shows 'Table(s) were empty for...' instead of `No DQE Evaluation for...` when the DQE was run but there was no result set
- Added better error message when trying to create a new RDMP platform database into an existing database that already has one set up
- Fixed [CohortAggregateContainer] and filter containers not showing up in Find when explicitly requested
- Fixed deleting an [ExtractionFilter] with many parameter values configured.  Now confirmation message is shown and all objects are deleted together
- Fixed bug saving an [ExtractionInformation] when it is an extraction transform without an alias
- Fixed bug refreshing Data Export tree collection when deleting multiple Projects/Packages at once (deleted objects were still shown)
- Fixed bug dragging filters into Cohort Builder

## [6.0.2] - 2021-08-26

### Changed

- Bump Microsoft.NET.Test.Sdk from 16.10.0 to 16.11.0
- Bump NLog from 4.7.10 to 4.7.11

### Added

- Support for plugin Catalogues in cohort builder.  These allow you to write plugins that call out to arbitrary APIs (e.g. REST etc) from the RDMP cohort builder

### Fixed

- Fixed ExecuteCommandCloneCohortIdentificationConfiguration asking for confirmation when activation layer is non interactive

## [6.0.1] - 2021-08-12

### Added

- Added new command 'Similar' for finding columns that have the same name in other datasets
- Added the ability to Query Catalogue/DataExport databases directly through RDMP
- Support for custom column names in ColumnSwapper that do not match the names of the lookup columns
- Added ScriptTables command for scripting multiple [TableInfo] at once (optionally porting schema to alternate DBMS types).
- Support for nullable value/Enum types in command constructors

### Fixed

- AlterColumnType command now shows as IsImpossible when column is part of a view or table valued function
- Describe command no longer shows relationship properties
- Fixed layout of Bulk Process Catalogue Items in dotnet 5
- Fixed missing dependency in new installations when rendering Charts

## [6.0.0] - 2021-07-28

### Changed

- Upgraded Sql Server library from `System.Data.SqlClient` to `Microsoft.Data.SqlClient`
- `ExecuteCommandAlterColumnType` now automatically alters \_Archive table too without asking for confirmation
- When foreign key values are missing from lookups, the 'Missing' status is now attributed to the `_Desc` field (previously to the foreign key field)
- Changed Console gui DLE / DQE (etc) execution to use ListView instead of TextView
- Referencing an object by name in a script file now returns the latest when there are collisions e.g. "[ExtractableCohort]" would return the latest one (created during the script execution session)
- Bump YamlDotNet from 11.2.0 to 11.2.1
- Bump SecurityCodeScan.VS2019 from 5.1.0 to 5.2.1
- Command 'Set' now shows as Impossible for property 'ID'
- RDMP no longer complains about mixed capitalisation in server names and will connect using the capitalisation of the first encountered.

## Fixed

- Fixed release engine not respecting `-g false` (do not release Globals)
- Fixed column order in DQE results graph sometimes resulting in shifted colors (e.g. Correct appearing in red instead of green)
- Fixed Prediction rules never being run when value being considered is null (DQE).
- Fixed a bug creating a cohort without specifying a Project from the console
- Fixed bug where searching in console gui could be slow or miss keystrokes
- Fixed bug in console gui where GoTo Project or Cohort would not highlight the correct item
- Fixed bug in console gui where delete key was not handled resulting in a loop if errors occurred trying to delete the object
- Removed limit of 500 characters on extraction SQL of columns

### Added

- Added user setting for filtering table load logs where there are 0 inserts,updates and deletes
- Added support for specifying datatype when calling `ExecuteCommandAlterColumnType`
- Pipeline and DLE components with object list arguments now show the previously selected items in the 'Select Object(s)' popup
- Pressing 'delete' key in console gui edit window now offers to set value of property to null
- Editing a foreign key property (e.g. `PivotCategory_ExtractionInformation_ID`) now shows objects rather than asking for an `int` value directly
- Fatal errrors in console gui now get logged by NLog (e.g. to console/file)
- Added user setting `CreateDatabaseTimeout`

### Removed

- Removed check for DataLoadProgress being before OriginDate of a `LoadProgress`

## [5.0.3] - 2021-06-17

- Hotfix extraction/DLE progress UI layout on some Windows configurations

## [5.0.2] - 2021-06-16

### Changed

- Bump YamlDotNet from 11.1.1 to 11.2.0


### Fixed

- Fixed layout of windows client engine progress controls not filling all available screen space

## [5.0.1] - 2021-06-08

### Added

- Added CLI console gui context menu for [LoadMetadata]
- Commit cohort from CohortIdentificationConfiguration now shows crash message Exception on failure
- Added `--usc` flag to `rdmp gui`.  This allows you to specify using the `NetDriver` for Terminal.Gui (an alternative display driver)
- Added optional file argument to `ExecuteAggregateGraph` command (outputs graph data table to the file specified)
- Added ability to select a [DataAccessCredentials] in table/database selector control
- Added TopX and Filter (text) to console view logs
- Added alternative colour scheme to console gui

### Changed

- Changed `ExtractMetadata` template syntax to require `DQE_` and added year/month/day sub components:
  - `$StartDate`, `$EndDate` and `$DateRange` are now `$DQE_StartDate`, $DQE_EndDate and $DQE_DateRange.
  - Added `$DQE_StartYear`,`$DQE_EndYear`,`$DQE_StartMonth`,`$DQE_EndMonth`,`$DQE_StartDay`,`$DQE_EndDay`
  - Added `$DQE_PercentNull` (must be used with a `$foreach CatalogueItem` block)
  - Added TableInfo and ColumnInfo properties (e.g. `$Server`)
  - Added $DQE_CountTotal
- Improved performance of checks user interface (especially when there are a large number of check messages)

### Fixed

- Fixed arguments not showing up under Pipeline components of 'Other' (unknown) pipelines node
- Fixed refresh speed of console gui causing problems with Guacamole
- Fixed Keyboard shortcuts of pipeline engine execution window sharing the same letters
- Fixed bug running rdmp gui (console) with a remote current directory
- Fixed 'View Catalogue Data' command when run on ProjectSpecific Catalogues
- Fixed 'Import ProjectSpecific Catalogue' command not preserving Project choice in configure extractability dialog
- When importing an existing data table into RDMP and cancelling [Catalogue] creation RDMP will prompt you to optionally also delete the [TableInfo]

### Dependencies

- Bump Terminal.Gui from 1.0.0 to 1.1.1
- Bump HIC.FAnsiSql from 1.0.6 to 1.0.7
- Bump Microsoft.NET.Test.Sdk from 16.9.4 to 16.10.0


## [5.0.0] - 2021-05-05

### Changed

- .Net 5.0 for all, instead of Framework 4.6.1+Core 2.2+Standard 2.0 mix
- Query editor autocomplete now uses integrated autocomplete (no icons, better matching)
- Throttled how often spelling is checked in Scintilla controls.
- Changed message about inaccessible cohorts to a warning instead of an error. 
- Collation is now explicitly specified when creating a new cohort source using the wizard (as long as there is a single collation amongst existing ColumnInfo of that type)

### Added

- Added `$foreach Catalogue` option for custom metadata report templates (to allow prefix, suffixes, table of contents etc)
- Added ability to search for objects by ID in console gui
- More detailed logging of Type decisions when extracting to database
- Added ability to cancel ongoing queries in CLI Sql Editor
- Added 'Reset Sql' and 'Clear Sql' buttons to CLI Sql Editor
- Added ability to set custom timeout for queries in CLI Sql Editor
- Added ability to save results of CLI Sql Editor (table) to CSV
- Added view data/aggregate etc on ColumnInfo objects to list of commands accessible from the CLI gui
- Added 'Go To' commands to CLI gui
- Exposed 'Add New Process Task...' to load stages in CLI menu
- Added 'ViewCatalogueData' command for CLI and CLI GUI use
- Better error reporting when item validators crash during validation execution (now includes constraint type, column name and value being validated).
- Added 'Go To' commands to CLI gui
- Exposed 'Add New Process Task...' to load stages in CLI menu
- Exposed 'View Logs' commands on CLI and CLI gui
- Added minimum timeout of 5 seconds for `CohortIdentificationConfigurationSource`
- 'View Logs' tree view now accessible for CacheProgress objects
- Added query/result tabs to CLI GUI Sql editor
- Console GUI now shows important information (e.g. 'Disabled') in brackets next to items where state is highly important
- Added new command RunSupportingSql
- Console GUI root nodes now offer sensible commands (e.g. create new Catalogue)
- Added Value column to tree views (allows user to quickly see current arguments' values)
- Added 'other' checkbox to 'Create Catalogue by importing a file' (for selecting custom piplelines)
- Command SetExtractionIdentifier now supports changing the linkage identifier for specific ExtractionConfigurations only
- Added new command `AlterTableMakeDistinct`
- Added CLI GUI window for running Pipelines that displays progress
- Added RDMP.Core version number to logs at startup of rdmp cli
- Added graph commands to CLI:
  - ExecuteCommandSetPivot
  - ExecuteCommandSetAxis
  - ExecuteCommandAddDimension


### Fixed

- Fixed CLI database selection UI not using password mask symbol (`*`)
- Fixed CLI GUI message boxes bug with very long messages
- Fixed Custom Metadata template stripping preceeding whitespace in templated lines e.g. `"  - $Name"` (like you might find in a table of contents section of a template)
- Fixed 'Set Global Dle Ignore Pattern' failing the first time it is used by creating a StandardRegex with no/null Pattern
- Fixed order of branches in CLI gui tree
- Fixed importing filter containers not saving Operation (AND/OR)
- Fixed right click menu not showing when right clicking after selecting multiple objects
- Fixed some delete commands not updating the UI until refreshed (e.g. disassociating a [Catalogue] from a [LoadMetadata])
- Fixed text on disassociating a [Catalogue] from a [LoadMetadata]
- Fixed sort order not being respected in cohort summary screen
- Fixed DQE graph when data has dates before the year 1,000
- Fixed `ExecuteCommandCreateNewCatalogueByImportingFile` when using blank constructor and from CLI GUI
- Fixed extraction UI showing "WaitingForSQLServer" when DBMS might not be (now says "WaitingForDatabase").
- Fixed bug where some UI tabs would not update when changes were made to child objects (e.g. deleting a dataset from an extraction using another window in the client)
- Fixed support for UNC paths in SupportingDocument extraction (e.g. \\myserver\somedir\myfile.txt)
- Fixed not being able to add `Pipeline` objects to Sessions

### Dependencies

- Bump System.Drawing.Common from 5.0.0 to 5.0.2
- Bump Moq from 4.16.0 to 4.16.1
- Bump Microsoft.NET.Test.Sdk from 16.8.3 to 16.9.4
- Bump NLog from 4.7.7 to 4.7.10
- Bump SecurityCodeScan.VS2019 from 5.0.0 to 5.1.0
- Bump Newtonsoft.Json from 12.0.3 to 13.0.1
- Bump YamlDotNet from 9.1.4 to 11.1.1
- Bump NUnit from 3.13.1 to 3.13.2

## [4.2.4] - 2021-02-05

- Added CLI commands for viewing/changing `UserSettings` e.g. AllowIdentifiableExtractions
- Added user setting `ShowPipelineCompletedPopup` for always popping a modal dialog on completion of a pipeline execution in the GUI client (e.g. committing a cohort)
- Added new flexible file/directory extraction component `SimpleFileExtractor`

### Changed

- Globals tickbox can now be checked even when there are no explicit files (this allows implicit files e.g. `SimpleFileExtractor` to still run)

### Fixed 

- Fixed MySql backup trigger implementation not updating validTo on the new row entering the table on UPDATE operations

## [4.2.3] - 2021-02-01

### Fixed 

- Fixed rare threading issue with tree representations of Lookups
- Fixed proxy objects context menus not functioning correctly since 4.2.0 (e.g. Catalogues associated with a load) for some commands

### Dependencies

- Bump NUnit from 3.13.0 to 3.13.1

## [4.2.2] - 2021-01-28

### Added

- Added `patch` command to rdmp CLI e.g. `./rdmp patch -b`
- Added ProjectName to ExtractionConfiguration objects visualisation in Find / Select popups

### Fixed

- Fixed erroneous warning where some characters were wrongly reported as illegal e.g. '#' in Filter names 
- Fixed RemoteDatabaseAttacher not logging table name (only database)

### Changed

- Metadata report now lists Catalogues in alphabetical order
- Changed hierarchy multiple parents state to be a Warning instead of an Error

### Dependencies

- Bump Moq from 4.15.2 to 4.16.0
- Bump YamlDotNet from 9.1.1 to 9.1.4
- Bump NLog from 4.7.6 to 4.7.7
- Bump SSH.NET from 2020.0.0 to 2020.0.1

## [4.2.1] - 2021-01-13

### Added

- Choose Load Directory on DLE now shows old value during editing
- Added property suggestions when using ExecuteCommandSet with an incorrect property name
- Added the ability to drag and drop aggregates into other CohortIdentificationConfigurations to import
- Added ColumnDropper that allows a user to specify the columns that should not be extracted in the pipeline.
- Added Favourite/UnFavourite to right click context menus
- CachingHost now logs the state of the CacheProgress being executed first thing on start
- Home screen now supports right click context menu, drag and drop etc
- Added 'Sessions'.  These are tree collection windows similar to Favourites but with a user defined name and limited duration (until closed)

### Fixed

- Fixed startup error when user enters a corrupt connection string for platform database locations.  This bug affected syntactically invalid (malformed) connection strings (i.e. not simply connection strings that point to non existant databases)
- Fixed various issues in ColumnSwapper
  - If input table contains nulls these are now passed through unchanged
  - If mapping table contains nulls these are ignored (and not used to map input nulls)
  - If input table column is of a different Type than the database table a suitable Type conversion is applied
- Data load engine logging checks are better able to repair issues with missing logging server IDs / logging tasks
- Better support for abort/cancel in
  - RemoteTableAttacher
  - ExcelAttacher
  - KVPAttacher
  - RemoteDatabaseAttacher
- Fixed View Inserts/Updates dialog when using non SqlServer DBMS (e.g. MySql)
- Fixed various layout and performance issues with RDMP console GUI.
- Fixed `rdmp cmd` loop exiting when commands entered result in error.
- Fixed autocomplete in `rdmp cmd` mode and enabled for Linux
- Fixed right click context menu being built twice on right click a new node (once for selection and once for right click)

### Changed

- Added timeout of 10 minutes (previously 30 seconds) for counting unique patient identifiers while writing metadata for extractions
- Choose Load Directory now lets you specify invalid directories e.g. when building a load on one computer designed to run on separate computer with an isolated file system.
- Reinvented Console Gui to more closely resemble the windows client

### Dependencies

- Bump SSH.NET from 2016.1.0 to 2020.0.0

## [4.2.0] - 2020-10-19

### Fixed

- Reduced memory overhead during refreshes
- Fixed various graphical/performance issues when running in VDI environments with limited CPU
- Fixed missing scrollbars in Explicit Column Typing user interface
- Fixed various errors that could occur when a [Catalogue] referenced by an extraction is deleted outside of RDMP (e.g. by truncating the database table(s))

### Added

- Support for importing WHERE logic into extraction datasets from other configurations or cohort builder configurations
- Pipeline ID and Name now recorded in logs for Data Extractions
- Added support for viewing extraction logs in tree form (for a given ExtractionConfiguration)
- Added `AllowIdentifiableExtractions` user setting.  Enabling this prevents RDMP reporting an error state when cohorts are created that have the same private and release ID fields.
- Added GoTo from extraction/cohort building filters to the parent Catalogue level filter and vice versa
- Added ability to suppress [LoadMetadata] triggers
- Added ability for Plugins to store custom information about objects in the RDMP Catalogue platform database
- Added IgnoreColumns setting for DLE to ignore specific columns in the final table completely (not created in RAW/STAGING and not migrated)

### Changed

- CLI tools now built for .Net Core 3.1 since 2.2 has reached EOL

## [4.1.9] - 2020-09-17

### Added

- Added ExplicitDateTimeFormat property to flat file attachers and pipeline sources.  Allows custom parsing of dates e.g. where no delimiters exist (e.g. 010120)

## [4.1.8] - 2020-08-17

### Fixed 

- Fixed progress logging still not being allowed to go backwards when logging to database

## [4.1.7] - 2020-08-14

### Changed

- Schema names (Sql Server) are now wrapped correctly e.g. `[My Cool Schema]`
- Progress logged (e.g. done x of y files) can now go backwards.

### Added

- New command `SetArgument` for easier changing of values of modules (e.g. [PipelineComponent]) from command line
- Support for `DescribeCommand` help text on `NewObject` and other commands that take dynamic argument lists (command line)

## [4.1.6] - 2020-08-04

### Added

- Added 'Save Changes' prompt when closing tabs
- Added Import command for bringing in one or more [CohortIdentificationConfiguration] into an existing container (like Merge / UnMerge but for existing configurations)
- Added checks for LoadProgress dates being in sensible ranges during DLE

### Fixed

- Fixed [bug when parsing lists of ints in CLI](https://github.com/HicServices/RDMP/issues/84)

## [4.1.5] - 2020-07-14

### Added

- Added Merge command, for combining two or more configurations in cohort builder into one
- Added Un Merge command for splitting one cohort builder configuration into multiple seperate ones
- Improved error messages in extraction checking when there are:
  -  2+ columns with the same name
  -  2+ columns with the same location in extraction order
  -  Cohort and dataset are on different servers
- Added ability to search by ID in find dialog

### Changed

- Unhandled Application/Thread exceptions (rare) now show in the top right task bar instead of as a popup dialog

### Fixed

- Fixed lookups, supporting documents etc not appearing in the extractable artifacts tree view of the extraction window when non global.

## [4.1.4] - 2020-07-02

### Added

- Custom Metadata Report now supports looping items in a Catalogue (use `$foreach CatalogueItem` to start and `$end` to end)
- Added help to 'New Project' user interface
- Forward/Backward now includes selection changes in tree collections
- Added support for newline replacement in custom metadata doc templates

### Changed

- Improved usability of selecting multiple datasets in the 'New Project' user interface
- When in multiple selection mode, double clicking a row in the object selection dialog will add it to the selection (previously would close the dialog with the double clicked item as the sole selected item)

### Fixed

- Extractable columns Order field defaults to Max + 1 (previously 1).  This results in new columns appearing last in extracted datasets and prevents Order collisions.
- 'Select Core' columns UI button now works correctly with ProjectSpecific Catalogues (previously the highlighted rows would not change)
- Fixed popup error message showing when deleting an ExtractionConfiguration where one or more datasets are currently being edited (in tabs) 
- Fixed context menu opening error that could occur in cohort builder when datasets are not configured properly (e.g. have too many [IsExtractionIdentifier] columns).
- Fixed alias changes not showing up as 'Differences' in edit dataeset extraction user interface
- Fixed bugs in using GoTo menu of document tabs after a Refresh
- Fixed ALTER context sub menu of TableInfo when Server property is null (or other fundamental connection details cannot be resolved).
- Fixed whitespace only literal strings (e.g. `" "`) on command line causing error while parsing arguments
- Fixed bug with YesNoToAll popups launched from ChecksUI when running as a modal dialogue.
- Fixed bug with user setting 'Show Object Collection On Tab Change' when selecting tabs for objects in CohortBuilder configurations.

## [4.1.3] - 2020-06-15

### Added

- Added `-f` option to CLI (`rdmp.exe -f somefile.yaml`) to run all commands in a file
- Added "Go To" to tab right click context menu (previously only available in collections).
- Private key encryption file location can now be customized per user by setting an environment variable `RDMP_KEY_LOCATION`.  This will override any key file location specified in the RDMP platform database.

### Changed

- Frozen Extraction Configurations folder always appears at the bottom of the branch under Projects
- Improved layout of query building errors in QueryBuilder SQL viewing user interfaces

### Fixed

- Fixed bug in tree ordering when comparing a fixed order node to a non fixed order node.

## [4.1.2] - 2020-06-03

### Added

- Ability to create (Project Specific) Catalogues using the Project collection tree view top menu
- Ability to Enable/Disable many objects at once
- Catalogue icons under a load now show full range of status icons (e.g. internal / project specific)

### Changed

- When a load has only one LoadProgress dropdown no longer shows "All available"
- Double clicking a crashed configuration in cohort builder now shows the error message (previously would edit/expand the object).  Error message still accessible via context menu (as previously).
 
### Fixed

- Fixed Order not being considered 'OutOfSync' on ExtractableColumn
- Fixed changes to Catalogue visibility checkboxes not being persisted
- Fixed object caching system when RDMP user has insufficient permissions to view Change Tracking tables. 
- Fixed UserSettings last column sort order multithreading issue (causing File IO permissions error in rare cases)

## [4.1.1] - 2020-05-11


### Added

- Added ability to pick a folder in Metadata Report UI

### Fixed

- Opening 'Recent' items that have been deleted now prompts to remove from list
- Fixed race conditions updating UI during refresh / dispose of activators

## [4.1.0] - 2020-05-05

### Added

- Added tool strip to tree collection user interfaces
- Added new [PipelineComponent] `SetNull` which detects bad data in a specific column of pipeline data and sets cells matching the `Regex` to null
- Added support for template based metadata extractions ([Catalogue] descriptions etc) 
- Added new property RemoteServerReference to RemoteTableAttacher which centralises server name/database/credentials when creating many attachers that all pull data from the same place
- Added double click to expand tree option for RDMP
- When searching (Ctrl+F), exact matches now appear first
- Added RDMP platform database name (and server) to the window title
- Added Export Plugins command (which saves the currently loaded RDMP plugins to the selected folder)
- Double clicking a dataset in the Extraction user interface opens it for editing (previously you had to right click and select Edit)

### Changed

- CohortBuilder interface has been revamped
- Home screen now follows more consistent user experience and includes recently used items
- Catalogue collection no longer expands when CatalogueFolder changes

### Fixed

- LoadProgress with RemoteTableAttacher now works correctly with DBMS that do not support Sql parameter declarations (Oracle / Postgres)

## [4.0.3] - 2020-02-28

### Added

- Added timestamps to Word Metadata Reports (e.g. when document was created)
- Added icon for HashOnDataRelease
- Added Order column to [Catalogue] Collection tree view
- Added ability to disable the TicketingSystem that controls whether datasets can be released (only applies where one has been configured)
- Added ability to customize extraction directory subfolder names
- Added check for stale extraction records when generating a one off Release Document (i.e. not part of a Release workflow)
- Added clarifiaction on what to do if a table is not found during synchronization
- Refresh now shows 'waiting' cursor while updates take effect
- Creating a [Catalogue] from a CatalogueFolder right click context menu now creates the resulting [Catalogue] in that directory
- Added ability to right click a dataset in an [ExtractionConfiguration] and open the directory into which it was extracted (if it was extracted to disk)
- Added Extraction Category column for columns included in the project extractions
- Added command Import [Catalogue] Item Descriptions accessible from the [CatalogueItem] node menu that imports all descriptions (and other fields) from one [Catalogue] into another.
- Added 'Execute' button on [Catalogue] and Extraction dataset SQL viewing windows.
- 'Show' on collection based tab windows now prompts you to pick which you want to navigate to (previously did nothing)
- Datagrid UI now shows server/database names and DatabaseType
- Running Checks or CheckAll now shows the Checks column (if it isn't already visible)
- Added 'Clear Cache' option for clearing the cache on a single [Catalogue] in a cohort builder configuration (without affecting the cache state of the others)
- Added `FOR UPDATE` to the end of the DLE migration query for MySql server (prevents edge case deadlocks when live table changes during migration)

### Changed

- Datagrid/query syntax errors are now more visible and consistent with other SQL IDEs
- Open / New [Catalogue] no longer closes all toolboxes prior to setting up editing layout
- Bulk Process CatalogueItems now defaults to exact matching (ignoring case)
- Changed MySql adapter from `MySql.Data` to `MySqlConnector` (see [FAnsiSql] version 0.11.1 change notes)

### Fixed

- Fixed bug where broken Lookup configurations could result in DQE not passing checks
- Fixed top menu missing some options on extraction/cohort building graphs (e.g. timeout / retry query)
- Fixed DLE backup trigger creation for old versions of MySql (5.5 and earlier)
- Fixed some forms not getting launched when new objects are created (e.g. Supporting Documents)
- Fixed null reference when cancelling adding a SupportingDocument
- Fixed bug in axis section of graph editor where changing value would result in text box loosing focus
- Fixed ticketing system Reason [for not being able to release a configuration] not being displayed on the ReleaseUI

## [4.0.2] - 2020-01-23

### Fixed

- Fixed stack overflow when trying to edit 'unknown pipelines' in Tables tree view
- Undo/Redo button now changes label as well as icon during use
- Fixed null reference when using command `Reports->Generate...->Metadata Report...`
- Fixed bug in console gui where cancelling a property change (e.g. Description) would result in setting the value to null.

## [4.0.1] - 2019-12-03

### Added

- Ability to generate metadata reports for subset of catalogues (e.g. all catalogues in a folder).
- Cohort Builder build log now lists the [IsExtractionIdentifier] column for each cohort set

### Changed

- Cohort Builder now shows "No Cache" when there is no query cache server configured for a configuration instead of "0/1" (or "0/2" etc)

### Fixed

- Fixed issue using the 'context menu' button on compatible keyboards to access the GoTo menu (sometimes menu would not be expandable)
- Fixed issue where ProjectNumber and Version appeared editable in some tree controls (changes were ignored).  These cells are now correctly readonly.
- Fixed bug in log viewer right click (introduced in 4.0.1 command refactoring)
- TestConnection now shows obfuscated connection string when a connection cannot be established (affects RDMP API users only - not core software)
- Fixed changing join direciton in patient index tables not triggering refresh
- Fixed Data Load Engine RAW server credentials when running RDMP installer with sql user authentication (RAW server entry would be created with Integrated Security)

## [4.0.1-rc3] - 2019-11-25

### Added

- Console gui supports short code searches (e.g. "c", "ti" etc)

### Changed

- Updated to [FAnsiSql] 0.10.13

### Fixed

- Fixed various issues with new CLI gui

## [4.0.1-rc2] - 2019-11-20

### Added

- Added interactive terminal user interface `./rdmp gui`

### Changed

- Cloning an Extraction Configuration no longer expands clone and names the new copy "Clone of [..]" (previously name was a guid)
- Select object dialog now display a maximum of 1000 objects (prioritising your search text)
- Logging tasks are now case insensitive

### Fixed

- Fixed Console input in CLI when running under Linux
- Fixed issue where parallel checks could fail due to UI cross thread access
- Fixed bugs in DLE when loading tables with dodgy column names (e.g. `[My Group by lolz]`)
- 
...

## [4.0.1-rc1] - 2019-11-11

### Added

- Support for PostgreSql databases

### Changed

- Sql Server `..` syntax is no longer used (now uses `.dbo.` - or whatever the table schema is).  Since references can be shared by users the default schema notation is not good idea.
- Cohort Query Bulder will now connect to the database containing the data rather than the users default database when querying data on a single database
- Flat file Attachers now process files in alphabetical order (case insensitive) when Pattern matches multiple files (previously order was arbitrary / OS defined)
- Extraction source now specifies database to connect to when a dataset exists in a single database (previously connected to users default server e.g. master)
- Updated to latest version of [FAnsiSql] (0.10.12) for Postgres support
- 
### Fixed

- Fixed handling of credentials where password is blank (allowed)
- Fixed race condition when there are multiple cohort databases that host cohorts for the same project
- Extracting a dataset using Cross Server extraction source now shows the correct SQL in error message when no records are returned by the linkage

## [3.2.1] - 2019-10-30

### Added

- SET containers ([UNION] / [INTERSECT] / [EXCEPT]) now highlight (as a `Problem`) when they will be ignored (empty) or not applied (when they contain only 1 child)

## Fixed

- Fixed bug generating metadata reports that include Catalogues with orphan [ExtractionInformation] (not mapped to an underlying ColumnInfo)
- Fixed bug in column descriptions pie chart where navigate to CatalogueItem(s) would show all CatalogueItems instead of only those missing descriptions
- Fixed bug in example dataset creation where views (vConditions and vOperations) were not marked IsView

## [3.2.1-rc4] - 2019-10-22

### Added 

- Errors during caching (of cohort builder results) now appear in the results control (previously could generate erro popups)
- Patient Index Tables are no longer allowed to have parameters with the same name (but different values) of tables they are joined against
- Sql Parameters (e.g. `@test_code`) now work properly cross [DBMS] (e.g. MySql / SqlServer) when using a query cache.
- Added menu for inspecting the state of a cohort compiler (view SQL executed, build log, results etc)

### Fixed 

- Fixed ExceptionViewer showing the wrong stack trace under certain circumstances
- Fixed cache usage bug where sql parameters were used in queries (cache would not be used when it should)
- Fixed 'View Dataset Sample' user interface generating the wrong SQL when a patient index table has a column alias (e.g. `SELECT chi,AdmissionDate as fish from MyPatIndexTable`)
- Fixed renaming parameters causing UI to incorrectly ask if you want to save changes

## [3.2.1-rc3] - 2019-10-21

### Fixed 

- Fixed bug in cross server query building when using parameters (@testcode etc)

## [3.2.1-rc2] - 2019-10-18

### Added 

- Added GoTo from cohorts to Extraction Configuration(s)

### Changed

- View ThenVsNow Sql in right click context menu of data extractions is only evaluated when run (improves performance).  This results as the command always being enabled.

### Fixed

- Fixed [bug in cross server query building](https://github.com/HicServices/RDMP/commit/a0c6223d1a7793bde4a67b368ae062e8bec3d960#diff-196fcda7990895e9f656c99602d1972b) (via cache) when joining patient index tables on one server to a main dataset on another

## [3.2.1-rc1] - 2019-10-14

### Added

- Long running processes that previously blocked the UI (e.g. create primary key) now have a small dialog describing task and allowing cancellation.
- Proposed Fix dialog now has standard look and feel of RDMP message boxes (including keywords etc)
- Double clicking an executing task in Cohort Builder now shows cohort build log as well as Exception (if any)

### Changed
 
- Database patching user interface presents clearer information about what version upgrade is occuring and the patches that will be applied.
- Updated to latest version of [FAnsiSql] (0.10.7) for task cancellation
- Data load engine no longer lists dropping columns / anonymising in progress if there are no operations actually being performed (e.g. no ANOTables configured)
- Delete is now disabled for the top level container (e.g. "UNION - Inclusion criteria") of cohort builder configuration

### Fixed

- Database patching user interface no longer suggests restarting if the patching process has failed
- Improved usability of StartupUI when no repository connection strings are not set (previously would report status as 'Broken')
- Fixed bug where `DropTableIfLoadFails` of `ExecuteFullExtractionToDatabaseMSSql` would (under fail conditions) drop the destination table even if the table was created by a previous execution of the same pipeline.
- Fixed bug where adding a [Catalogue] to a cohort set container would create an extra duplicate copy (which would appear under orphans)
- Improved cross server cohort query building (e.g. combining cohort sets on seperate servers / server types)
- Fixed bug in checks dual reporting some errors when clicking on red angry face icons

### Removed

- Generate test data window no longer shows the output folder in Windows Explorer when done

## [3.2.0] - 2019-09-16

### Added

- Patient Index Tables now use the source column datatype for caching columns (as long as there is no transform declared).

## [3.2.0-rc1] - 2019-09-13

### Added

- Right clicking a mispelled word now offers spelling suggestions
- You can now add new datasets to an extraction configuration directly from the "Core" folder in Execute Extraction window (rather than having to go back to the DataExport tree view)
- MDFAttacher now checks for existing mdf/ldf files in the RAW server data directory.  Existing files will trigger a warning.  After the warning an attempt is still made to overwrite the file(s) (as occured previously)
- Tab key now also works for autocomplete in SQL editor windows (previously only Enter worked)
- Orphan cohort sets (do not belong to any Cohort Identification Configuration) now appear under a top level folder in 'Cohort Builder' collection
- Extraction Category can now be changed directly from a CatalogueItem, [ExtractionInformation] 
- Extraction Category can be changed for all columns in a [Catalogue] at once by right clicking the or the CatalogueItemsNode (folder under a Catalogue)
- Right clicking a column allows you to Alter its type e.g. increase the size of a varchar field

### Changed

- Help documentation for objects no longer uses NuDoq library (now faster and more maintainable)
- Extraction source component `ExecuteCrossServerDatasetExtractionSource` now never drops the temporary cohort database (previously it would drop it if it created it and CreateTemporaryDatabaseIfNotExists was true)
- Updated to latest version of [FAnsiSql] (0.10.4) for better Oracle, localization and type estimation
- Dashboards now appear in tree view instead of application tool strip and are searchable
- [CatalogueItem] descriptions pie chart has flags for including internal/project specific etc in its counts
- [CatalogueItem] descriptions pie chart now lets you navigate directly to problem objects rather than showing a data table

### Fixed 
- Deleting an object now clears the selection in tree views (previously selection would become an arbitrary object).
- Fixed bug where adding/moving cohort sets between containers ([INTERSECT]/[UNION]/[EXCEPT]) could result in 2 objects with the same Order in the same container (resulting in ambiguous order of execution).
- Fixed UI bug where selecting an extractable [Catalogue] would hide its extractable (small green e) icon overlay
- Fixed bug where deleting a Pinned object would not unpin the object
- Fixed bug where database tables with brackets in the name could break synchronization (these tables are now ignored by RDMP and cannot be imported).
- Fixed bug deleting multiple objects at once when some objects are parents of others (and cause implicit delete).
- Fixed bug with low resolution monitors and the Create New Cohort Wizard
- Fixed bug with low resolution monitors and collections where leading columns could shrink to be no longer visible
- Adding new filters/containers (AND/OR) now correctly expand and highlight the created object in collections
- Fixed AggregateEditorUI could incorrectly offer to save changes even when no changes had been made
- Clonng a Cohort Identification Configuration now preserves custom set container names e.g. "UNION Inclusion Criteria"
- Fixed bug in DataTableUploadDestination where multiple root (DataLoadInfo) logging entries were created for a single large bulk insert 
- Fixed bug in QueryBuilder when there are multiple IsPrimaryExtractionTable tables (Exception thrown was NullReferenceException instead of QueryBuilderException)
- Fixed bug in generating FROM SQL when there are circular [JoinInfo] configured between tables used in the query
- Fixed bug where closing the server/database selection dialog with the X instead of cancel could cause error messages (e.g. in Bulk Import TableInfos)
- Fixed bug where searching for "Pipeline" or "Pipe" did not show all pipelines
- Fixed bug caching patient index tables (cohort creation) when there are multiple tables being joined in the query.
- Fixed error when logging very large (over 4000 characters) to the RDMP logging database

### Removed
- Cohort sets no longer appear under Catalogues (Find / GoTo now open the parent cohort identification configuration)
- Removed OnlyUseOldDateTimes option on DataTableUploadDestination as it didn't actually do anything ([DBMS] type decisions are handled in a standard way by FAnsiSql)

## [3.1.0] - 2019-07-31

### Added

- Cohort sets with HAVING sql now support 'View Dataset Sample' (of matched records)
- Added new property IsView to TableInfo
- Added GoTo menu item Catalogue=>TableInfo
- Added user setting for skipping Cohort Creation wizard
- MDFAttacher emits more messages when looking up location on disk to copy MDF file to.
- Added menu option to set [IsExtractionIdentifier] on a [Catalogue] without having to open ExtractionInformations directly
- Added the ability to set custom number of patients / rows per dataset when creating example datasets (from command line or when setting up client)
- FlatFileAttacher now issues a warning if TableToLoad isn't one of the tables loaded by the currently executing load (previously it would just say 'table x wasn't found in RAW')
- Added (initially hidden) column Order to cohort query builder to help debugging any issues with order of display

### Changed

- Attempting to generate a graph from a query that returns more than 1,000,000 cells now asks for confirmation.
- Updated to latest version of [FAnsiSql] (0.9.4) for better Oracle support
- Oracle extraction commands no longer generate parameters (e.g. @projectNumber).  Previously invalid SQL was generated.
- Improved layout of message boxes and link highlighting
- Add (Copy Of) cohort set no longer complains about creating a copy of one already in the cohort builder configuration
- Extraction destination property CleanExtractionFolderBeforeExtraction now defaults to false (i.e. do not delete the contents of the extraction directory before extracting)
- Extraction destination property CleanExtractionFolderBeforeExtraction is now implemented in the Checks phase of the component lifecycle rather than on reciept of first batch of records (this prevents accidentally deleting files produced by upstream components)
- 
### Fixed 
- Fixed bug in [Catalogue] validation setup window (DQE Validation Rules) which resulted in changes not being saved if it had been refreshed after initially loading
- Fixed scrollbars not appearing in [Catalogue] validation setup window when lots of validation rules are applied to a single column
- Type text dialog prompt now resizes correctly and has a display limit of 20,000 characters for messages
- Fixed bug that prevented exiting if the RDMP directory (in user's application data folder) was deleted while the program was running
- Fixed bug where CatalogueItems created when importing Oracle tables had database qualifiers in the name e.g. "CHI" (including the double quotes)
- Fixed bug where deleting a Filter from a cohort set in a Cohort Identification Query could result in the display order changing to alphabetical (until tab was refreshed).
- Fixed obscure bug in plugins implementing the `ICustomUI` interface when returning a new object in `GetFinalStateOfUnderlyingObject` that resulted in the UI showing a stale version of the object
- Connecting to a non existant server in ServerDatabaseTableSelector now shows the Exception in the RAG icon (previously just showed empty database list)
 
- Fixed bug where adding/removing a column in Aggregate Editor would would reset the Name/Description if there were unsaved changes (to Name/Description)
- Fixed bug where example datasets created would have the text value "NULL" instead of db nulls (only affected initial install/setup datasets)

## [3.0.16-rc2] - 2019-07-17

### Added 

- Example data generated on install can now be given a seed (allows for reproducibility)
- Creating a Query Caching server for an cohort identification AggregateConfiguration now asks you if you want to set it as the default QueryCaching server (if there isn't already one)
- Double clicking a row in SQL query editor user interfaces now shows text summary of the row
- DLE load logs tree view now supports double clicking on messages/errors to see summary
- All RDMP platform objects now have icons even if not visible in the UI (this affects the objects documentation file generation)
- MetadataReport now supports generating data for Catalogues with no extractable columns

### Changed

- Updated to latest version of BadMedicine (0.1.5)
- Improved error message shown when attempting to delete a used patient index table (now lists the users)
- System no longer auto selects objects when there is only 1 option (e.g. when user starts a Release when there is only one [Project] in the system).  This previously created an inconsistent user experience.
- Dita extraction checks no longer propose deleting non dita files in the output directory
- Improved Find (Ctrl+F) dialog layout and added shortcut codes (e.g. typing "c Bob" will return all Catalogues containing the word "Bob")
- Message boxes now display a limit of 20,000 characters (full text can still be accessed by the copy to clipboard button).
- DLE Debug options (e.g. Skip migrating RAW=>STAGING) now appear as a drop down with more descriptive titles (e.g. StopAfterRAW)
 
### Fixed 

- Fixed bug when cloning a Pipeline called "Bob" when there was already an existing Pipeline called "Bob (Clone)"
- Fixed validation issue in some user interfaces of INamed classes (e.g. Catalogue) where all properties were checked for illegal characters instead of just the Name
- Fixed image scaling in Metadata reports to 100% (previously 133%)
- Governance report now properly escapes newlines and quotes in [Catalogue] descriptions when outputting as CSV
- Fixed bug in Plugin code generator for tables with a Name property (previously incorrect C# code was generated)
- Fixed bug in SQL query editor user interface when the query returned a table that included binary columns with large amounts of data in
- Clicking a collection button or using GoTo/Show now correctly pops the relevant collection if it is set to auto dock (pinned).
- Application title bar now correctly updates after loading a tab (previously it was left with the caption "Loading...")
- Un Pinning in a collection using X now correctly maintains tree selection (consistent with the context menu Tree=>UnPin)
- Fixed display order of cohort sets in Cohort Query Builder to correctly match the compiler (previously the tree view order was misleading)

## [3.0.16-rc] - 2019-07-08

### Added 

- Forward/backward navigation in LogViewer now preserves text filters / TOP X
- Added the ability to create example datasets and configurations/projects etc during installation / startup
- Objects with names containing problematic characters (e.g. \ ") are highlighted red
- New right click context menu GoTo shows related objects e.g. which ExtractionConfiguration(s) a [Catalogue] has been used in
- Heatmap hover tool tip now shows more information about the cell value
- 'Other Pipelines' (unknown use case) can now be edited by double clicking.  This prompts user to pick a use case to edit them under
- Creating a Catalogue/TableInfo by importing a file now lets you rename the table after it has been created
- Added new DLE module ExecuteSqlFileRuntimeTask which runs the SQL stored in the RDMP platform database (rather than relying on an sql file on disk like ExecuteSqlFileRuntimeTask)
- RDMP platform database schemas no longer require 100% matching to models.  This allows limited backwards compatibility between minor versions of RDMP in which new fields are added to the database.

### Changed

- Updated to latest version of [BadMedicine] (0.0.1.2)
- Updated to latest version of [FAnsiSql] (0.9.2)
- File=>New now launches modal dialog instead of dropdown menu
- [Project] objects can now be sorted (previously they always appeared alphabetically)
- [Project] creation UI now shows duplicate ProjectNumbers as a Warning instead of an Error allowing users to create 2+ Projects with shared cohorts
- Disabled objects in tree views now appear greyed out instead of red
- Improved message shown when cohorts with null descriptions are preventing cohort importing
- Attempting to deleting an Extractable [Catalogue] no longer shows an error and instead asks if you want to make it non extractable (then delete)
- xmldoc are now shipped inside SourceCodeForSelfAwareness.zip (instead of side by side with the binary).  This avoids an issue where [Squirrel drops xmldoc files](https://github.com/Squirrel/Squirrel.Windows/issues/1323)

### Fixed 

- Fixed bug in CLI (rdmp.exe) where yaml settings would override command line values for connection strings to platform databases
- Disabled smiley controls now render in greyscale
- Fixed bug in Aggregate graphs which included a PIVOT on columns containing values with leading whitespace
- Fixed crash bug in UI responsible for picking the DLE load folder that could occur when when xmldocs are missing
- Fixed bug resolving Plugin dll dependencies where dependencies would only be resolved correctly the first time they were loaded into the AppDomain
- Fixed Culture (e.g. en-us) not being passed correctly in DelimitedFlatFileAttacher
- Fixed bug where Updater would show older versions of RDMP as installable 'updates'

[Unreleased]: https://github.com/HicServices/RDMP/compare/v8.1.0...develop
[8.1.0]: https://github.com/HicServices/RDMP/compare/v8.0.7...v8.1.0
[8.0.7]: https://github.com/HicServices/RDMP/compare/v8.0.6...v8.0.7
[8.0.6]: https://github.com/HicServices/RDMP/compare/v8.0.5...v8.0.6
[8.0.5]: https://github.com/HicServices/RDMP/compare/v8.0.4...v8.0.5
[8.0.4]: https://github.com/HicServices/RDMP/compare/v8.0.3...v8.0.4
[8.0.3]: https://github.com/HicServices/RDMP/compare/v8.0.2...v8.0.3
[8.0.2]: https://github.com/HicServices/RDMP/compare/v8.0.1...v8.0.2
[8.0.1]: https://github.com/HicServices/RDMP/compare/v8.0.0...v8.0.1
[8.0.0]: https://github.com/HicServices/RDMP/compare/v7.0.20...v8.0.0
[7.0.20]: https://github.com/HicServices/RDMP/compare/v7.0.19...v7.0.20
[7.0.19]: https://github.com/HicServices/RDMP/compare/v7.0.18...v7.0.19
[7.0.18]: https://github.com/HicServices/RDMP/compare/v7.0.17...v7.0.18
[7.0.17]: https://github.com/HicServices/RDMP/compare/v7.0.16...v7.0.17
[7.0.16]: https://github.com/HicServices/RDMP/compare/v7.0.15...v7.0.16
[7.0.15]: https://github.com/HicServices/RDMP/compare/v7.0.14...v7.0.15
[7.0.14]: https://github.com/HicServices/RDMP/compare/v7.0.13...v7.0.14
[7.0.13]: https://github.com/HicServices/RDMP/compare/v7.0.12...v7.0.13
[7.0.12]: https://github.com/HicServices/RDMP/compare/v7.0.11...v7.0.12
[7.0.11]: https://github.com/HicServices/RDMP/compare/v7.0.10...v7.0.11
[7.0.10]: https://github.com/HicServices/RDMP/compare/v7.0.9...v7.0.10
[7.0.9]: https://github.com/HicServices/RDMP/compare/v7.0.8...v7.0.9
[7.0.8]: https://github.com/HicServices/RDMP/compare/v7.0.7...v7.0.8
[7.0.7]: https://github.com/HicServices/RDMP/compare/v7.0.6...v7.0.7
[7.0.6]: https://github.com/HicServices/RDMP/compare/v7.0.5...v7.0.6
[7.0.5]: https://github.com/HicServices/RDMP/compare/v7.0.4...v7.0.5
[7.0.4]: https://github.com/HicServices/RDMP/compare/v7.0.3...v7.0.4
[7.0.3]: https://github.com/HicServices/RDMP/compare/v7.0.2...v7.0.3
[7.0.2]: https://github.com/HicServices/RDMP/compare/v7.0.1...v7.0.2
[7.0.1]: https://github.com/HicServices/RDMP/compare/v7.0.0...v7.0.1
[7.0.0]: https://github.com/HicServices/RDMP/compare/v6.0.2...v7.0.0
[6.0.2]: https://github.com/HicServices/RDMP/compare/v6.0.1...v6.0.2
[6.0.1]: https://github.com/HicServices/RDMP/compare/v6.0.0...v6.0.1
[6.0.0]: https://github.com/HicServices/RDMP/compare/v5.0.3...v6.0.0
[5.0.3]: https://github.com/HicServices/RDMP/compare/v5.0.2...v5.0.3
[5.0.2]: https://github.com/HicServices/RDMP/compare/v5.0.1...v5.0.2
[5.0.1]: https://github.com/HicServices/RDMP/compare/v5.0.0...v5.0.1
[5.0.0]: https://github.com/HicServices/RDMP/compare/v4.2.4...v5.0.0
[4.2.4]: https://github.com/HicServices/RDMP/compare/v4.2.3...v4.2.4
[4.2.3]: https://github.com/HicServices/RDMP/compare/v4.2.2...v4.2.3
[4.2.2]: https://github.com/HicServices/RDMP/compare/v4.2.1...v4.2.2
[4.2.1]: https://github.com/HicServices/RDMP/compare/v4.2.0...v4.2.1
[4.2.0]: https://github.com/HicServices/RDMP/compare/v4.1.9...v4.2.0
[4.1.9]: https://github.com/HicServices/RDMP/compare/v4.1.8...v4.1.9
[4.1.8]: https://github.com/HicServices/RDMP/compare/v4.1.7...v4.1.8
[4.1.7]: https://github.com/HicServices/RDMP/compare/v4.1.6...v4.1.7
[4.1.6]: https://github.com/HicServices/RDMP/compare/v4.1.5...v4.1.6
[4.1.5]: https://github.com/HicServices/RDMP/compare/v4.1.4...v4.1.5
[4.1.4]: https://github.com/HicServices/RDMP/compare/v4.1.3...v4.1.4
[4.1.3]: https://github.com/HicServices/RDMP/compare/v4.1.2...v4.1.3
[4.1.2]: https://github.com/HicServices/RDMP/compare/v4.1.1...v4.1.2
[4.1.1]: https://github.com/HicServices/RDMP/compare/v4.1.0...v4.1.1
[4.1.0]: https://github.com/HicServices/RDMP/compare/v4.0.3...v4.1.0
[4.0.3]: https://github.com/HicServices/RDMP/compare/v4.0.2...v4.0.3
[4.0.2]: https://github.com/HicServices/RDMP/compare/v4.0.1...v4.0.2
[4.0.1]: https://github.com/HicServices/RDMP/compare/v4.0.1-rc3...v4.0.1
[4.0.1-rc3]: https://github.com/HicServices/RDMP/compare/v4.0.1-rc2...v4.0.1-rc3
[4.0.1-rc2]: https://github.com/HicServices/RDMP/compare/v4.0.1-rc1...v4.0.1-rc2
[4.0.1-rc1]: https://github.com/HicServices/RDMP/compare/v3.2.1...v4.0.1-rc1
[3.2.1]: https://github.com/HicServices/RDMP/compare/v3.2.1-rc4...v3.2.1
[3.2.1-rc4]: https://github.com/HicServices/RDMP/compare/v3.2.1-rc3...v3.2.1-rc4
[3.2.1-rc3]: https://github.com/HicServices/RDMP/compare/v3.2.1-rc2...v3.2.1-rc3
[3.2.1-rc2]: https://github.com/HicServices/RDMP/compare/3.2.1-rc1...v3.2.1-rc2
[3.2.1-rc1]: https://github.com/HicServices/RDMP/compare/3.2.0...3.2.1-rc1
[3.2.0]: https://github.com/HicServices/RDMP/compare/v3.2.0-rc1...3.2.0
[3.2.0-rc1]: https://github.com/HicServices/RDMP/compare/3.1.0...v3.2.0-rc1
[3.1.0]: https://github.com/HicServices/RDMP/compare/v3.0.16-rc2...3.1.0
[3.0.16-rc2]: https://github.com/HicServices/RDMP/compare/v3.0.16-rc...v3.0.16-rc2
[3.0.16-rc]: https://github.com/HicServices/RDMP/compare/v3.0.15...v3.0.16-rc
[FAnsiSql]: https://github.com/HicServices/FAnsiSql/
[BadMedicine]: https://github.com/HicServices/BadMedicine/

[ExtractionProgress]: ./Documentation/CodeTutorials/Glossary.md#ExtractionProgress
[DBMS]: ./Documentation/CodeTutorials/Glossary.md#DBMS
[UNION]: ./Documentation/CodeTutorials/Glossary.md#UNION
[INTERSECT]: ./Documentation/CodeTutorials/Glossary.md#INTERSECT
[EXCEPT]: ./Documentation/CodeTutorials/Glossary.md#EXCEPT
[IsExtractionIdentifier]: ./Documentation/CodeTutorials/Glossary.md#IsExtractionIdentifier
[DataAccessCredentials]: ./Documentation/CodeTutorials/Glossary.md#DataAccessCredentials
[Catalogue]: ./Documentation/CodeTutorials/Glossary.md#Catalogue
[SupportingDocument]: ./Documentation/CodeTutorials/Glossary.md#SupportingDocument
[TableInfo]: ./Documentation/CodeTutorials/Glossary.md#TableInfo

[ExtractionConfiguration]: ./Documentation/CodeTutorials/Glossary.md#ExtractionConfiguration
[Project]: ./Documentation/CodeTutorials/Glossary.md#Project

[CatalogueItem]: ./Documentation/CodeTutorials/Glossary.md#CatalogueItem
[ExtractionInformation]: ./Documentation/CodeTutorials/Glossary.md#ExtractionInformation
[ColumnInfo]: ./Documentation/CodeTutorials/Glossary.md#ColumnInfo
[CacheProgress]: ./Documentation/CodeTutorials/Glossary.md#CacheProgress

[JoinInfo]: ./Documentation/CodeTutorials/Glossary.md#JoinInfo
[AggregateConfiguration]: ./Documentation/CodeTutorials/Glossary.md#AggregateConfiguration
[PipelineComponent]: ./Documentation/CodeTutorials/Glossary.md#PipelineComponent
[Pipeline]: ./Documentation/CodeTutorials/Glossary.md#Pipeline
[Pipelines]: ./Documentation/CodeTutorials/Glossary.md#Pipeline

[Lookup]: ./Documentation/CodeTutorials/Glossary.md#Lookup
[CohortIdentificationConfiguration]: ./Documentation/CodeTutorials/Glossary.md#CohortIdentificationConfiguration
[LoadMetadata]: ./Documentation/CodeTutorials/Glossary.md#LoadMetadata
[ExtractableCohort]: ./Documentation/CodeTutorials/Glossary.md#ExtractableCohort
[CohortAggregateContainer]: ./Documentation/CodeTutorials/Glossary.md#CohortAggregateContainer
[ExtractionFilter]: ./Documentation/CodeTutorials/Glossary.md#ExtractionFilter
[MigrateUsages]: https://github.com/HicServices/RDMP/pull/666
[ExternalDatabaseServer]: ./Documentation/CodeTutorials/Glossary.md#ExternalDatabaseServer
[RemoteDatabaseAttacher]: ./Rdmp.Core/DataLoad/Modules/Attachers/RemoteDatabaseAttacher.cs<|MERGE_RESOLUTION|>--- conflicted
+++ resolved
@@ -9,13 +9,10 @@
 ### Changed
 
 - Add command to dump current platform DB to directory
-<<<<<<< HEAD
-=======
 - Reorder Process Task Enum order to restore old cached process tasks
 - Add quickstart instructions
 - Add ability to configure and use local file system storage in windows GUI
 - Truncate ProgressLog messages that would exceed database varchar limit
->>>>>>> 232d8a10
 
 ## [8.1.1] - 2023-12-01
 
