--- conflicted
+++ resolved
@@ -21,11 +21,8 @@
 - Added ability to link deprecated objects to a new version [#949](https://github.com/HicServices/RDMP/issues/949)
 - Deprecate command now supports deprecating multiple objects at once on CLI
 - Made "Could not reach cohort..." warning suppressible [#1243](https://github.com/HicServices/RDMP/issues/1243)
-<<<<<<< HEAD
+- SetUserSetting now works for error codes e.g. `SetUserSetting R011 Success` [#1242](https://github.com/HicServices/RDMP/issues/1242)
 - Describe command now shows syntaxes that should be used to satisfy parameters on command line
-=======
-- SetUserSetting now works for error codes e.g. `SetUserSetting R011 Success` [#1242](https://github.com/HicServices/RDMP/issues/1242)
->>>>>>> ba69b9c8
 
 ### Changed
 
