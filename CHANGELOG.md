--- conflicted
+++ resolved
@@ -8,17 +8,16 @@
 
 ...
 
-<<<<<<< HEAD
 ### Fixed
 
 - Fixed [Pipeline] objects showing an ID of 0 in tree collections
 - Fixed the 'filters' count column in [Catalogue] tree collection showing edit control when clicked
 - Fixed Find not working when searching by ID for [Pipeline] objects
-=======
+
 ### Added
 
 - Added ability to filter [Catalogue] in the Find dialog by Internal/Deprecated etc
->>>>>>> 294c63e5
+
 
 ## [7.0.3] - 2021-11-04
 
