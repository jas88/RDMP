# Changelog
All notable changes to this project will be documented in this file.

The format is based on [Keep a Changelog](https://keepachangelog.com/en/1.0.0/),
and this project adheres to [Semantic Versioning](https://semver.org/spec/v2.0.0.html).

## [Unreleased]

...

<<<<<<< HEAD
- Added 'Set Description' command to [AggregateConfiguration] context menu
=======
### Added

- Template cohort builder aggregates can be dragged onto extraction datasets to import the container tree [#1307](https://github.com/HicServices/RDMP/issues/1307)
>>>>>>> 3dfa0b4c

## [7.0.17] - 2022-08-01

### Added

- Icons in 'edit extraction columns' window now shows IsExtractionIdentifier and Extraction Primary Key status [#1312](https://github.com/HicServices/RDMP/issues/1312).

### Fixed

- Fixed Release not working from CLI (Bug introduced in 7.0.16)
- Fixed some old legacy plugins breaking startup if installed

## [7.0.16] - 2022-07-25

- Bugfix release due to build issues in releasing 7.0.15
- Bump YamlDotNet from 11.2.1 to 12.0.0

## [7.0.15] - 2022-07-22

### Added

- Added checkbox for show/hide ProjectSpecific Catalogue columns in extraction configuration UI [#1265](https://github.com/HicServices/RDMP/issues/1265)
- Integration tests and example scripts that can be run using RDMP command line `-f` option
- The `Set` command no longer cares about property capitalization
- Command line engines (e.g. `dle`) now optionally support specifying objects in command notation e.g. `-l "LoadMetadata:Load*Frank"` instead of `-l 1232`

### Fixed

- Fixed multiple calls to Refresh in DataExportPropertyManager causing Exception in extraction checks [#1274](https://github.com/HicServices/RDMP/issues/1274)
- Fixed issues with Advanced column reorder dialog [#1273](https://github.com/HicServices/RDMP/issues/1273)
  - Row size no longer cuts off bottom pixels of column name(s)
  - Multi delete is now supported
  - Pasted column name(s) with spaces e.g. `[my cool col]` now work
- Fixed null reference in extraction checks when extracting a dataset where the original [ExtractionInformation] has been deleted [#1253](https://github.com/HicServices/RDMP/issues/1253)
- Added an error provider message for when too many characters are entered in UIs with databindings [#1268](https://github.com/HicServices/RDMP/issues/1268).
- Fixed running on command line with `-f somefile.yaml` being considered 'interactive' (i.e. RDMP would pause to ask you questions like 'are you sure?')
- Fixed issue where DataTableUploadDestination pipeline component would refuse to load tables (e.g. from CSV) where the column has a full stop in it (e.g. `"mycol."`) [1269](https://github.com/HicServices/RDMP/issues/1269)

## [7.0.14] - 2022-06-27

### Added

- Added 'Run Detached' (run task in subprocess).  Uses [ConsoleControl](https://github.com/dwmkerr/consolecontrol).
- Added toFile option to all CLI 'View Data' commands
- When calling commands on the RDMP command line the 'cmd' verb is now optional e.g. you can now enter just `./rdmp list Catalogue`
- Added `-q` option to suppress console logging.  Allows better piping of commands e.g. to file etc
- ProblemProvider can now detect unquoted dates in parameter values [#1197](https://github.com/HicServices/RDMP/issues/1197)
- Added a `NLog.template.config` file to releases for easily enabling diagnostics logging to disk (NLog logging is still disabled by default for the windows client)
- Performance metrics (refresh time, menu building times) are now passed to NLog logging when enabled in windows client [#1227](https://github.com/HicServices/RDMP/issues/1227)
- Plugin UploadFileUseCase pipeline components can now declare `IPipelineRequirement<IBasicActivateItems>`
- Added ability to link deprecated objects to a new version [#949](https://github.com/HicServices/RDMP/issues/949)
- Deprecate command now supports deprecating multiple objects at once on CLI
- Made "Could not reach cohort..." warning suppressible [#1243](https://github.com/HicServices/RDMP/issues/1243)
- SetUserSetting now works for error codes e.g. `SetUserSetting R011 Success` [#1242](https://github.com/HicServices/RDMP/issues/1242)
- Describe command now shows syntaxes that should be used to satisfy parameters on command line
- Made 'Failed to execute Top 1' error when checking a dataset extraction a user configurable error (i.e. user can now set that to ignore)
- Added a warning for when columns in an [ExtractionConfiguration] are 'text' or 'ntext' [#1255](https://github.com/HicServices/RDMP/issues/1255)

### Changed

- The following console commands have been removed and __are instead now supported with `ViewData` command directly__ e.g. `./rdmp ViewData Catalogue:1`
  - ViewCatalogueData
  - ViewCohortIdentificationConfiguration
  - ViewCohortSample
  - ViewSample
- Removed the DescribeCommand CLI command.  Now you can just use 'Describe' e.g. `./rdmp describe Deprecate`

### Fixed

- Fixed user being able to edit filters of a frozen [ExtractionConfiguration]/[CohortIdentificationConfiguration]
- Fixed bug with `ExecuteCrossServerDatasetExtractionSource` guid table name pattern [#1256](https://github.com/HicServices/RDMP/issues/1256)

## [7.0.13] - 2022-05-30

### Changed

- 'View Aggregate' now explicitly applies an ORDER BY count descending.
- New CatalogueItems are now always marked Core (affects drag and drop and new Catalogue creation) - [#1165](https://github.com/HicServices/RDMP/issues/1165),[#1164](https://github.com/HicServices/RDMP/issues/1164)
- If a Catalogue is defined for a Lookup TableInfo then only Core extractable columns will be released (previously all columns were released) [#692](https://github.com/HicServices/RDMP/issues/692)
- Sql Parameters with no value defined are no longer flagged as Problem by ProblemProvider if they have value sets defined [#1180](https://github.com/HicServices/RDMP/issues/1180)
- CatalogueItems now appear in specific folders by Extraction Category [#1112](https://github.com/HicServices/RDMP/issues/1112).

### Added

- Added tracking of SQL/Datagrid splitter distance in user settings.  This allows users to resize how much SQL vs results they see and automatically persist the change.
- Added `CrashAtEnd` system for DLE that allows Attachers to flag a load as a failure without halting execution [#1157](https://github.com/HicServices/RDMP/issues/1157)
- Added `SimpleTicketingSystem` which simply opens the given URL+ticket [#775](https://github.com/HicServices/RDMP/issues/775)
- Added UserSettings editing UI to Console Gui
- Added ability to suppress tree expansion when opening Cohort Builder configurations
- Added a loading spinner for when find is still searching
- Adding a parameter to a filter now shows its initial value [#1201](https://github.com/HicServices/RDMP/issues/1201)
- ProblemProvider now indicates a problem when no ExtractionDirectory is set on a Project in its directory node [#1254](https://github.com/HicServices/RDMP/issues/1254)

### Removed

- Removed Pin system (anchoring an object to the top of a collection tree).

### Fixed

- Fixed order of Sql Parameters not always being first in tree
- Prevented Find/Select columns showing sort indicator when it is not supported
- Fixed `DistinctStrategy.OrderByAndDistinctInMemory` in batch processing retries [#1194](https://github.com/HicServices/RDMP/issues/1194)
- Fixed GoTo where path includes CatalogueFolder in CLI gui

## [7.0.12] - 2022-05-16

### Added

- Added Error/Warn highlighting in console gui run/check windows
- Added 'RAWTableToLoad' dropdown property to RemoteTableAttacher to prevent mispellings when typing table names - [#1134](https://github.com/HicServices/RDMP/issues/1134)
- Added optional argument to 'ExecuteCommandConfirmLogs' that requires rows were loaded by the DLE to pass
- Added ability to search the UserSettings UI 
- Added a prompt to configure JoinInfos when adding a new table to an existing Catalogue
- Added support for viewing more than 650 columns at once in the RDMP windows client UI

### Fixed

- Empty cohort builder containers are now treated as disabled by query builder when StrictValidationForCohortBuilderContainers is off [#1131](https://github.com/HicServices/RDMP/issues/1131)
- Fixed line numbers being clipped when greater than 99 [#1162](https://github.com/HicServices/RDMP/issues/1162)

### Changed

- Queries generated by RDMP are no longer automatically executed as soon as the SQL view tab is opened.  Users can enable 'AutoRunSqlQueries' under user settings to revert this change.

## [7.0.11] - 2022-05-03

### Added

- Added new command 'RefreshBrokenCohorts' for clearing the 'forbid list' of unreachable cohort sources - [#1094](https://github.com/HicServices/RDMP/issues/1094)
- Added new command 'SetAggregateDimension' for changing the linkage column in cohort builder for an [AggregateConfiguration] - [#1102](https://github.com/HicServices/RDMP/issues/1102)
- Added abilty to skip CIC validation checks when opening the commit cohort dialogue - [#1118](https://github.com/HicServices/RDMP/issues/1118)
- Ability to change cohort table name when using ExecuteCrossServerDatasetExtractionSource - [#1099](https://github.com/HicServices/RDMP/issues/1099)
- Added Success bar to ProgressUI
- Added new user setting Auto Resize Columns which will automatically resize columns within the RDMP interface where it makes sense to. E.g. the execute pipeline window and "checks" ui. More changes to be implemneted over time.

### Changed

- Dll load warnings must now be enabled otherwise the information is reported as Success (see user settings error codes R008 and R009)
- The Choose Cohort command no longer lets you pick deprecated cohorts - [#/1109](https://github.com/HicServices/RDMP/issues/1109)

### Fixed

- Fixed resizing issue on License UI when using very low resolution
- Fixed connection strings dialog 'Save as yaml...' producing invalid entry for 'DataExportConnectionString' - [#1086](https://github.com/HicServices/RDMP/issues/1086)
- Fixed various startup errors when Databases.yaml strings are invalid.
- Fixed bug with the 'unreachable' picturebox icon not being clickable
- Fixed unreachable catalogue database resulting in the Startup form immediately closing
- Fixed being able to drag filters/containers onto API calls in Cohort Builder -[#1101](https://github.com/HicServices/RDMP/issues/1101)
- Fixed regression in 7.0.10 where calling `public void ClearDefault(PermissableDefaults toDelete)` multiple times caused an Exception
- Fixed `ExecuteCrossServerDatasetExtractionSource` to work properly with identifiable extractions - [#1097](https://github.com/HicServices/RDMP/issues/1097)
- Fixed bug in cohort builder where dragging into the Execute button would turn it into an editable dropdown menu [#1098](https://github.com/HicServices/RDMP/issues/1098)
- Fixed RemoteTableAttacher logging only the database name and not the table name in RDMP DLE - [#1110](https://github.com/HicServices/RDMP/issues/1110)
- Fixed a bug in SelectiveRefresh mode where deleting a root container of an aggregate or extractable dataset would result in an error
- Fixed Error bar in ProgressUI not showing when committing a cohort - [#1124](https://github.com/HicServices/RDMP/issues/1124)

## [7.0.10] - 2022-04-25

### Added

- "parameter description" and "property name" have been added to the "set value" option for filters - https://github.com/HicServices/RDMP/issues/1034
- Filter parameter values are now prompted for the user when adding existing filter without known good value sets - https://github.com/HicServices/RDMP/issues/1030
- "Set Parameter Value(s)" option added to filter menus so you can more easily change the parameter values - https://github.com/HicServices/RDMP/issues/1035
- Added 'SelectiveRefresh' user setting
- Add options to create an extraction from a Cohorts right click menu and main userinterface - https://github.com/HicServices/RDMP/issues/1039
- Warnings are now shown if "non core" column are used for an extraction/release - https://github.com/HicServices/RDMP/issues/1024
- Added AlwaysJoinEverything user setting for always forcing joins in CohortBuilder - https://github.com/HicServices/RDMP/issues/1032
- Added UsefulProperty columns back into Find/Select dialog - https://github.com/HicServices/RDMP/issues/1033
- Added Extraction/Release warnings for extractions that contain Internal/Deprecated/SpecialApproval fields - https://github.com/HicServices/RDMP/issues/1024
- Added right click context menu support for console gui
- Cohorts now have right click option "Go To -> Project(s)"

### Fixed

- Fixed bug preventing example datasets being created from the RDMP UI client because checkbox was disabled
- "Exisiting" filter typo corrected - https://github.com/HicServices/RDMP/issues/1029
- Fixed refreshes sometimes changing selection in Data Export tree - https://github.com/HicServices/RDMP/issues/1008


### Changed

- New filters are now highlighted correctly when added to a CIC - https://github.com/HicServices/RDMP/issues/1031
- Creating a new Extracion Configuration will now ask the user for Name, Cohort and Datasets to be included for the extraction - https://github.com/HicServices/RDMP/issues/983
- AllowIdentifiableExtractions is now an ErrorCode so can be set to Success instead of always being Fail or Warning (i.e. to completley ignore it).
- The extractability of columns are no longer saved if a Dataset is removed from an Extraction Configuration - https://github.com/HicServices/RDMP/issues/1023
- "Show Pipeline Completed Popup" now enabled by default - https://github.com/HicServices/RDMP/issues/1069
- Cohorts are now "emphasise" after being commited. If part of one project it will highlight under that project.


## [7.0.9] - 2022-03-29

### Added

- Added command CreateNewCohortFromTable which creates a cohort from a table directly without having to first import it as a [Catalogue]
- Import Catalogue filter now allows selecting multiple filters at once.
- Improved performance of Select objects dialog when there are many objects available to pick from
- Made Select objects dialog filter in the same way as the Find dialog (i.e. support short codes and Type names)
- Ability to select multiple objects at once when adding to a Session
- Ability to find multiple objects at once (ctrl+shift+f)
- Added new pipeline component CohortSampler


### Fixed

- Fixed newlines in CatalogueItem descriptions not being output correctly in docx metadata report
- Fixed iterative data loads run on the CLI throwing and returning non zero when caught up to date with load progress (when running in iterative mode)
- Pipeline component order is now "correct" and will list more important variables at the top rather than at the bottom - https://github.com/HicServices/RDMP/issues/996
- Fixed bug where Pipeline objects could not be deleted from the `Tables (Advanced)` tree
- Removing a datset from an [ExtractionConfiguration] now deletes any extraction specific column changes (i.e. changes are not persisted if the dataset is added back in again)
- Fixed Release button prompting to pick [Project] when clicked in the ExecuteExtractionUI [#963](https://github.com/HicServices/RDMP/issues/963)

### Changed

- Processes wanting to run a Pipeline using the current user interface abstraction layer `IPipelineRunner GetPipelineRunner` must now provide a task description and UI look and feel as a `DialogArgs` argument.

## [7.0.8] - 2022-03-08

### Fixed

- Fixed Startup skipping some plugin dlls during load and enabled multithreading
- Fixed CLI not showing underlying exception when unable to reach platform databases

### Removed

- CSV files with unclosed leading quotes are no longer preserved when using IgnoreQuotes (side effect of updating CsvHelper)

## [7.0.7] - 2022-03-01

*Database Patches Included (enables ExtractionProgress retry)*

### Added
- Added ArchiveTriggerTimeout user setting [#623](https://github.com/HicServices/RDMP/issues/623)
- Support for referencing plugin objects from command line e.g. `./rdmp.exe cmd delete MyPluginClass:2`
- The word 'now' is a valid date when supplied on the command line
- Ability to sort based on Favourite status [#925](https://github.com/HicServices/RDMP/issues/925)
- Added Frozen column to Cohort Builder tree for easier sorting
- Added ability to query an [ExternalDatabaseServer] from the right click context menu [#910](https://github.com/HicServices/RDMP/issues/910)
- Added an overlay @ symbol for filters that have known parameter values configured [#914](https://github.com/HicServices/RDMP/issues/914)
- Added Retry support to [ExtractionProgress]
- Added new CLI options for RDMP installer `--createdatabasetimeout` and `--otherkeywords` for custom auth setups e.g. Azure/Active Directory Authentication etc.

### Fixed
- Fixed closing and changing instance not consulting tabs before closing
- Fixed bug where setting `SuggestedCategory` on a plugin command resulted in it vanishing from context menu
- Fixed bug with AllowEmptyExtractions not working under some situations
- Fixed [Lookup] creation UI creating CatalogueItem with the suffix _Desc even when you ask it not to in prompt
- Fixed layout bug in rule validation configuration UI where rationale tip was cut off [#909](https://github.com/HicServices/RDMP/issues/909)
- Fixed ViewLogs tab not remembering sort order between usages [#902](https://github.com/HicServices/RDMP/issues/902)

### Changed

- Find sorts ties firstly by favourite status (favourite items appear above others)
- Find sorts ties lastly alphabetically (previously by order of ID)
- Default sort order of ViewLogs on first time use is now date order descending [#902](https://github.com/HicServices/RDMP/issues/902)

## [7.0.6] - 2022-01-25

*Database Patch Included (enables ExtractionProgress batching)*

### Added

- Added [ExtractionProgress] for robustly extracting large datasets in multiple smaller executions
- Added ability to export [ExtractableCohort] to CSV file
- Added 'Created From' column to cohort detail page (parses cohorts AuditLog)

### Fixed

- Fixed a bug where ProjectUI would not show cohorts when some cohort sources are unreachable
- Fixed ProgressUI filter hiding global errors on extraction where the whole operation failed and a dataset filter was selected ([888](https://github.com/HicServices/RDMP/issues/888))
- Fixed a rare dll resolving issue that could occur during startup when running the RDMP windows client from outside the current directory (https://github.com/HicServices/RDMP/issues/877)

### Changed

- Changed right click context menu item 'Delete' to say 'Remove' when deleting a chain or relationship object (e.g. cohort usage by a project) ([#887](https://github.com/HicServices/RDMP/issues/887))
- Restricted [Pipelines] shown to only those where all components are compatible with the input objects (previously on context was checked) (https://github.com/HicServices/RDMP/issues/885)
- "Show All/Incompatible Pipelines" option added to Pipelines dropdown to make a simpler user interface
- When committing a cohort through the Cohort Builder the Project will automatically be selected if it already belongs to a single one (https://github.com/HicServices/RDMP/issues/868)
- Removed requirement for filter parameters to have comments to be published (https://github.com/HicServices/RDMP/issues/582)

## [7.0.5] - 2022-01-10

### Added

- Added ability to open extraction directory for an [ExtractionConfiguration]
- Added diagnostic screen logging last executed command (https://github.com/HicServices/RDMP/issues/815)
- Added tooltips for objects in tree views (https://github.com/HicServices/RDMP/issues/819).
- Added custom icon for [CatalogueItem] that represent transforms on the underlying column (https://github.com/HicServices/RDMP/issues/818)
- Added Extraction Primary Keys to Catalogue tooltip
- Added ability to 'View TOP 100' etc samples on [ExtractionInformation] (previously only available on [ColumnInfo] objects)
- Added icon overlays for 'Is Extraction Identifier' and 'Is Extraction Primary Key' (https://github.com/HicServices/RDMP/issues/830)
- Extraction Information for a Catalogue Item now includes "Transforms Data" property (which shows yes/no based on whether it transform the column data)
- Added 'open load directory' command to [Catalogue] context menu
- Added ability to switch between instances of RDMP using the Locations menu
- Added CLI command `ClearQueryCache`
- Added Description capability to prompts. More descriptions to be added (https://github.com/HicServices/RDMP/issues/814)
- Added description to Publish Filter "Select One" dialog (https://github.com/HicServices/RDMP/issues/813)
### Fixed
- Changed to SHIFT+Enter for closing multiline dialogs (https://github.com/HicServices/RDMP/issues/817)
- Fixed bug where configuring dataset didn't show all available tables when listing optional joinable tables (https://github.com/HicServices/RDMP/issues/804)

### Changed
- Updated CatalogueItemUI (https://github.com/HicServices/RDMP/issues/820)
- Fixed bug where cached aggregates were not considered stale even though changes had been made to their patient index table (https://github.com/HicServices/RDMP/issues/849)
- "You only have one object Yes/No" box has been removed in favour of being more consistent for the user (https://github.com/HicServices/RDMP/issues/811)

## [7.0.4] - 2021-12-08

### Added

- Added `RoundFloatsTo` to ExecuteDatasetExtractionFlatFileDestination
- Added new menu item Diagnostics->Restart Application
- Trying to extract an [ExtractionConfiguration] with a cohort that is marked IsDeprecated now fails checks
- Added [MigrateUsages] setting to cohort creation destination pipeline components.  When enabled and creating a new version of an existing cohort then all unreleased [ExtractionConfiguration] using the old (replaced) cohort switch to the new version
- Added an 'All Tasks', 'All Runs' etc commands to View Logs tab menu
- Added ability to filter [Catalogue] in the Find dialog by Internal/Deprecated etc
- Added search and filter compatible controls to [Pipeline] editing dialog
- Added ability to ignore/elevate specific errors in UserSettings
- Enabled Expand/Collapse all when right clicking whitespace in a tree collection
- Added title to graph charts
- Added a user setting for hiding Series in which all cells are 0/null
- Added `IPipelineOptionalRequirement` interface for Plugin Pipeline Components that can optionally make use of Pipeline initialization objects but do not require them to function.
- Support for templating in `ColumnSwapper` when used in an extraction pipeline (e.g. $n for project number)
- Support for specifying `--ConnectionStringsFile somefile.yaml` when starting RDMP (gui client or CLI)
- Added 'Hash On Release' column to initial new Catalogue extractability configuration dialog (https://github.com/HicServices/RDMP/issues/394)

### Fixed

- Fixed [Pipeline] objects showing an ID of 0 in tree collections
- Fixed the 'filters' count column in [Catalogue] tree collection showing edit control when clicked
- Fixed Find not working when searching by ID for [Pipeline] objects
- Prevented showing out dated cohorts when changing Project half way through defining a cohort
- When plugins contain dlls with differing version numbers then the latest dll version is loaded (previously the first encountered was used)
- Fixed bug in Console Gui where edit window showed value set directly instead of passing through Property Setters
- Fixed bug in Console Gui where password properties showed (encrypted) HEX binary value instead of ****
- Fixed Command Line UI showing abstract and interfaces when prompting user to pick a Type
- Fixed `OverrideCommandName` not working for `ExecuteCommandViewLogs` command
- Fixed `View Logs` commands appearing twice in right click context menu for logging servers objects (once on root and once under 'View Logs' submenu)
- Generate Release Document now shows as impossible when Cohort is not defined or unreachable (e.g. if user does not have access to cohort database)
- Fixed bug where selecting a [PipelineComponent] for which help is unavailable would leave the previously selected component's help visible
- Fixed bug with 'Commit Cohort' storing the target cohort database for future clicks
- Fixed a bug where editing a field like `Description` would fire validation on other properties e.g. `Name` which could slow controls down when validation is slow and change events are fired in rapid succession.
- Edit Catalogue window layout updated to allow errors to be seen on the right hand side of inputs (https://github.com/HicServices/RDMP/issues/758)
- Cohort Identification Configuration descriptions box is now easy to read and edit (https://github.com/HicServices/RDMP/issues/755)
- Fixed bug where RDMP would lose focus when "checks" were being run in background resulting in RDMP appearing unresponsive (https://github.com/HicServices/RDMP/issues/747)
- Fixed bug where some words in RDMP would have spaces in the wrong place (e.g. "W HERE") (https://github.com/HicServices/RDMP/issues/752)

### Changed

- Bump System.Drawing.Common from 5.0.2 to 5.0.3
- Bump System.Security.Permissions from 5.0.0 to 6.0.0
- Bump NLog from 4.7.12 to 4.7.13
- Changed to Dock layout for Pipeline editing control (may improve performance on older machines)
- Removed dependency on `System.Drawing.Common` by updating usages to `System.Drawing`
- Increased size of all text fields in [Catalogue] and [CatalogueItem] to `nvarchar(max)` to support long urls etc
- Updated icons to a more modern look. Catalogue Item image no longer has black corner. Green yellow and red smiley faces have been replaced. Cloud API icon replaced (https://github.com/HicServices/RDMP/issues/712)
- Extract to database now checks for explicit table names amongst pre-existing tables on the destination
- Startup no longer reports non dotnet dlls as 'unable to load' (warnings)
- Added Project number to Title Bar (and full project name to tooltip) for Extraction Configurations (https://github.com/HicServices/RDMP/issues/621)
- Root Cohort Identification Configuration will now highlight SET container issues with red highlight (https://github.com/HicServices/RDMP/issues/681)
- "Data Export" has been renamed to "Projects" to be more consistent (https://github.com/HicServices/RDMP/issues/720)
- Corrected layout of "Master Ticket" in New Project dialog (https://github.com/HicServices/RDMP/issues/735)
- Corrected layout of "Create New Lookup" (https://github.com/HicServices/RDMP/issues/730)
- Aligned buttons for Pipeline options (https://github.com/HicServices/RDMP/issues/721)
- Add "clause" (e.g. WHERE) to SQL attribute input to make it clearer what SQL you need to enter (https://github.com/HicServices/RDMP/issues/751)
- User Settings dialog now has a nicer layout (https://github.com/HicServices/RDMP/issues/760)


## [7.0.3] - 2021-11-04

### Fixed

- Fixed bug with ConfirmLogs when running with multiple [CacheProgress]

## [7.0.2] - 2021-11-03

### Fixed

- Fixed 'package downgrade' dependencies issue with `HIC.RDMP.Plugin.UI`
- Fixed log viewer total time display in logs view when task ran for > 24 hours.
- Fixed not implemented Exception when using username/password authentication and viewing [CohortIdentificationConfiguration] SQL
- Fixed missing 'add sql file process task' in DLE load stage right click context menus


### Added

- Console gui context menu now shows compatible commands from plugins
- Added the 'ConfirmLogs' command for verifying if a task is failing (e.g. a DLE run)

### Changed

- When syncing table columns with the database, the full column (including table name) is displayed in the proposed fix (previously only the column name was displayed).
- Bump Terminal.Gui from 1.2.1 to 1.3.1

## [7.0.1] - 2021-10-27

### Changed

- Bump NLog from 4.7.11 to 4.7.12
- Bump Microsoft.NET.Test.Sdk from 16.11.0 to 17.0.0
- [Catalogue] and [CatalogueItem] edit tab now expands to fill free space and allows resizing

### Fixed

- Fixed Null Reference exception when collection tabs are opened twice
- Fixed CohortBuilder 'Execute' showing ExceptionViewer on the wrong Thread

### Added

- Column visibility and size are now persisted in UserSettings

### Removed

- Removed FillsFreeSpace on columns.  User must now manually resize columns as desired

## [7.0.0] - 2021-10-18

### Changed

- IPluginUserInterface is now in `Rdmp.Core` and therefore you can write console gui or dual mode (console and winforms) plugin UIs
- IPluginUserInterface CustomActivate now takes IMapsDirectlyToDatabaseTable allowing custom plugin behaviour for activating any object
- DatasetRaceway chart (depicts multiple datasets along a shared timeline) now ignores outlier values (months with count less than 1000th as many records as the average month)
- Renamed `SelectIMapsDirectlyToDatabaseTableDialog` to `SelectDialog<T>` (now supports any object Type)
- Selected datasets icon now includes all symbols of the Catalogue they represent (e.g. ProjectSpecific, Internal)
- Changed how RDMP treats cohorts where the data has been deleted from the cohort table.  'Broken Cohort' renamed 'Orphan Cohort' and made more stable
- [CohortAggregateContainer] now show up in the find dialog (you can disable this in UserSettings)
- Bump Microsoft.Data.SqlClient from 3.0.0 to 3.0.1
- Checks buttons on the toolbars are now hidden instead of disabled when inapplicable
- Shortened tool tips in top menu bar

### Removed

- IPluginUserInterface can no longer add items to tab menu bars (only context menus)
- Removed some Catalogue context menu items when the Catalogue is an API call
- Adding a Filter from Catalogue no longer opens it up in edit mode after adding
- Command line execution (e.g. `rdmp cmd ...`) no longer supports user interactive calls (e.g. YesNo questions)
- Removed PickOneOrCancelDialog
- Removed RAG smiley from server connection UI.  Now errors are reported 'Connection Failed' text label

### Added
- Added CatalogueFolder column to Select Catalogue dialog
- Added custom metadata report tokens:
  - $Comma (for use with formats that require seperation e.g. JSON when using the `$foreach` operation)
  - $TimeCoverage_ExtractionInformation (the column that provides the time element of a dataset to the DQE e.g. StudyDate)
- Added support for default values in constructors invoked from the command line (previously command line had to specify all arguments.  Now you can skip default ones at the end of the line)
- Added support for deleting multiple objects at once with the delete command (e.g. `rdmp cmd Delete Plugin true` to delete all plugins)
  - Boolean flag at the end is optional and defaults to false (expect to delete only 1 object)
  - Use `rdmp cmd DescribeCommand Delete` for more information
- Added ability to directly query Catalogue/DataExport to Console Gui
- Added extraction check that datasets are not marked `IsInternalDataset`
- Added ability to script multiple tables at once via right click context menu in windows client
- Support for shortcodes in arguments to commands on CLI e.g. `rdmp cmd describe c:11`
- Added new command 'AddPipelineComponent' for use with RDMP command line
- Added ability to filter datasets and selected datasets by Catalogue criteria (e.g. Deprecated, Internal)
- Added Clone, Freeze, Unfreeze and add dataset(s) ExtractionConfiguration commands to command line
- Added support for identifying items by properties on CLI (e.g. list all Catalogues with Folder name containing 'edris')
- Cloning a [CohortIdentificationConfiguration] now opens the clone
- Added ability to remove objects from a UI session
- Added new command ViewCohortSample for viewing a sample or extracting all cohort identifiers (and anonymous mapping) to console/file
- Added the ability to pick which tables to import during Bulk Import TableInfos
- Added CLI command to create DLE load directory hierarchy ('CreateNewLoadDirectory')

### Fixed
- Fixed deleting a parameter value set failing due to a database constraint
- Fixed a bug where changing the server/database name could disable the Create button when selecting a database
- Added the ability to drop onto the Core/Project folders in the 'execute extraction' window
- Fixed a big where Yes/No close popup after running a pipeline in console gui could crash on 'No'
- Fixed deleting source/destination pipeline components directly from tree UI
- Fixed various issues when viewing the DQE results of a run on an empty table
- DatasetRaceway in dashboards now shows 'Table(s) were empty for...' instead of `No DQE Evaluation for...` when the DQE was run but there was no result set
- Added better error message when trying to create a new RDMP platform database into an existing database that already has one set up
- Fixed [CohortAggregateContainer] and filter containers not showing up in Find when explicitly requested
- Fixed deleting an [ExtractionFilter] with many parameter values configured.  Now confirmation message is shown and all objects are deleted together
- Fixed bug saving an [ExtractionInformation] when it is an extraction transform without an alias
- Fixed bug refreshing Data Export tree collection when deleting multiple Projects/Packages at once (deleted objects were still shown)
- Fixed bug dragging filters into Cohort Builder

## [6.0.2] - 2021-08-26

### Changed

- Bump Microsoft.NET.Test.Sdk from 16.10.0 to 16.11.0
- Bump NLog from 4.7.10 to 4.7.11

### Added

- Support for plugin Catalogues in cohort builder.  These allow you to write plugins that call out to arbitrary APIs (e.g. REST etc) from the RDMP cohort builder

### Fixed

- Fixed ExecuteCommandCloneCohortIdentificationConfiguration asking for confirmation when activation layer is non interactive

## [6.0.1] - 2021-08-12

### Added

- Added new command 'Similar' for finding columns that have the same name in other datasets
- Added the ability to Query Catalogue/DataExport databases directly through RDMP
- Support for custom column names in ColumnSwapper that do not match the names of the lookup columns
- Added ScriptTables command for scripting multiple [TableInfo] at once (optionally porting schema to alternate DBMS types).
- Support for nullable value/Enum types in command constructors

### Fixed

- AlterColumnType command now shows as IsImpossible when column is part of a view or table valued function
- Describe command no longer shows relationship properties
- Fixed layout of Bulk Process Catalogue Items in dotnet 5
- Fixed missing dependency in new installations when rendering Charts

## [6.0.0] - 2021-07-28

### Changed

- Upgraded Sql Server library from `System.Data.SqlClient` to `Microsoft.Data.SqlClient`
- `ExecuteCommandAlterColumnType` now automatically alters \_Archive table too without asking for confirmation
- When foreign key values are missing from lookups, the 'Missing' status is now attributed to the `_Desc` field (previously to the foreign key field)
- Changed Console gui DLE / DQE (etc) execution to use ListView instead of TextView
- Referencing an object by name in a script file now returns the latest when there are collisions e.g. "[ExtractableCohort]" would return the latest one (created during the script execution session)
- Bump YamlDotNet from 11.2.0 to 11.2.1
- Bump SecurityCodeScan.VS2019 from 5.1.0 to 5.2.1
- Command 'Set' now shows as Impossible for property 'ID'
- RDMP no longer complains about mixed capitalisation in server names and will connect using the capitalisation of the first encountered.

## Fixed

- Fixed release engine not respecting `-g false` (do not release Globals)
- Fixed column order in DQE results graph sometimes resulting in shifted colors (e.g. Correct appearing in red instead of green)
- Fixed Prediction rules never being run when value being considered is null (DQE).
- Fixed a bug creating a cohort without specifying a Project from the console
- Fixed bug where searching in console gui could be slow or miss keystrokes
- Fixed bug in console gui where GoTo Project or Cohort would not highlight the correct item
- Fixed bug in console gui where delete key was not handled resulting in a loop if errors occurred trying to delete the object
- Removed limit of 500 characters on extraction SQL of columns

### Added

- Added user setting for filtering table load logs where there are 0 inserts,updates and deletes
- Added support for specifying datatype when calling `ExecuteCommandAlterColumnType`
- Pipeline and DLE components with object list arguments now show the previously selected items in the 'Select Object(s)' popup
- Pressing 'delete' key in console gui edit window now offers to set value of property to null
- Editing a foreign key property (e.g. `PivotCategory_ExtractionInformation_ID`) now shows objects rather than asking for an `int` value directly
- Fatal errrors in console gui now get logged by NLog (e.g. to console/file)
- Added user setting `CreateDatabaseTimeout`

### Removed

- Removed check for DataLoadProgress being before OriginDate of a `LoadProgress`

## [5.0.3] - 2021-06-17

- Hotfix extraction/DLE progress UI layout on some Windows configurations

## [5.0.2] - 2021-06-16

### Changed

- Bump YamlDotNet from 11.1.1 to 11.2.0


### Fixed

- Fixed layout of windows client engine progress controls not filling all available screen space

## [5.0.1] - 2021-06-08

### Added

- Added CLI console gui context menu for [LoadMetadata]
- Commit cohort from CohortIdentificationConfiguration now shows crash message Exception on failure
- Added `--usc` flag to `rdmp gui`.  This allows you to specify using the `NetDriver` for Terminal.Gui (an alternative display driver)
- Added optional file argument to `ExecuteAggregateGraph` command (outputs graph data table to the file specified)
- Added ability to select a [DataAccessCredentials] in table/database selector control
- Added TopX and Filter (text) to console view logs
- Added alternative colour scheme to console gui

### Changed

- Changed `ExtractMetadata` template syntax to require `DQE_` and added year/month/day sub components:
  - `$StartDate`, `$EndDate` and `$DateRange` are now `$DQE_StartDate`, $DQE_EndDate and $DQE_DateRange.
  - Added `$DQE_StartYear`,`$DQE_EndYear`,`$DQE_StartMonth`,`$DQE_EndMonth`,`$DQE_StartDay`,`$DQE_EndDay`
  - Added `$DQE_PercentNull` (must be used with a `$foreach CatalogueItem` block)
  - Added TableInfo and ColumnInfo properties (e.g. `$Server`)
  - Added $DQE_CountTotal
- Improved performance of checks user interface (especially when there are a large number of check messages)

### Fixed

- Fixed arguments not showing up under Pipeline components of 'Other' (unknown) pipelines node
- Fixed refresh speed of console gui causing problems with Guacamole
- Fixed Keyboard shortcuts of pipeline engine execution window sharing the same letters
- Fixed bug running rdmp gui (console) with a remote current directory
- Fixed 'View Catalogue Data' command when run on ProjectSpecific Catalogues
- Fixed 'Import ProjectSpecific Catalogue' command not preserving Project choice in configure extractability dialog
- When importing an existing data table into RDMP and cancelling [Catalogue] creation RDMP will prompt you to optionally also delete the [TableInfo]

### Dependencies

- Bump Terminal.Gui from 1.0.0 to 1.1.1
- Bump HIC.FAnsiSql from 1.0.6 to 1.0.7
- Bump Microsoft.NET.Test.Sdk from 16.9.4 to 16.10.0


## [5.0.0] - 2021-05-05

### Changed

- .Net 5.0 for all, instead of Framework 4.6.1+Core 2.2+Standard 2.0 mix
- Query editor autocomplete now uses integrated autocomplete (no icons, better matching)
- Throttled how often spelling is checked in Scintilla controls.
- Changed message about inaccessible cohorts to a warning instead of an error. 
- Collation is now explicitly specified when creating a new cohort source using the wizard (as long as there is a single collation amongst existing ColumnInfo of that type)

### Added

- Added `$foreach Catalogue` option for custom metadata report templates (to allow prefix, suffixes, table of contents etc)
- Added ability to search for objects by ID in console gui
- More detailed logging of Type decisions when extracting to database
- Added ability to cancel ongoing queries in CLI Sql Editor
- Added 'Reset Sql' and 'Clear Sql' buttons to CLI Sql Editor
- Added ability to set custom timeout for queries in CLI Sql Editor
- Added ability to save results of CLI Sql Editor (table) to CSV
- Added view data/aggregate etc on ColumnInfo objects to list of commands accessible from the CLI gui
- Added 'Go To' commands to CLI gui
- Exposed 'Add New Process Task...' to load stages in CLI menu
- Added 'ViewCatalogueData' command for CLI and CLI GUI use
- Better error reporting when item validators crash during validation execution (now includes constraint type, column name and value being validated).
- Added 'Go To' commands to CLI gui
- Exposed 'Add New Process Task...' to load stages in CLI menu
- Exposed 'View Logs' commands on CLI and CLI gui
- Added minimum timeout of 5 seconds for `CohortIdentificationConfigurationSource`
- 'View Logs' tree view now accessible for CacheProgress objects
- Added query/result tabs to CLI GUI Sql editor
- Console GUI now shows important information (e.g. 'Disabled') in brackets next to items where state is highly important
- Added new command RunSupportingSql
- Console GUI root nodes now offer sensible commands (e.g. create new Catalogue)
- Added Value column to tree views (allows user to quickly see current arguments' values)
- Added 'other' checkbox to 'Create Catalogue by importing a file' (for selecting custom piplelines)
- Command SetExtractionIdentifier now supports changing the linkage identifier for specific ExtractionConfigurations only
- Added new command `AlterTableMakeDistinct`
- Added CLI GUI window for running Pipelines that displays progress
- Added RDMP.Core version number to logs at startup of rdmp cli
- Added graph commands to CLI:
  - ExecuteCommandSetPivot
  - ExecuteCommandSetAxis
  - ExecuteCommandAddDimension


### Fixed

- Fixed CLI database selection UI not using password mask symbol (`*`)
- Fixed CLI GUI message boxes bug with very long messages
- Fixed Custom Metadata template stripping preceeding whitespace in templated lines e.g. `"  - $Name"` (like you might find in a table of contents section of a template)
- Fixed 'Set Global Dle Ignore Pattern' failing the first time it is used by creating a StandardRegex with no/null Pattern
- Fixed order of branches in CLI gui tree
- Fixed importing filter containers not saving Operation (AND/OR)
- Fixed right click menu not showing when right clicking after selecting multiple objects
- Fixed some delete commands not updating the UI until refreshed (e.g. disassociating a [Catalogue] from a [LoadMetadata])
- Fixed text on disassociating a [Catalogue] from a [LoadMetadata]
- Fixed sort order not being respected in cohort summary screen
- Fixed DQE graph when data has dates before the year 1,000
- Fixed `ExecuteCommandCreateNewCatalogueByImportingFile` when using blank constructor and from CLI GUI
- Fixed extraction UI showing "WaitingForSQLServer" when DBMS might not be (now says "WaitingForDatabase").
- Fixed bug where some UI tabs would not update when changes were made to child objects (e.g. deleting a dataset from an extraction using another window in the client)
- Fixed support for UNC paths in SupportingDocument extraction (e.g. \\myserver\somedir\myfile.txt)
- Fixed not being able to add `Pipeline` objects to Sessions

### Dependencies

- Bump System.Drawing.Common from 5.0.0 to 5.0.2
- Bump Moq from 4.16.0 to 4.16.1
- Bump Microsoft.NET.Test.Sdk from 16.8.3 to 16.9.4
- Bump NLog from 4.7.7 to 4.7.10
- Bump SecurityCodeScan.VS2019 from 5.0.0 to 5.1.0
- Bump Newtonsoft.Json from 12.0.3 to 13.0.1
- Bump YamlDotNet from 9.1.4 to 11.1.1
- Bump NUnit from 3.13.1 to 3.13.2

## [4.2.4] - 2021-02-05

- Added CLI commands for viewing/changing `UserSettings` e.g. AllowIdentifiableExtractions
- Added user setting `ShowPipelineCompletedPopup` for always popping a modal dialog on completion of a pipeline execution in the GUI client (e.g. committing a cohort)
- Added new flexible file/directory extraction component `SimpleFileExtractor`

### Changed

- Globals tickbox can now be checked even when there are no explicit files (this allows implicit files e.g. `SimpleFileExtractor` to still run)

### Fixed 

- Fixed MySql backup trigger implementation not updating validTo on the new row entering the table on UPDATE operations

## [4.2.3] - 2021-02-01

### Fixed 

- Fixed rare threading issue with tree representations of Lookups
- Fixed proxy objects context menus not functioning correctly since 4.2.0 (e.g. Catalogues associated with a load) for some commands

### Dependencies

- Bump NUnit from 3.13.0 to 3.13.1

## [4.2.2] - 2021-01-28

### Added

- Added `patch` command to rdmp CLI e.g. `./rdmp patch -b`
- Added ProjectName to ExtractionConfiguration objects visualisation in Find / Select popups

### Fixed

- Fixed erroneous warning where some characters were wrongly reported as illegal e.g. '#' in Filter names 
- Fixed RemoteDatabaseAttacher not logging table name (only database)

### Changed

- Metadata report now lists Catalogues in alphabetical order
- Changed hierarchy multiple parents state to be a Warning instead of an Error

### Dependencies

- Bump Moq from 4.15.2 to 4.16.0
- Bump YamlDotNet from 9.1.1 to 9.1.4
- Bump NLog from 4.7.6 to 4.7.7
- Bump SSH.NET from 2020.0.0 to 2020.0.1

## [4.2.1] - 2021-01-13

### Added

- Choose Load Directory on DLE now shows old value during editing
- Added property suggestions when using ExecuteCommandSet with an incorrect property name
- Added the ability to drag and drop aggregates into other CohortIdentificationConfigurations to import
- Added ColumnDropper that allows a user to specify the columns that should not be extracted in the pipeline.
- Added Favourite/UnFavourite to right click context menus
- CachingHost now logs the state of the CacheProgress being executed first thing on start
- Home screen now supports right click context menu, drag and drop etc
- Added 'Sessions'.  These are tree collection windows similar to Favourites but with a user defined name and limited duration (until closed)

### Fixed

- Fixed startup error when user enters a corrupt connection string for platform database locations.  This bug affected syntactically invalid (malformed) connection strings (i.e. not simply connection strings that point to non existant databases)
- Fixed various issues in ColumnSwapper
  - If input table contains nulls these are now passed through unchanged
  - If mapping table contains nulls these are ignored (and not used to map input nulls)
  - If input table column is of a different Type than the database table a suitable Type conversion is applied
- Data load engine logging checks are better able to repair issues with missing logging server IDs / logging tasks
- Better support for abort/cancel in
  - RemoteTableAttacher
  - ExcelAttacher
  - KVPAttacher
  - RemoteDatabaseAttacher
- Fixed View Inserts/Updates dialog when using non SqlServer DBMS (e.g. MySql)
- Fixed various layout and performance issues with RDMP console GUI.
- Fixed `rdmp cmd` loop exiting when commands entered result in error.
- Fixed autocomplete in `rdmp cmd` mode and enabled for Linux
- Fixed right click context menu being built twice on right click a new node (once for selection and once for right click)

### Changed

- Added timeout of 10 minutes (previously 30 seconds) for counting unique patient identifiers while writing metadata for extractions
- Choose Load Directory now lets you specify invalid directories e.g. when building a load on one computer designed to run on separate computer with an isolated file system.
- Reinvented Console Gui to more closely resemble the windows client

### Dependencies

- Bump SSH.NET from 2016.1.0 to 2020.0.0

## [4.2.0] - 2020-10-19

### Fixed

- Reduced memory overhead during refreshes
- Fixed various graphical/performance issues when running in VDI environments with limited CPU
- Fixed missing scrollbars in Explicit Column Typing user interface
- Fixed various errors that could occur when a [Catalogue] referenced by an extraction is deleted outside of RDMP (e.g. by truncating the database table(s))

### Added

- Support for importing WHERE logic into extraction datasets from other configurations or cohort builder configurations
- Pipeline ID and Name now recorded in logs for Data Extractions
- Added support for viewing extraction logs in tree form (for a given ExtractionConfiguration)
- Added `AllowIdentifiableExtractions` user setting.  Enabling this prevents RDMP reporting an error state when cohorts are created that have the same private and release ID fields.
- Added GoTo from extraction/cohort building filters to the parent Catalogue level filter and vice versa
- Added ability to suppress [LoadMetadata] triggers
- Added ability for Plugins to store custom information about objects in the RDMP Catalogue platform database
- Added IgnoreColumns setting for DLE to ignore specific columns in the final table completely (not created in RAW/STAGING and not migrated)

### Changed

- CLI tools now built for .Net Core 3.1 since 2.2 has reached EOL

## [4.1.9] - 2020-09-17

### Added

- Added ExplicitDateTimeFormat property to flat file attachers and pipeline sources.  Allows custom parsing of dates e.g. where no delimiters exist (e.g. 010120)

## [4.1.8] - 2020-08-17

### Fixed 

- Fixed progress logging still not being allowed to go backwards when logging to database

## [4.1.7] - 2020-08-14

### Changed

- Schema names (Sql Server) are now wrapped correctly e.g. `[My Cool Schema]`
- Progress logged (e.g. done x of y files) can now go backwards.

### Added

- New command `SetArgument` for easier changing of values of modules (e.g. [PipelineComponent]) from command line
- Support for `DescribeCommand` help text on `NewObject` and other commands that take dynamic argument lists (command line)

## [4.1.6] - 2020-08-04

### Added

- Added 'Save Changes' prompt when closing tabs
- Added Import command for bringing in one or more [CohortIdentificationConfiguration] into an existing container (like Merge / UnMerge but for existing configurations)
- Added checks for LoadProgress dates being in sensible ranges during DLE

### Fixed

- Fixed [bug when parsing lists of ints in CLI](https://github.com/HicServices/RDMP/issues/84)

## [4.1.5] - 2020-07-14

### Added

- Added Merge command, for combining two or more configurations in cohort builder into one
- Added Un Merge command for splitting one cohort builder configuration into multiple seperate ones
- Improved error messages in extraction checking when there are:
  -  2+ columns with the same name
  -  2+ columns with the same location in extraction order
  -  Cohort and dataset are on different servers
- Added ability to search by ID in find dialog

### Changed

- Unhandled Application/Thread exceptions (rare) now show in the top right task bar instead of as a popup dialog

### Fixed

- Fixed lookups, supporting documents etc not appearing in the extractable artifacts tree view of the extraction window when non global.

## [4.1.4] - 2020-07-02

### Added

- Custom Metadata Report now supports looping items in a Catalogue (use `$foreach CatalogueItem` to start and `$end` to end)
- Added help to 'New Project' user interface
- Forward/Backward now includes selection changes in tree collections
- Added support for newline replacement in custom metadata doc templates

### Changed

- Improved usability of selecting multiple datasets in the 'New Project' user interface
- When in multiple selection mode, double clicking a row in the object selection dialog will add it to the selection (previously would close the dialog with the double clicked item as the sole selected item)

### Fixed

- Extractable columns Order field defaults to Max + 1 (previously 1).  This results in new columns appearing last in extracted datasets and prevents Order collisions.
- 'Select Core' columns UI button now works correctly with ProjectSpecific Catalogues (previously the highlighted rows would not change)
- Fixed popup error message showing when deleting an ExtractionConfiguration where one or more datasets are currently being edited (in tabs) 
- Fixed context menu opening error that could occur in cohort builder when datasets are not configured properly (e.g. have too many [IsExtractionIdentifier] columns).
- Fixed alias changes not showing up as 'Differences' in edit dataeset extraction user interface
- Fixed bugs in using GoTo menu of document tabs after a Refresh
- Fixed ALTER context sub menu of TableInfo when Server property is null (or other fundamental connection details cannot be resolved).
- Fixed whitespace only literal strings (e.g. `" "`) on command line causing error while parsing arguments
- Fixed bug with YesNoToAll popups launched from ChecksUI when running as a modal dialogue.
- Fixed bug with user setting 'Show Object Collection On Tab Change' when selecting tabs for objects in CohortBuilder configurations.

## [4.1.3] - 2020-06-15

### Added

- Added `-f` option to CLI (`rdmp.exe -f somefile.yaml`) to run all commands in a file
- Added "Go To" to tab right click context menu (previously only available in collections).
- Private key encryption file location can now be customized per user by setting an environment variable `RDMP_KEY_LOCATION`.  This will override any key file location specified in the RDMP platform database.

### Changed

- Frozen Extraction Configurations folder always appears at the bottom of the branch under Projects
- Improved layout of query building errors in QueryBuilder SQL viewing user interfaces

### Fixed

- Fixed bug in tree ordering when comparing a fixed order node to a non fixed order node.

## [4.1.2] - 2020-06-03

### Added

- Ability to create (Project Specific) Catalogues using the Project collection tree view top menu
- Ability to Enable/Disable many objects at once
- Catalogue icons under a load now show full range of status icons (e.g. internal / project specific)

### Changed

- When a load has only one LoadProgress dropdown no longer shows "All available"
- Double clicking a crashed configuration in cohort builder now shows the error message (previously would edit/expand the object).  Error message still accessible via context menu (as previously).
 
### Fixed

- Fixed Order not being considered 'OutOfSync' on ExtractableColumn
- Fixed changes to Catalogue visibility checkboxes not being persisted
- Fixed object caching system when RDMP user has insufficient permissions to view Change Tracking tables. 
- Fixed UserSettings last column sort order multithreading issue (causing File IO permissions error in rare cases)

## [4.1.1] - 2020-05-11


### Added

- Added ability to pick a folder in Metadata Report UI

### Fixed

- Opening 'Recent' items that have been deleted now prompts to remove from list
- Fixed race conditions updating UI during refresh / dispose of activators

## [4.1.0] - 2020-05-05

### Added

- Added tool strip to tree collection user interfaces
- Added new [PipelineComponent] `SetNull` which detects bad data in a specific column of pipeline data and sets cells matching the `Regex` to null
- Added support for template based metadata extractions ([Catalogue] descriptions etc) 
- Added new property RemoteServerReference to RemoteTableAttacher which centralises server name/database/credentials when creating many attachers that all pull data from the same place
- Added double click to expand tree option for RDMP
- When searching (Ctrl+F), exact matches now appear first
- Added RDMP platform database name (and server) to the window title
- Added Export Plugins command (which saves the currently loaded RDMP plugins to the selected folder)
- Double clicking a dataset in the Extraction user interface opens it for editing (previously you had to right click and select Edit)

### Changed

- CohortBuilder interface has been revamped
- Home screen now follows more consistent user experience and includes recently used items
- Catalogue collection no longer expands when CatalogueFolder changes

### Fixed

- LoadProgress with RemoteTableAttacher now works correctly with DBMS that do not support Sql parameter declarations (Oracle / Postgres)

## [4.0.3] - 2020-02-28

### Added

- Added timestamps to Word Metadata Reports (e.g. when document was created)
- Added icon for HashOnDataRelease
- Added Order column to [Catalogue] Collection tree view
- Added ability to disable the TicketingSystem that controls whether datasets can be released (only applies where one has been configured)
- Added ability to customize extraction directory subfolder names
- Added check for stale extraction records when generating a one off Release Document (i.e. not part of a Release workflow)
- Added clarifiaction on what to do if a table is not found during synchronization
- Refresh now shows 'waiting' cursor while updates take effect
- Creating a [Catalogue] from a CatalogueFolder right click context menu now creates the resulting [Catalogue] in that directory
- Added ability to right click a dataset in an [ExtractionConfiguration] and open the directory into which it was extracted (if it was extracted to disk)
- Added Extraction Category column for columns included in the project extractions
- Added command Import [Catalogue] Item Descriptions accessible from the [CatalogueItem] node menu that imports all descriptions (and other fields) from one [Catalogue] into another.
- Added 'Execute' button on [Catalogue] and Extraction dataset SQL viewing windows.
- 'Show' on collection based tab windows now prompts you to pick which you want to navigate to (previously did nothing)
- Datagrid UI now shows server/database names and DatabaseType
- Running Checks or CheckAll now shows the Checks column (if it isn't already visible)
- Added 'Clear Cache' option for clearing the cache on a single [Catalogue] in a cohort builder configuration (without affecting the cache state of the others)
- Added `FOR UPDATE` to the end of the DLE migration query for MySql server (prevents edge case deadlocks when live table changes during migration)

### Changed

- Datagrid/query syntax errors are now more visible and consistent with other SQL IDEs
- Open / New [Catalogue] no longer closes all toolboxes prior to setting up editing layout
- Bulk Process CatalogueItems now defaults to exact matching (ignoring case)
- Changed MySql adapter from `MySql.Data` to `MySqlConnector` (see [FAnsiSql] version 0.11.1 change notes)

### Fixed

- Fixed bug where broken Lookup configurations could result in DQE not passing checks
- Fixed top menu missing some options on extraction/cohort building graphs (e.g. timeout / retry query)
- Fixed DLE backup trigger creation for old versions of MySql (5.5 and earlier)
- Fixed some forms not getting launched when new objects are created (e.g. Supporting Documents)
- Fixed null reference when cancelling adding a SupportingDocument
- Fixed bug in axis section of graph editor where changing value would result in text box loosing focus
- Fixed ticketing system Reason [for not being able to release a configuration] not being displayed on the ReleaseUI

## [4.0.2] - 2020-01-23

### Fixed

- Fixed stack overflow when trying to edit 'unknown pipelines' in Tables tree view
- Undo/Redo button now changes label as well as icon during use
- Fixed null reference when using command `Reports->Generate...->Metadata Report...`
- Fixed bug in console gui where cancelling a property change (e.g. Description) would result in setting the value to null.

## [4.0.1] - 2019-12-03

### Added

- Ability to generate metadata reports for subset of catalogues (e.g. all catalogues in a folder).
- Cohort Builder build log now lists the [IsExtractionIdentifier] column for each cohort set

### Changed

- Cohort Builder now shows "No Cache" when there is no query cache server configured for a configuration instead of "0/1" (or "0/2" etc)

### Fixed

- Fixed issue using the 'context menu' button on compatible keyboards to access the GoTo menu (sometimes menu would not be expandable)
- Fixed issue where ProjectNumber and Version appeared editable in some tree controls (changes were ignored).  These cells are now correctly readonly.
- Fixed bug in log viewer right click (introduced in 4.0.1 command refactoring)
- TestConnection now shows obfuscated connection string when a connection cannot be established (affects RDMP API users only - not core software)
- Fixed changing join direciton in patient index tables not triggering refresh
- Fixed Data Load Engine RAW server credentials when running RDMP installer with sql user authentication (RAW server entry would be created with Integrated Security)

## [4.0.1-rc3] - 2019-11-25

### Added

- Console gui supports short code searches (e.g. "c", "ti" etc)

### Changed

- Updated to [FAnsiSql] 0.10.13

### Fixed

- Fixed various issues with new CLI gui

## [4.0.1-rc2] - 2019-11-20

### Added

- Added interactive terminal user interface `./rdmp gui`

### Changed

- Cloning an Extraction Configuration no longer expands clone and names the new copy "Clone of [..]" (previously name was a guid)
- Select object dialog now display a maximum of 1000 objects (prioritising your search text)
- Logging tasks are now case insensitive

### Fixed

- Fixed Console input in CLI when running under Linux
- Fixed issue where parallel checks could fail due to UI cross thread access
- Fixed bugs in DLE when loading tables with dodgy column names (e.g. `[My Group by lolz]`)
- 
...

## [4.0.1-rc1] - 2019-11-11

### Added

- Support for PostgreSql databases

### Changed

- Sql Server `..` syntax is no longer used (now uses `.dbo.` - or whatever the table schema is).  Since references can be shared by users the default schema notation is not good idea.
- Cohort Query Bulder will now connect to the database containing the data rather than the users default database when querying data on a single database
- Flat file Attachers now process files in alphabetical order (case insensitive) when Pattern matches multiple files (previously order was arbitrary / OS defined)
- Extraction source now specifies database to connect to when a dataset exists in a single database (previously connected to users default server e.g. master)
- Updated to latest version of [FAnsiSql] (0.10.12) for Postgres support
- 
### Fixed

- Fixed handling of credentials where password is blank (allowed)
- Fixed race condition when there are multiple cohort databases that host cohorts for the same project
- Extracting a dataset using Cross Server extraction source now shows the correct SQL in error message when no records are returned by the linkage

## [3.2.1] - 2019-10-30

### Added

- SET containers ([UNION] / [INTERSECT] / [EXCEPT]) now highlight (as a `Problem`) when they will be ignored (empty) or not applied (when they contain only 1 child)

## Fixed

- Fixed bug generating metadata reports that include Catalogues with orphan [ExtractionInformation] (not mapped to an underlying ColumnInfo)
- Fixed bug in column descriptions pie chart where navigate to CatalogueItem(s) would show all CatalogueItems instead of only those missing descriptions
- Fixed bug in example dataset creation where views (vConditions and vOperations) were not marked IsView

## [3.2.1-rc4] - 2019-10-22

### Added 

- Errors during caching (of cohort builder results) now appear in the results control (previously could generate erro popups)
- Patient Index Tables are no longer allowed to have parameters with the same name (but different values) of tables they are joined against
- Sql Parameters (e.g. `@test_code`) now work properly cross [DBMS] (e.g. MySql / SqlServer) when using a query cache.
- Added menu for inspecting the state of a cohort compiler (view SQL executed, build log, results etc)

### Fixed 

- Fixed ExceptionViewer showing the wrong stack trace under certain circumstances
- Fixed cache usage bug where sql parameters were used in queries (cache would not be used when it should)
- Fixed 'View Dataset Sample' user interface generating the wrong SQL when a patient index table has a column alias (e.g. `SELECT chi,AdmissionDate as fish from MyPatIndexTable`)
- Fixed renaming parameters causing UI to incorrectly ask if you want to save changes

## [3.2.1-rc3] - 2019-10-21

### Fixed 

- Fixed bug in cross server query building when using parameters (@testcode etc)

## [3.2.1-rc2] - 2019-10-18

### Added 

- Added GoTo from cohorts to Extraction Configuration(s)

### Changed

- View ThenVsNow Sql in right click context menu of data extractions is only evaluated when run (improves performance).  This results as the command always being enabled.

### Fixed

- Fixed [bug in cross server query building](https://github.com/HicServices/RDMP/commit/a0c6223d1a7793bde4a67b368ae062e8bec3d960#diff-196fcda7990895e9f656c99602d1972b) (via cache) when joining patient index tables on one server to a main dataset on another

## [3.2.1-rc1] - 2019-10-14

### Added

- Long running processes that previously blocked the UI (e.g. create primary key) now have a small dialog describing task and allowing cancellation.
- Proposed Fix dialog now has standard look and feel of RDMP message boxes (including keywords etc)
- Double clicking an executing task in Cohort Builder now shows cohort build log as well as Exception (if any)

### Changed
 
- Database patching user interface presents clearer information about what version upgrade is occuring and the patches that will be applied.
- Updated to latest version of [FAnsiSql] (0.10.7) for task cancellation
- Data load engine no longer lists dropping columns / anonymising in progress if there are no operations actually being performed (e.g. no ANOTables configured)
- Delete is now disabled for the top level container (e.g. "UNION - Inclusion criteria") of cohort builder configuration

### Fixed

- Database patching user interface no longer suggests restarting if the patching process has failed
- Improved usability of StartupUI when no repository connection strings are not set (previously would report status as 'Broken')
- Fixed bug where `DropTableIfLoadFails` of `ExecuteFullExtractionToDatabaseMSSql` would (under fail conditions) drop the destination table even if the table was created by a previous execution of the same pipeline.
- Fixed bug where adding a [Catalogue] to a cohort set container would create an extra duplicate copy (which would appear under orphans)
- Improved cross server cohort query building (e.g. combining cohort sets on seperate servers / server types)
- Fixed bug in checks dual reporting some errors when clicking on red angry face icons

### Removed

- Generate test data window no longer shows the output folder in Windows Explorer when done

## [3.2.0] - 2019-09-16

### Added

- Patient Index Tables now use the source column datatype for caching columns (as long as there is no transform declared).

## [3.2.0-rc1] - 2019-09-13

### Added

- Right clicking a mispelled word now offers spelling suggestions
- You can now add new datasets to an extraction configuration directly from the "Core" folder in Execute Extraction window (rather than having to go back to the DataExport tree view)
- MDFAttacher now checks for existing mdf/ldf files in the RAW server data directory.  Existing files will trigger a warning.  After the warning an attempt is still made to overwrite the file(s) (as occured previously)
- Tab key now also works for autocomplete in SQL editor windows (previously only Enter worked)
- Orphan cohort sets (do not belong to any Cohort Identification Configuration) now appear under a top level folder in 'Cohort Builder' collection
- Extraction Category can now be changed directly from a CatalogueItem, [ExtractionInformation] 
- Extraction Category can be changed for all columns in a [Catalogue] at once by right clicking the or the CatalogueItemsNode (folder under a Catalogue)
- Right clicking a column allows you to Alter its type e.g. increase the size of a varchar field

### Changed

- Help documentation for objects no longer uses NuDoq library (now faster and more maintainable)
- Extraction source component `ExecuteCrossServerDatasetExtractionSource` now never drops the temporary cohort database (previously it would drop it if it created it and CreateTemporaryDatabaseIfNotExists was true)
- Updated to latest version of [FAnsiSql] (0.10.4) for better Oracle, localization and type estimation
- Dashboards now appear in tree view instead of application tool strip and are searchable
- [CatalogueItem] descriptions pie chart has flags for including internal/project specific etc in its counts
- [CatalogueItem] descriptions pie chart now lets you navigate directly to problem objects rather than showing a data table

### Fixed 
- Deleting an object now clears the selection in tree views (previously selection would become an arbitrary object).
- Fixed bug where adding/moving cohort sets between containers ([INTERSECT]/[UNION]/[EXCEPT]) could result in 2 objects with the same Order in the same container (resulting in ambiguous order of execution).
- Fixed UI bug where selecting an extractable [Catalogue] would hide its extractable (small green e) icon overlay
- Fixed bug where deleting a Pinned object would not unpin the object
- Fixed bug where database tables with brackets in the name could break synchronization (these tables are now ignored by RDMP and cannot be imported).
- Fixed bug deleting multiple objects at once when some objects are parents of others (and cause implicit delete).
- Fixed bug with low resolution monitors and the Create New Cohort Wizard
- Fixed bug with low resolution monitors and collections where leading columns could shrink to be no longer visible
- Adding new filters/containers (AND/OR) now correctly expand and highlight the created object in collections
- Fixed AggregateEditorUI could incorrectly offer to save changes even when no changes had been made
- Clonng a Cohort Identification Configuration now preserves custom set container names e.g. "UNION Inclusion Criteria"
- Fixed bug in DataTableUploadDestination where multiple root (DataLoadInfo) logging entries were created for a single large bulk insert 
- Fixed bug in QueryBuilder when there are multiple IsPrimaryExtractionTable tables (Exception thrown was NullReferenceException instead of QueryBuilderException)
- Fixed bug in generating FROM SQL when there are circular [JoinInfo] configured between tables used in the query
- Fixed bug where closing the server/database selection dialog with the X instead of cancel could cause error messages (e.g. in Bulk Import TableInfos)
- Fixed bug where searching for "Pipeline" or "Pipe" did not show all pipelines
- Fixed bug caching patient index tables (cohort creation) when there are multiple tables being joined in the query.
- Fixed error when logging very large (over 4000 characters) to the RDMP logging database

### Removed
- Cohort sets no longer appear under Catalogues (Find / GoTo now open the parent cohort identification configuration)
- Removed OnlyUseOldDateTimes option on DataTableUploadDestination as it didn't actually do anything ([DBMS] type decisions are handled in a standard way by FAnsiSql)

## [3.1.0] - 2019-07-31

### Added

- Cohort sets with HAVING sql now support 'View Dataset Sample' (of matched records)
- Added new property IsView to TableInfo
- Added GoTo menu item Catalogue=>TableInfo
- Added user setting for skipping Cohort Creation wizard
- MDFAttacher emits more messages when looking up location on disk to copy MDF file to.
- Added menu option to set [IsExtractionIdentifier] on a [Catalogue] without having to open ExtractionInformations directly
- Added the ability to set custom number of patients / rows per dataset when creating example datasets (from command line or when setting up client)
- FlatFileAttacher now issues a warning if TableToLoad isn't one of the tables loaded by the currently executing load (previously it would just say 'table x wasn't found in RAW')
- Added (initially hidden) column Order to cohort query builder to help debugging any issues with order of display

### Changed

- Attempting to generate a graph from a query that returns more than 1,000,000 cells now asks for confirmation.
- Updated to latest version of [FAnsiSql] (0.9.4) for better Oracle support
- Oracle extraction commands no longer generate parameters (e.g. @projectNumber).  Previously invalid SQL was generated.
- Improved layout of message boxes and link highlighting
- Add (Copy Of) cohort set no longer complains about creating a copy of one already in the cohort builder configuration
- Extraction destination property CleanExtractionFolderBeforeExtraction now defaults to false (i.e. do not delete the contents of the extraction directory before extracting)
- Extraction destination property CleanExtractionFolderBeforeExtraction is now implemented in the Checks phase of the component lifecycle rather than on reciept of first batch of records (this prevents accidentally deleting files produced by upstream components)
- 
### Fixed 
- Fixed bug in [Catalogue] validation setup window (DQE Validation Rules) which resulted in changes not being saved if it had been refreshed after initially loading
- Fixed scrollbars not appearing in [Catalogue] validation setup window when lots of validation rules are applied to a single column
- Type text dialog prompt now resizes correctly and has a display limit of 20,000 characters for messages
- Fixed bug that prevented exiting if the RDMP directory (in user's application data folder) was deleted while the program was running
- Fixed bug where CatalogueItems created when importing Oracle tables had database qualifiers in the name e.g. "CHI" (including the double quotes)
- Fixed bug where deleting a Filter from a cohort set in a Cohort Identification Query could result in the display order changing to alphabetical (until tab was refreshed).
- Fixed obscure bug in plugins implementing the `ICustomUI` interface when returning a new object in `GetFinalStateOfUnderlyingObject` that resulted in the UI showing a stale version of the object
- Connecting to a non existant server in ServerDatabaseTableSelector now shows the Exception in the RAG icon (previously just showed empty database list)
 
- Fixed bug where adding/removing a column in Aggregate Editor would would reset the Name/Description if there were unsaved changes (to Name/Description)
- Fixed bug where example datasets created would have the text value "NULL" instead of db nulls (only affected initial install/setup datasets)

## [3.0.16-rc2] - 2019-07-17

### Added 

- Example data generated on install can now be given a seed (allows for reproducibility)
- Creating a Query Caching server for an cohort identification AggregateConfiguration now asks you if you want to set it as the default QueryCaching server (if there isn't already one)
- Double clicking a row in SQL query editor user interfaces now shows text summary of the row
- DLE load logs tree view now supports double clicking on messages/errors to see summary
- All RDMP platform objects now have icons even if not visible in the UI (this affects the objects documentation file generation)
- MetadataReport now supports generating data for Catalogues with no extractable columns

### Changed

- Updated to latest version of BadMedicine (0.1.5)
- Improved error message shown when attempting to delete a used patient index table (now lists the users)
- System no longer auto selects objects when there is only 1 option (e.g. when user starts a Release when there is only one [Project] in the system).  This previously created an inconsistent user experience.
- Dita extraction checks no longer propose deleting non dita files in the output directory
- Improved Find (Ctrl+F) dialog layout and added shortcut codes (e.g. typing "c Bob" will return all Catalogues containing the word "Bob")
- Message boxes now display a limit of 20,000 characters (full text can still be accessed by the copy to clipboard button).
- DLE Debug options (e.g. Skip migrating RAW=>STAGING) now appear as a drop down with more descriptive titles (e.g. StopAfterRAW)
 
### Fixed 

- Fixed bug when cloning a Pipeline called "Bob" when there was already an existing Pipeline called "Bob (Clone)"
- Fixed validation issue in some user interfaces of INamed classes (e.g. Catalogue) where all properties were checked for illegal characters instead of just the Name
- Fixed image scaling in Metadata reports to 100% (previously 133%)
- Governance report now properly escapes newlines and quotes in [Catalogue] descriptions when outputting as CSV
- Fixed bug in Plugin code generator for tables with a Name property (previously incorrect C# code was generated)
- Fixed bug in SQL query editor user interface when the query returned a table that included binary columns with large amounts of data in
- Clicking a collection button or using GoTo/Show now correctly pops the relevant collection if it is set to auto dock (pinned).
- Application title bar now correctly updates after loading a tab (previously it was left with the caption "Loading...")
- Un Pinning in a collection using X now correctly maintains tree selection (consistent with the context menu Tree=>UnPin)
- Fixed display order of cohort sets in Cohort Query Builder to correctly match the compiler (previously the tree view order was misleading)

## [3.0.16-rc] - 2019-07-08

### Added 

- Forward/backward navigation in LogViewer now preserves text filters / TOP X
- Added the ability to create example datasets and configurations/projects etc during installation / startup
- Objects with names containing problematic characters (e.g. \ ") are highlighted red
- New right click context menu GoTo shows related objects e.g. which ExtractionConfiguration(s) a [Catalogue] has been used in
- Heatmap hover tool tip now shows more information about the cell value
- 'Other Pipelines' (unknown use case) can now be edited by double clicking.  This prompts user to pick a use case to edit them under
- Creating a Catalogue/TableInfo by importing a file now lets you rename the table after it has been created
- Added new DLE module ExecuteSqlFileRuntimeTask which runs the SQL stored in the RDMP platform database (rather than relying on an sql file on disk like ExecuteSqlFileRuntimeTask)
- RDMP platform database schemas no longer require 100% matching to models.  This allows limited backwards compatibility between minor versions of RDMP in which new fields are added to the database.

### Changed

- Updated to latest version of [BadMedicine] (0.0.1.2)
- Updated to latest version of [FAnsiSql] (0.9.2)
- File=>New now launches modal dialog instead of dropdown menu
- [Project] objects can now be sorted (previously they always appeared alphabetically)
- [Project] creation UI now shows duplicate ProjectNumbers as a Warning instead of an Error allowing users to create 2+ Projects with shared cohorts
- Disabled objects in tree views now appear greyed out instead of red
- Improved message shown when cohorts with null descriptions are preventing cohort importing
- Attempting to deleting an Extractable [Catalogue] no longer shows an error and instead asks if you want to make it non extractable (then delete)
- xmldoc are now shipped inside SourceCodeForSelfAwareness.zip (instead of side by side with the binary).  This avoids an issue where [Squirrel drops xmldoc files](https://github.com/Squirrel/Squirrel.Windows/issues/1323)

### Fixed 

- Fixed bug in CLI (rdmp.exe) where yaml settings would override command line values for connection strings to platform databases
- Disabled smiley controls now render in greyscale
- Fixed bug in Aggregate graphs which included a PIVOT on columns containing values with leading whitespace
- Fixed crash bug in UI responsible for picking the DLE load folder that could occur when when xmldocs are missing
- Fixed bug resolving Plugin dll dependencies where dependencies would only be resolved correctly the first time they were loaded into the AppDomain
- Fixed Culture (e.g. en-us) not being passed correctly in DelimitedFlatFileAttacher
- Fixed bug where Updater would show older versions of RDMP as installable 'updates'

[Unreleased]: https://github.com/HicServices/RDMP/compare/v7.0.17...develop
[7.0.17]: https://github.com/HicServices/RDMP/compare/v7.0.16...v7.0.17
[7.0.16]: https://github.com/HicServices/RDMP/compare/v7.0.15...v7.0.16
[7.0.15]: https://github.com/HicServices/RDMP/compare/v7.0.14...v7.0.15
[7.0.14]: https://github.com/HicServices/RDMP/compare/v7.0.13...v7.0.14
[7.0.13]: https://github.com/HicServices/RDMP/compare/v7.0.12...v7.0.13
[7.0.12]: https://github.com/HicServices/RDMP/compare/v7.0.11...v7.0.12
[7.0.11]: https://github.com/HicServices/RDMP/compare/v7.0.10...v7.0.11
[7.0.10]: https://github.com/HicServices/RDMP/compare/v7.0.9...v7.0.10
[7.0.9]: https://github.com/HicServices/RDMP/compare/v7.0.8...v7.0.9
[7.0.8]: https://github.com/HicServices/RDMP/compare/v7.0.7...v7.0.8
[7.0.7]: https://github.com/HicServices/RDMP/compare/v7.0.6...v7.0.7
[7.0.6]: https://github.com/HicServices/RDMP/compare/v7.0.5...v7.0.6
[7.0.5]: https://github.com/HicServices/RDMP/compare/v7.0.4...v7.0.5
[7.0.4]: https://github.com/HicServices/RDMP/compare/v7.0.3...v7.0.4
[7.0.3]: https://github.com/HicServices/RDMP/compare/v7.0.2...v7.0.3
[7.0.2]: https://github.com/HicServices/RDMP/compare/v7.0.1...v7.0.2
[7.0.1]: https://github.com/HicServices/RDMP/compare/v7.0.0...v7.0.1
[7.0.0]: https://github.com/HicServices/RDMP/compare/v6.0.2...v7.0.0
[6.0.2]: https://github.com/HicServices/RDMP/compare/v6.0.1...v6.0.2
[6.0.1]: https://github.com/HicServices/RDMP/compare/v6.0.0...v6.0.1
[6.0.0]: https://github.com/HicServices/RDMP/compare/v5.0.3...v6.0.0
[5.0.3]: https://github.com/HicServices/RDMP/compare/v5.0.2...v5.0.3
[5.0.2]: https://github.com/HicServices/RDMP/compare/v5.0.1...v5.0.2
[5.0.1]: https://github.com/HicServices/RDMP/compare/v5.0.0...v5.0.1
[5.0.0]: https://github.com/HicServices/RDMP/compare/v4.2.4...v5.0.0
[4.2.4]: https://github.com/HicServices/RDMP/compare/v4.2.3...v4.2.4
[4.2.3]: https://github.com/HicServices/RDMP/compare/v4.2.2...v4.2.3
[4.2.2]: https://github.com/HicServices/RDMP/compare/v4.2.1...v4.2.2
[4.2.1]: https://github.com/HicServices/RDMP/compare/v4.2.0...v4.2.1
[4.2.0]: https://github.com/HicServices/RDMP/compare/v4.1.9...v4.2.0
[4.1.9]: https://github.com/HicServices/RDMP/compare/v4.1.8...v4.1.9
[4.1.8]: https://github.com/HicServices/RDMP/compare/v4.1.7...v4.1.8
[4.1.7]: https://github.com/HicServices/RDMP/compare/v4.1.6...v4.1.7
[4.1.6]: https://github.com/HicServices/RDMP/compare/v4.1.5...v4.1.6
[4.1.5]: https://github.com/HicServices/RDMP/compare/v4.1.4...v4.1.5
[4.1.4]: https://github.com/HicServices/RDMP/compare/v4.1.3...v4.1.4
[4.1.3]: https://github.com/HicServices/RDMP/compare/v4.1.2...v4.1.3
[4.1.2]: https://github.com/HicServices/RDMP/compare/v4.1.1...v4.1.2
[4.1.1]: https://github.com/HicServices/RDMP/compare/v4.1.0...v4.1.1
[4.1.0]: https://github.com/HicServices/RDMP/compare/v4.0.3...v4.1.0
[4.0.3]: https://github.com/HicServices/RDMP/compare/v4.0.2...v4.0.3
[4.0.2]: https://github.com/HicServices/RDMP/compare/v4.0.1...v4.0.2
[4.0.1]: https://github.com/HicServices/RDMP/compare/v4.0.1-rc3...v4.0.1
[4.0.1-rc3]: https://github.com/HicServices/RDMP/compare/v4.0.1-rc2...v4.0.1-rc3
[4.0.1-rc2]: https://github.com/HicServices/RDMP/compare/v4.0.1-rc1...v4.0.1-rc2
[4.0.1-rc1]: https://github.com/HicServices/RDMP/compare/v3.2.1...v4.0.1-rc1
[3.2.1]: https://github.com/HicServices/RDMP/compare/v3.2.1-rc4...v3.2.1
[3.2.1-rc4]: https://github.com/HicServices/RDMP/compare/v3.2.1-rc3...v3.2.1-rc4
[3.2.1-rc3]: https://github.com/HicServices/RDMP/compare/v3.2.1-rc2...v3.2.1-rc3
[3.2.1-rc2]: https://github.com/HicServices/RDMP/compare/3.2.1-rc1...v3.2.1-rc2
[3.2.1-rc1]: https://github.com/HicServices/RDMP/compare/3.2.0...3.2.1-rc1
[3.2.0]: https://github.com/HicServices/RDMP/compare/v3.2.0-rc1...3.2.0
[3.2.0-rc1]: https://github.com/HicServices/RDMP/compare/3.1.0...v3.2.0-rc1
[3.1.0]: https://github.com/HicServices/RDMP/compare/v3.0.16-rc2...3.1.0
[3.0.16-rc2]: https://github.com/HicServices/RDMP/compare/v3.0.16-rc...v3.0.16-rc2
[3.0.16-rc]: https://github.com/HicServices/RDMP/compare/v3.0.15...v3.0.16-rc
[FAnsiSql]: https://github.com/HicServices/FAnsiSql/
[BadMedicine]: https://github.com/HicServices/BadMedicine/

[ExtractionProgress]: ./Documentation/CodeTutorials/Glossary.md#ExtractionProgress
[DBMS]: ./Documentation/CodeTutorials/Glossary.md#DBMS
[UNION]: ./Documentation/CodeTutorials/Glossary.md#UNION
[INTERSECT]: ./Documentation/CodeTutorials/Glossary.md#INTERSECT
[EXCEPT]: ./Documentation/CodeTutorials/Glossary.md#EXCEPT
[IsExtractionIdentifier]: ./Documentation/CodeTutorials/Glossary.md#IsExtractionIdentifier
[DataAccessCredentials]: ./Documentation/CodeTutorials/Glossary.md#DataAccessCredentials
[Catalogue]: ./Documentation/CodeTutorials/Glossary.md#Catalogue
[SupportingDocument]: ./Documentation/CodeTutorials/Glossary.md#SupportingDocument
[TableInfo]: ./Documentation/CodeTutorials/Glossary.md#TableInfo

[ExtractionConfiguration]: ./Documentation/CodeTutorials/Glossary.md#ExtractionConfiguration
[Project]: ./Documentation/CodeTutorials/Glossary.md#Project

[CatalogueItem]: ./Documentation/CodeTutorials/Glossary.md#CatalogueItem
[ExtractionInformation]: ./Documentation/CodeTutorials/Glossary.md#ExtractionInformation
[ColumnInfo]: ./Documentation/CodeTutorials/Glossary.md#ColumnInfo
[CacheProgress]: ./Documentation/CodeTutorials/Glossary.md#CacheProgress

[JoinInfo]: ./Documentation/CodeTutorials/Glossary.md#JoinInfo
[AggregateConfiguration]: ./Documentation/CodeTutorials/Glossary.md#AggregateConfiguration
[PipelineComponent]: ./Documentation/CodeTutorials/Glossary.md#PipelineComponent
[Pipeline]: ./Documentation/CodeTutorials/Glossary.md#Pipeline
[Pipelines]: ./Documentation/CodeTutorials/Glossary.md#Pipeline

[Lookup]: ./Documentation/CodeTutorials/Glossary.md#Lookup
[CohortIdentificationConfiguration]: ./Documentation/CodeTutorials/Glossary.md#CohortIdentificationConfiguration
[LoadMetadata]: ./Documentation/CodeTutorials/Glossary.md#LoadMetadata
[ExtractableCohort]: ./Documentation/CodeTutorials/Glossary.md#ExtractableCohort
[CohortAggregateContainer]: ./Documentation/CodeTutorials/Glossary.md#CohortAggregateContainer
[ExtractionFilter]: ./Documentation/CodeTutorials/Glossary.md#ExtractionFilter
[MigrateUsages]: https://github.com/HicServices/RDMP/pull/666
[ExternalDatabaseServer]: ./Documentation/CodeTutorials/Glossary.md#ExternalDatabaseServer<|MERGE_RESOLUTION|>--- conflicted
+++ resolved
@@ -8,13 +8,9 @@
 
 ...
 
-<<<<<<< HEAD
+### Added
 - Added 'Set Description' command to [AggregateConfiguration] context menu
-=======
-### Added
-
 - Template cohort builder aggregates can be dragged onto extraction datasets to import the container tree [#1307](https://github.com/HicServices/RDMP/issues/1307)
->>>>>>> 3dfa0b4c
 
 ## [7.0.17] - 2022-08-01
 
