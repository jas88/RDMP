
# Changelog
All notable changes to this project will be documented in this file.

The format is based on [Keep a Changelog](https://keepachangelog.com/en/1.0.0/),
and this project adheres to [Semantic Versioning](https://semver.org/spec/v2.0.0.html).

## [8.1.6] - Unreleased

## Changed

- Add Microsoft.Bcl.AsyncInterfaces 6.0.0 for plugin dependancy tree
<<<<<<< HEAD
- Allow for column selection when using the RemoteTableAttacher
=======
- Add prompt to reanem container when adding a cohort filter
>>>>>>> 3f2fd358

## [8.1.5] - 2024-04-03

## Changed

- Migrate from .net7 to .net8
- Add timeout override to remote table selectors
- Extractions now remember the last used pipeline
- Allow for custom .bak file physical locations during data loads
- Add ability to have multiple data loads for a single catalogue
- Allow for Project Specific Catalogues to have multiple extraction identifiers
- Fix issue with notification popups being inaccessable when RDMP is minimised
- Allow for Catalogues with Non-Core extraction categories to be made Project specific
- Bump coverlet.collector from 6.0.0 to 6.0.1
- Bump svenstaro/upload-release-action from 2.7.0 to 2.9.0 
- Bump Autoupdater.NET.Official from 1.8.4 to 1.8.5 
- Bump CsvHelper from 30.0.1 to 31.0.0
- Bump SSH.NET from 2023.0.1 to 2024.0.0 
- Bump SixLabors.ImageSharp.Drawing from 2.1.0 to 2.1.1 
- Bump MongoDB.Driver from 2.23.1 to 2.24.0
- Bump NUnit from 4.0.1 to 4.1.0 
- Bump FluentFTP from 49.0.1 to 49.0.2 
- Bump YamlDotNet from 15.1.1 to 15.1.2
- Bump SixLabors.ImageSharp from 3.1.2 to 3.1.3
- Bump SixLabors.ImageSharp.Drawing from 2.1.1 to 2.1.2
- Bump HIC.BadMedicine from 1.1.2 to 1.2.0 
- Bump coverlet.collector from 6.0.1 to 6.0.2 
- Bump HIC.FansiSql from 3.2.1 to 3.2.2
- Bump NUnit.Analyzers from 4.0.1 to 4.1.0 
- Bump Terminal.Gui from 1.15.1 to 1.16.0 
- Bump HIC.BadMedicine from 1.2.0 to 1.2.1 
- Bump NPOI from 2.6.2 to 2.7.0 


## [8.1.4] - 2024-02-19

## Changed

- Add ability to use Extraction Category with Project Specific Catalogues
- Allow arbitrary MDF files from foreign file systems to work with the MDF Attacher, see [MDFAttacher](Documentation\DataLoadEngine\MDFAttacher.md)
- Update Excel Attacher to read data from arbitrary start points within sheets
- Add Time based filtering of remote table and database attachers

## [8.1.3] - 2024-01-15

### Changed

- Fixed Upgrade path issue for RDMP version 8.0.X
- Fix excessive selection on local file storage settings
- Fix to SMTP Data Load module crashing

## [8.1.2] - 2024-01-09

### Changed

- Add command to dump current platform DB to directory
- Reorder Process Task Enum order to restore old cached process tasks
- Add quickstart instructions
- Add ability to configure and use local file system storage in windows GUI
- Truncate ProgressLog messages that would exceed database varchar limit

## [8.1.1] - 2023-12-01

### Changed

- Improved file transfer (FTP/SFTP/FTPS) support
- Improved Plugin Bundling
- Add ability to bundle UI notifications from plugin pipeline components
- Add ability to use .bak files as data load

## [8.1.0] - 2023-09-19

### Changed

- Refactor build process
- Update Scintilla
- Add LibArchive.Net 0.1.3 for archive reading support
- Batching of progress log writing to improve performance
- Add Begin/End flags for DataTable loads to improve performance of large writes
- Removable default logging server
- Increase Progress Log timeout to account for long db lock queue
- Allow users to clear all settings
- Plugin updates are now installed in the correct place
- Move Terminal.Gui to Core rather than duplicating in both CLI and GUI
- Remove Moq Library in favour of NSubstitute
- Add max message length check when logging notifications to prevent erroneous DB write attempts

## [8.0.7] - 2022-11-22

### Changed

- Substantial new documentation and updates
- Bump System.Threading.AccessControl from 6.0.0 to 7.0.0
- Bump System.Security.Permissions from 6.0.0 to 7.0.0
- Bump Microsoft.NET.Test.Sdk from 17.3.2 to 17.4.0
- Bump System.DirectoryServices.Protocols from 6.0.1 to 7.0.0
- Bump NUnit3TestAdapter from 4.3.0 to 4.3.1
- Bump HIC.BadMedicine from 1.1.1 to 1.1.2
- Bump CsvHelper from 30.0.0 to 30.0.1


## [8.0.6] - 2022-11-08

### Added

- Documentation for custom metadata reports

### Fixed

- Fixed bug selecting metadata report to run on all [Catalogue] in a folder

## [8.0.5] - 2022-11-04

### Fixed

- Fixed right clicking in empty space of a collection not passing correct object to UI Plugins
- Fixed console gui check/execute on engines (DQE, DLE etc) not working with YamlRepository backends [#1468](https://github.com/HicServices/RDMP/issues/1468)
- Fixed bug where some DbDataReader instances were not properly disposed [#1476](https://github.com/HicServices/RDMP/issues/1476)

## [8.0.4] - 2022-10-24

### Added

- Added IgnoreMissingTables setting for [RemoteDatabaseAttacher] which allows you to load only the tables that exist on the remote (and in the load)
- Add overrides for mdf/ldf local paths to MDFAttacher
- Added 'Persistent RAW' setting for [LoadMetadata]

### Fixed

- Fixed capitalization and database type differences resulting in missing tree entries of TableInfos

## [8.0.3] - 2022-10-04

### Fixed

- Fixed `ViewLogs` command not working properly on command line when passed an [ExternalDatabaseServer](logging server) [#1447](https://github.com/HicServices/RDMP/issues/1447)
- Fixed bulk import (existing) tables breaking in some corner cases (e.g. when there are broken [Catalogue] from a previous import)
- Fixed YamlRepository not implementing Release Logs API member
- Fixed issues with YamlRepository loosing stored [DataAccessCredentials] passwords
- Fixed `--help` on command line showing help text twice

## [8.0.2] - 2022-10-03

### Fixed

- Rolled back from broken Terminal.Gui 1.8.2 dependency (breaks Console Sql Editor) - see [#1448](https://github.com/HicServices/RDMP/pull/1448)

## [8.0.1] - 2022-09-30

### Fixed

- Fixed Saved Cohort Save button not enabling when updating server/database or credentials [#1259](https://github.com/HicServices/RDMP/issues/1259)
- Fixed not being able to clear properties on PipelineComponents when Type is an Array of database objects [#1420](https://github.com/HicServices/RDMP/issues/1420)
- Fixed bug with Commit system not refreshing after delete
- Fixed bug with Commit system when working with Plugins that have custom repositories
- Fix deleting ExternalDatabaseServer with YamlRepository not clearing default (e.g. deleting default logging server)
- Fixed stale references in YamlRepository breaking on startup (ServerDefaults.yaml and CredentialsDictionary.yaml) 
- Fixed empty yaml files causing errors (e.g. deleting contents of ServerDefaults.yaml)
- Fixed string encryption on [ExternalDatabaseServer] objects created with YamlRepository


### Added

- Added command line switch `--skip-patching` to prevent running patches and launch the application as normal (can help debugging patch issues) [#1392](https://github.com/HicServices/RDMP/issues/1392)
- Added 'open file' to Console SQL Editor for easier running of .sql files [#1438](https://github.com/HicServices/RDMP/issues/1438)

## [8.0.0] - 2022-09-27

**Contains database patch to add support for Commit system and expanded Folder support**

### Fixed

- Added better error message when there are problems with naming etc of a new cohort being committed [#1408](https://github.com/HicServices/RDMP/issues/1408)
- Fixed null references when Exceptions are surfaced before main UI has loaded
- Fixed a null reference trying to save [TableInfo] objects in application after setting the `Database` field to null.
- Fixed `ViewLogs` command not working from Console Gui

### Added

- Added `SetDefault` command for changing default logging/dqe etc servers from command line
- Added yes/no popup for 'partial matches' when Guessing [CatalogueItem] to [ColumnInfo] mappings (e.g. when remapping metadata layer to a new underlying table) [#1400](https://github.com/HicServices/RDMP/issues/1400)
- Added UI support for changing `UseAliasInsteadOfTransformInGroupByAggregateGraphs` user setting [#1393](https://github.com/HicServices/RDMP/issues/1393)
- Added `DoNotUseHashJoinsForCatalogues` to `ExecuteDatasetExtractionSource` [PipelineComponent] [#1403](https://github.com/HicServices/RDMP/issues/1403)
- Iteratve extractions ([ExtractionProgress]) now have more warnings during checking [#1395](https://github.com/HicServices/RDMP/issues/1395) _(All errors can be suppressed in UserSettings)_
  - Attempting to release a dataset before all batches have been extracted now results in R015
  - If a batch resume is being performed and the previous extraction audit does not contain the same cohort you will get error R017
  - If a batch resume is being performed but no audit can be found then you get error R016


## [7.0.20] - 2022-09-08

### Fixed

- Fixed null reference introduced after new Bitmap dependency refactoring [#1398](https://github.com/HicServices/RDMP/issues/1398)


## [7.0.19] - 2022-09-05

### Fixed

- Fixed a bug inserting into old logging databases


## [7.0.18] - 2022-08-30

### Added
- Added 'Set Description' command to [AggregateConfiguration] context menu
- Template cohort builder aggregates can be dragged onto extraction datasets to import the container tree [#1307](https://github.com/HicServices/RDMP/issues/1307)
- Having a JoinInfo between 2 columns that have different collations is now flagged by ProblemProvider [#1288](https://github.com/HicServices/RDMP/issues/1288)
- Added command `SetExtractionPrimaryKeys` for controlling which columns (if any) will make the primary key when extracting to database [#1335](https://github.com/HicServices/RDMP/issues/1335)
- Added ability to pop out tooltips/problems into modal popup [#1334](https://github.com/HicServices/RDMP/issues/1334)

### Changed
- The 'Core' folder in extraction execution user interface is no longer disabled when empty [#1377](https://github.com/HicServices/RDMP/issues/1377)
- Datasets in extraction UI are no longer expanded by default (i.e. to show Supporting Documents/Sql) [#1264](https://github.com/HicServices/RDMP/issues/1264)
- Removed restriction preventing [Lookup] requiring all foreign key columns being from the same table [#1331](https://github.com/HicServices/RDMP/issues/1307)
- If there are multiple IsPrimaryExtractionTable involved in a query then the one with the IsExtractionIdentifier column (if any) will be picked (previously QueryBuildingException was thrown) [#1365](https://github.com/HicServices/RDMP/issues/1365)

### Fixed

- Running RDMP cli without supplying repository connection details (and after deleting `Databases.yaml`) now results in a specific error message instead of null reference [#1346]https://github.com/HicServices/RDMP/issues/1346
- Fixed Pipeline components who run in threaded but call UI methods resulting in unstable UI components [#1357](https://github.com/HicServices/RDMP/issues/1357)
- Fixed deleting an [ExtractionConfiguration] with Selective Refresh enabled not removing it from UI [#1375](https://github.com/HicServices/RDMP/issues/1375)
- YamlRepository now saves LoadModuleAssembly binary content as a `.nupkg` file instead of string yaml [#1351](https://github.com/HicServices/RDMP/issues/1351)
- Fixed Console Gui activator 'Select File' dialog having a confusing title of "Directory" [#1282](https://github.com/HicServices/RDMP/issues/1282)


## [7.0.17] - 2022-08-01

### Added

- Icons in 'edit extraction columns' window now shows IsExtractionIdentifier and Extraction Primary Key status [#1312](https://github.com/HicServices/RDMP/issues/1312).

### Fixed

- Fixed Release not working from CLI (Bug introduced in 7.0.16)
- Fixed some old legacy plugins breaking startup if installed

## [7.0.16] - 2022-07-25

- Bugfix release due to build issues in releasing 7.0.15
- Bump YamlDotNet from 11.2.1 to 12.0.0

## [7.0.15] - 2022-07-22

### Added

- Added checkbox for show/hide ProjectSpecific Catalogue columns in extraction configuration UI [#1265](https://github.com/HicServices/RDMP/issues/1265)
- Integration tests and example scripts that can be run using RDMP command line `-f` option
- The `Set` command no longer cares about property capitalization
- Command line engines (e.g. `dle`) now optionally support specifying objects in command notation e.g. `-l "LoadMetadata:Load*Frank"` instead of `-l 1232`

### Fixed

- Fixed multiple calls to Refresh in DataExportPropertyManager causing Exception in extraction checks [#1274](https://github.com/HicServices/RDMP/issues/1274)
- Fixed issues with Advanced column reorder dialog [#1273](https://github.com/HicServices/RDMP/issues/1273)
  - Row size no longer cuts off bottom pixels of column name(s)
  - Multi delete is now supported
  - Pasted column name(s) with spaces e.g. `[my cool col]` now work
- Fixed null reference in extraction checks when extracting a dataset where the original [ExtractionInformation] has been deleted [#1253](https://github.com/HicServices/RDMP/issues/1253)
- Added an error provider message for when too many characters are entered in UIs with databindings [#1268](https://github.com/HicServices/RDMP/issues/1268).
- Fixed running on command line with `-f somefile.yaml` being considered 'interactive' (i.e. RDMP would pause to ask you questions like 'are you sure?')
- Fixed issue where DataTableUploadDestination pipeline component would refuse to load tables (e.g. from CSV) where the column has a full stop in it (e.g. `"mycol."`) [1269](https://github.com/HicServices/RDMP/issues/1269)

## [7.0.14] - 2022-06-27

### Added

- Added 'Run Detached' (run task in subprocess).  Uses [ConsoleControl](https://github.com/dwmkerr/consolecontrol).
- Added toFile option to all CLI 'View Data' commands
- When calling commands on the RDMP command line the 'cmd' verb is now optional e.g. you can now enter just `./rdmp list Catalogue`
- Added `-q` option to suppress console logging.  Allows better piping of commands e.g. to file etc
- ProblemProvider can now detect unquoted dates in parameter values [#1197](https://github.com/HicServices/RDMP/issues/1197)
- Added a `NLog.template.config` file to releases for easily enabling diagnostics logging to disk (NLog logging is still disabled by default for the windows client)
- Performance metrics (refresh time, menu building times) are now passed to NLog logging when enabled in windows client [#1227](https://github.com/HicServices/RDMP/issues/1227)
- Plugin UploadFileUseCase pipeline components can now declare `IPipelineRequirement<IBasicActivateItems>`
- Added ability to link deprecated objects to a new version [#949](https://github.com/HicServices/RDMP/issues/949)
- Deprecate command now supports deprecating multiple objects at once on CLI
- Made "Could not reach cohort..." warning suppressible [#1243](https://github.com/HicServices/RDMP/issues/1243)
- SetUserSetting now works for error codes e.g. `SetUserSetting R011 Success` [#1242](https://github.com/HicServices/RDMP/issues/1242)
- Describe command now shows syntaxes that should be used to satisfy parameters on command line
- Made 'Failed to execute Top 1' error when checking a dataset extraction a user configurable error (i.e. user can now set that to ignore)
- Added a warning for when columns in an [ExtractionConfiguration] are 'text' or 'ntext' [#1255](https://github.com/HicServices/RDMP/issues/1255)

### Changed

- The following console commands have been removed and __are instead now supported with `ViewData` command directly__ e.g. `./rdmp ViewData Catalogue:1`
  - ViewCatalogueData
  - ViewCohortIdentificationConfiguration
  - ViewCohortSample
  - ViewSample
- Removed the DescribeCommand CLI command.  Now you can just use 'Describe' e.g. `./rdmp describe Deprecate`

### Fixed

- Fixed user being able to edit filters of a frozen [ExtractionConfiguration]/[CohortIdentificationConfiguration]
- Fixed bug with `ExecuteCrossServerDatasetExtractionSource` guid table name pattern [#1256](https://github.com/HicServices/RDMP/issues/1256)

## [7.0.13] - 2022-05-30

### Changed

- 'View Aggregate' now explicitly applies an ORDER BY count descending.
- New CatalogueItems are now always marked Core (affects drag and drop and new Catalogue creation) - [#1165](https://github.com/HicServices/RDMP/issues/1165),[#1164](https://github.com/HicServices/RDMP/issues/1164)
- If a Catalogue is defined for a Lookup TableInfo then only Core extractable columns will be released (previously all columns were released) [#692](https://github.com/HicServices/RDMP/issues/692)
- Sql Parameters with no value defined are no longer flagged as Problem by ProblemProvider if they have value sets defined [#1180](https://github.com/HicServices/RDMP/issues/1180)
- CatalogueItems now appear in specific folders by Extraction Category [#1112](https://github.com/HicServices/RDMP/issues/1112).

### Added

- Added tracking of SQL/Datagrid splitter distance in user settings.  This allows users to resize how much SQL vs results they see and automatically persist the change.
- Added `CrashAtEnd` system for DLE that allows Attachers to flag a load as a failure without halting execution [#1157](https://github.com/HicServices/RDMP/issues/1157)
- Added `SimpleTicketingSystem` which simply opens the given URL+ticket [#775](https://github.com/HicServices/RDMP/issues/775)
- Added UserSettings editing UI to Console Gui
- Added ability to suppress tree expansion when opening Cohort Builder configurations
- Added a loading spinner for when find is still searching
- Adding a parameter to a filter now shows its initial value [#1201](https://github.com/HicServices/RDMP/issues/1201)
- ProblemProvider now indicates a problem when no ExtractionDirectory is set on a Project in its directory node [#1254](https://github.com/HicServices/RDMP/issues/1254)

### Removed

- Removed Pin system (anchoring an object to the top of a collection tree).

### Fixed

- Fixed order of Sql Parameters not always being first in tree
- Prevented Find/Select columns showing sort indicator when it is not supported
- Fixed `DistinctStrategy.OrderByAndDistinctInMemory` in batch processing retries [#1194](https://github.com/HicServices/RDMP/issues/1194)
- Fixed GoTo where path includes CatalogueFolder in CLI gui

## [7.0.12] - 2022-05-16

### Added

- Added Error/Warn highlighting in console gui run/check windows
- Added 'RAWTableToLoad' dropdown property to RemoteTableAttacher to prevent mispellings when typing table names - [#1134](https://github.com/HicServices/RDMP/issues/1134)
- Added optional argument to 'ExecuteCommandConfirmLogs' that requires rows were loaded by the DLE to pass
- Added ability to search the UserSettings UI 
- Added a prompt to configure JoinInfos when adding a new table to an existing Catalogue
- Added support for viewing more than 650 columns at once in the RDMP windows client UI

### Fixed

- Empty cohort builder containers are now treated as disabled by query builder when StrictValidationForCohortBuilderContainers is off [#1131](https://github.com/HicServices/RDMP/issues/1131)
- Fixed line numbers being clipped when greater than 99 [#1162](https://github.com/HicServices/RDMP/issues/1162)

### Changed

- Queries generated by RDMP are no longer automatically executed as soon as the SQL view tab is opened.  Users can enable 'AutoRunSqlQueries' under user settings to revert this change.

## [7.0.11] - 2022-05-03

### Added

- Added new command 'RefreshBrokenCohorts' for clearing the 'forbid list' of unreachable cohort sources - [#1094](https://github.com/HicServices/RDMP/issues/1094)
- Added new command 'SetAggregateDimension' for changing the linkage column in cohort builder for an [AggregateConfiguration] - [#1102](https://github.com/HicServices/RDMP/issues/1102)
- Added abilty to skip CIC validation checks when opening the commit cohort dialogue - [#1118](https://github.com/HicServices/RDMP/issues/1118)
- Ability to change cohort table name when using ExecuteCrossServerDatasetExtractionSource - [#1099](https://github.com/HicServices/RDMP/issues/1099)
- Added Success bar to ProgressUI
- Added new user setting Auto Resize Columns which will automatically resize columns within the RDMP interface where it makes sense to. E.g. the execute pipeline window and "checks" ui. More changes to be implemneted over time.

### Changed

- Dll load warnings must now be enabled otherwise the information is reported as Success (see user settings error codes R008 and R009)
- The Choose Cohort command no longer lets you pick deprecated cohorts - [#/1109](https://github.com/HicServices/RDMP/issues/1109)

### Fixed

- Fixed resizing issue on License UI when using very low resolution
- Fixed connection strings dialog 'Save as yaml...' producing invalid entry for 'DataExportConnectionString' - [#1086](https://github.com/HicServices/RDMP/issues/1086)
- Fixed various startup errors when Databases.yaml strings are invalid.
- Fixed bug with the 'unreachable' picturebox icon not being clickable
- Fixed unreachable catalogue database resulting in the Startup form immediately closing
- Fixed being able to drag filters/containers onto API calls in Cohort Builder -[#1101](https://github.com/HicServices/RDMP/issues/1101)
- Fixed regression in 7.0.10 where calling `public void ClearDefault(PermissableDefaults toDelete)` multiple times caused an Exception
- Fixed `ExecuteCrossServerDatasetExtractionSource` to work properly with identifiable extractions - [#1097](https://github.com/HicServices/RDMP/issues/1097)
- Fixed bug in cohort builder where dragging into the Execute button would turn it into an editable dropdown menu [#1098](https://github.com/HicServices/RDMP/issues/1098)
- Fixed RemoteTableAttacher logging only the database name and not the table name in RDMP DLE - [#1110](https://github.com/HicServices/RDMP/issues/1110)
- Fixed a bug in SelectiveRefresh mode where deleting a root container of an aggregate or extractable dataset would result in an error
- Fixed Error bar in ProgressUI not showing when committing a cohort - [#1124](https://github.com/HicServices/RDMP/issues/1124)

## [7.0.10] - 2022-04-25

### Added

- "parameter description" and "property name" have been added to the "set value" option for filters - https://github.com/HicServices/RDMP/issues/1034
- Filter parameter values are now prompted for the user when adding existing filter without known good value sets - https://github.com/HicServices/RDMP/issues/1030
- "Set Parameter Value(s)" option added to filter menus so you can more easily change the parameter values - https://github.com/HicServices/RDMP/issues/1035
- Added 'SelectiveRefresh' user setting
- Add options to create an extraction from a Cohorts right click menu and main userinterface - https://github.com/HicServices/RDMP/issues/1039
- Warnings are now shown if "non core" column are used for an extraction/release - https://github.com/HicServices/RDMP/issues/1024
- Added AlwaysJoinEverything user setting for always forcing joins in CohortBuilder - https://github.com/HicServices/RDMP/issues/1032
- Added UsefulProperty columns back into Find/Select dialog - https://github.com/HicServices/RDMP/issues/1033
- Added Extraction/Release warnings for extractions that contain Internal/Deprecated/SpecialApproval fields - https://github.com/HicServices/RDMP/issues/1024
- Added right click context menu support for console gui
- Cohorts now have right click option "Go To -> Project(s)"

### Fixed

- Fixed bug preventing example datasets being created from the RDMP UI client because checkbox was disabled
- "Exisiting" filter typo corrected - https://github.com/HicServices/RDMP/issues/1029
- Fixed refreshes sometimes changing selection in Data Export tree - https://github.com/HicServices/RDMP/issues/1008


### Changed

- New filters are now highlighted correctly when added to a CIC - https://github.com/HicServices/RDMP/issues/1031
- Creating a new Extracion Configuration will now ask the user for Name, Cohort and Datasets to be included for the extraction - https://github.com/HicServices/RDMP/issues/983
- AllowIdentifiableExtractions is now an ErrorCode so can be set to Success instead of always being Fail or Warning (i.e. to completley ignore it).
- The extractability of columns are no longer saved if a Dataset is removed from an Extraction Configuration - https://github.com/HicServices/RDMP/issues/1023
- "Show Pipeline Completed Popup" now enabled by default - https://github.com/HicServices/RDMP/issues/1069
- Cohorts are now "emphasise" after being commited. If part of one project it will highlight under that project.


## [7.0.9] - 2022-03-29

### Added

- Added command CreateNewCohortFromTable which creates a cohort from a table directly without having to first import it as a [Catalogue]
- Import Catalogue filter now allows selecting multiple filters at once.
- Improved performance of Select objects dialog when there are many objects available to pick from
- Made Select objects dialog filter in the same way as the Find dialog (i.e. support short codes and Type names)
- Ability to select multiple objects at once when adding to a Session
- Ability to find multiple objects at once (ctrl+shift+f)
- Added new pipeline component CohortSampler


### Fixed

- Fixed newlines in CatalogueItem descriptions not being output correctly in docx metadata report
- Fixed iterative data loads run on the CLI throwing and returning non zero when caught up to date with load progress (when running in iterative mode)
- Pipeline component order is now "correct" and will list more important variables at the top rather than at the bottom - https://github.com/HicServices/RDMP/issues/996
- Fixed bug where Pipeline objects could not be deleted from the `Tables (Advanced)` tree
- Removing a datset from an [ExtractionConfiguration] now deletes any extraction specific column changes (i.e. changes are not persisted if the dataset is added back in again)
- Fixed Release button prompting to pick [Project] when clicked in the ExecuteExtractionUI [#963](https://github.com/HicServices/RDMP/issues/963)

### Changed

- Processes wanting to run a Pipeline using the current user interface abstraction layer `IPipelineRunner GetPipelineRunner` must now provide a task description and UI look and feel as a `DialogArgs` argument.

## [7.0.8] - 2022-03-08

### Fixed

- Fixed Startup skipping some plugin dlls during load and enabled multithreading
- Fixed CLI not showing underlying exception when unable to reach platform databases

### Removed

- CSV files with unclosed leading quotes are no longer preserved when using IgnoreQuotes (side effect of updating CsvHelper)

## [7.0.7] - 2022-03-01

*Database Patches Included (enables ExtractionProgress retry)*

### Added
- Added ArchiveTriggerTimeout user setting [#623](https://github.com/HicServices/RDMP/issues/623)
- Support for referencing plugin objects from command line e.g. `./rdmp.exe cmd delete MyPluginClass:2`
- The word 'now' is a valid date when supplied on the command line
- Ability to sort based on Favourite status [#925](https://github.com/HicServices/RDMP/issues/925)
- Added Frozen column to Cohort Builder tree for easier sorting
- Added ability to query an [ExternalDatabaseServer] from the right click context menu [#910](https://github.com/HicServices/RDMP/issues/910)
- Added an overlay @ symbol for filters that have known parameter values configured [#914](https://github.com/HicServices/RDMP/issues/914)
- Added Retry support to [ExtractionProgress]
- Added new CLI options for RDMP installer `--createdatabasetimeout` and `--otherkeywords` for custom auth setups e.g. Azure/Active Directory Authentication etc.

### Fixed
- Fixed closing and changing instance not consulting tabs before closing
- Fixed bug where setting `SuggestedCategory` on a plugin command resulted in it vanishing from context menu
- Fixed bug with AllowEmptyExtractions not working under some situations
- Fixed [Lookup] creation UI creating CatalogueItem with the suffix _Desc even when you ask it not to in prompt
- Fixed layout bug in rule validation configuration UI where rationale tip was cut off [#909](https://github.com/HicServices/RDMP/issues/909)
- Fixed ViewLogs tab not remembering sort order between usages [#902](https://github.com/HicServices/RDMP/issues/902)

### Changed

- Find sorts ties firstly by favourite status (favourite items appear above others)
- Find sorts ties lastly alphabetically (previously by order of ID)
- Default sort order of ViewLogs on first time use is now date order descending [#902](https://github.com/HicServices/RDMP/issues/902)

## [7.0.6] - 2022-01-25

*Database Patch Included (enables ExtractionProgress batching)*

### Added

- Added [ExtractionProgress] for robustly extracting large datasets in multiple smaller executions
- Added ability to export [ExtractableCohort] to CSV file
- Added 'Created From' column to cohort detail page (parses cohorts AuditLog)

### Fixed

- Fixed a bug where ProjectUI would not show cohorts when some cohort sources are unreachable
- Fixed ProgressUI filter hiding global errors on extraction where the whole operation failed and a dataset filter was selected ([888](https://github.com/HicServices/RDMP/issues/888))
- Fixed a rare dll resolving issue that could occur during startup when running the RDMP windows client from outside the current directory (https://github.com/HicServices/RDMP/issues/877)

### Changed

- Changed right click context menu item 'Delete' to say 'Remove' when deleting a chain or relationship object (e.g. cohort usage by a project) ([#887](https://github.com/HicServices/RDMP/issues/887))
- Restricted [Pipelines] shown to only those where all components are compatible with the input objects (previously on context was checked) (https://github.com/HicServices/RDMP/issues/885)
- "Show All/Incompatible Pipelines" option added to Pipelines dropdown to make a simpler user interface
- When committing a cohort through the Cohort Builder the Project will automatically be selected if it already belongs to a single one (https://github.com/HicServices/RDMP/issues/868)
- Removed requirement for filter parameters to have comments to be published (https://github.com/HicServices/RDMP/issues/582)

## [7.0.5] - 2022-01-10

### Added

- Added ability to open extraction directory for an [ExtractionConfiguration]
- Added diagnostic screen logging last executed command (https://github.com/HicServices/RDMP/issues/815)
- Added tooltips for objects in tree views (https://github.com/HicServices/RDMP/issues/819).
- Added custom icon for [CatalogueItem] that represent transforms on the underlying column (https://github.com/HicServices/RDMP/issues/818)
- Added Extraction Primary Keys to Catalogue tooltip
- Added ability to 'View TOP 100' etc samples on [ExtractionInformation] (previously only available on [ColumnInfo] objects)
- Added icon overlays for 'Is Extraction Identifier' and 'Is Extraction Primary Key' (https://github.com/HicServices/RDMP/issues/830)
- Extraction Information for a Catalogue Item now includes "Transforms Data" property (which shows yes/no based on whether it transform the column data)
- Added 'open load directory' command to [Catalogue] context menu
- Added ability to switch between instances of RDMP using the Locations menu
- Added CLI command `ClearQueryCache`
- Added Description capability to prompts. More descriptions to be added (https://github.com/HicServices/RDMP/issues/814)
- Added description to Publish Filter "Select One" dialog (https://github.com/HicServices/RDMP/issues/813)
### Fixed
- Changed to SHIFT+Enter for closing multiline dialogs (https://github.com/HicServices/RDMP/issues/817)
- Fixed bug where configuring dataset didn't show all available tables when listing optional joinable tables (https://github.com/HicServices/RDMP/issues/804)

### Changed
- Updated CatalogueItemUI (https://github.com/HicServices/RDMP/issues/820)
- Fixed bug where cached aggregates were not considered stale even though changes had been made to their patient index table (https://github.com/HicServices/RDMP/issues/849)
- "You only have one object Yes/No" box has been removed in favour of being more consistent for the user (https://github.com/HicServices/RDMP/issues/811)

## [7.0.4] - 2021-12-08

### Added

- Added `RoundFloatsTo` to ExecuteDatasetExtractionFlatFileDestination
- Added new menu item Diagnostics->Restart Application
- Trying to extract an [ExtractionConfiguration] with a cohort that is marked IsDeprecated now fails checks
- Added [MigrateUsages] setting to cohort creation destination pipeline components.  When enabled and creating a new version of an existing cohort then all unreleased [ExtractionConfiguration] using the old (replaced) cohort switch to the new version
- Added an 'All Tasks', 'All Runs' etc commands to View Logs tab menu
- Added ability to filter [Catalogue] in the Find dialog by Internal/Deprecated etc
- Added search and filter compatible controls to [Pipeline] editing dialog
- Added ability to ignore/elevate specific errors in UserSettings
- Enabled Expand/Collapse all when right clicking whitespace in a tree collection
- Added title to graph charts
- Added a user setting for hiding Series in which all cells are 0/null
- Added `IPipelineOptionalRequirement` interface for Plugin Pipeline Components that can optionally make use of Pipeline initialization objects but do not require them to function.
- Support for templating in `ColumnSwapper` when used in an extraction pipeline (e.g. $n for project number)
- Support for specifying `--ConnectionStringsFile somefile.yaml` when starting RDMP (gui client or CLI)
- Added 'Hash On Release' column to initial new Catalogue extractability configuration dialog (https://github.com/HicServices/RDMP/issues/394)

### Fixed

- Fixed [Pipeline] objects showing an ID of 0 in tree collections
- Fixed the 'filters' count column in [Catalogue] tree collection showing edit control when clicked
- Fixed Find not working when searching by ID for [Pipeline] objects
- Prevented showing out dated cohorts when changing Project half way through defining a cohort
- When plugins contain dlls with differing version numbers then the latest dll version is loaded (previously the first encountered was used)
- Fixed bug in Console Gui where edit window showed value set directly instead of passing through Property Setters
- Fixed bug in Console Gui where password properties showed (encrypted) HEX binary value instead of ****
- Fixed Command Line UI showing abstract and interfaces when prompting user to pick a Type
- Fixed `OverrideCommandName` not working for `ExecuteCommandViewLogs` command
- Fixed `View Logs` commands appearing twice in right click context menu for logging servers objects (once on root and once under 'View Logs' submenu)
- Generate Release Document now shows as impossible when Cohort is not defined or unreachable (e.g. if user does not have access to cohort database)
- Fixed bug where selecting a [PipelineComponent] for which help is unavailable would leave the previously selected component's help visible
- Fixed bug with 'Commit Cohort' storing the target cohort database for future clicks
- Fixed a bug where editing a field like `Description` would fire validation on other properties e.g. `Name` which could slow controls down when validation is slow and change events are fired in rapid succession.
- Edit Catalogue window layout updated to allow errors to be seen on the right hand side of inputs (https://github.com/HicServices/RDMP/issues/758)
- Cohort Identification Configuration descriptions box is now easy to read and edit (https://github.com/HicServices/RDMP/issues/755)
- Fixed bug where RDMP would lose focus when "checks" were being run in background resulting in RDMP appearing unresponsive (https://github.com/HicServices/RDMP/issues/747)
- Fixed bug where some words in RDMP would have spaces in the wrong place (e.g. "W HERE") (https://github.com/HicServices/RDMP/issues/752)

### Changed

- Bump System.Drawing.Common from 5.0.2 to 5.0.3
- Bump System.Security.Permissions from 5.0.0 to 6.0.0
- Bump NLog from 4.7.12 to 4.7.13
- Changed to Dock layout for Pipeline editing control (may improve performance on older machines)
- Removed dependency on `System.Drawing.Common` by updating usages to `System.Drawing`
- Increased size of all text fields in [Catalogue] and [CatalogueItem] to `nvarchar(max)` to support long urls etc
- Updated icons to a more modern look. Catalogue Item image no longer has black corner. Green yellow and red smiley faces have been replaced. Cloud API icon replaced (https://github.com/HicServices/RDMP/issues/712)
- Extract to database now checks for explicit table names amongst pre-existing tables on the destination
- Startup no longer reports non dotnet dlls as 'unable to load' (warnings)
- Added Project number to Title Bar (and full project name to tooltip) for Extraction Configurations (https://github.com/HicServices/RDMP/issues/621)
- Root Cohort Identification Configuration will now highlight SET container issues with red highlight (https://github.com/HicServices/RDMP/issues/681)
- "Data Export" has been renamed to "Projects" to be more consistent (https://github.com/HicServices/RDMP/issues/720)
- Corrected layout of "Master Ticket" in New Project dialog (https://github.com/HicServices/RDMP/issues/735)
- Corrected layout of "Create New Lookup" (https://github.com/HicServices/RDMP/issues/730)
- Aligned buttons for Pipeline options (https://github.com/HicServices/RDMP/issues/721)
- Add "clause" (e.g. WHERE) to SQL attribute input to make it clearer what SQL you need to enter (https://github.com/HicServices/RDMP/issues/751)
- User Settings dialog now has a nicer layout (https://github.com/HicServices/RDMP/issues/760)


## [7.0.3] - 2021-11-04

### Fixed

- Fixed bug with ConfirmLogs when running with multiple [CacheProgress]

## [7.0.2] - 2021-11-03

### Fixed

- Fixed 'package downgrade' dependencies issue with `HIC.RDMP.Plugin.UI`
- Fixed log viewer total time display in logs view when task ran for > 24 hours.
- Fixed not implemented Exception when using username/password authentication and viewing [CohortIdentificationConfiguration] SQL
- Fixed missing 'add sql file process task' in DLE load stage right click context menus


### Added

- Console gui context menu now shows compatible commands from plugins
- Added the 'ConfirmLogs' command for verifying if a task is failing (e.g. a DLE run)

### Changed

- When syncing table columns with the database, the full column (including table name) is displayed in the proposed fix (previously only the column name was displayed).
- Bump Terminal.Gui from 1.2.1 to 1.3.1

## [7.0.1] - 2021-10-27

### Changed

- Bump NLog from 4.7.11 to 4.7.12
- Bump Microsoft.NET.Test.Sdk from 16.11.0 to 17.0.0
- [Catalogue] and [CatalogueItem] edit tab now expands to fill free space and allows resizing

### Fixed

- Fixed Null Reference exception when collection tabs are opened twice
- Fixed CohortBuilder 'Execute' showing ExceptionViewer on the wrong Thread

### Added

- Column visibility and size are now persisted in UserSettings

### Removed

- Removed FillsFreeSpace on columns.  User must now manually resize columns as desired

## [7.0.0] - 2021-10-18

### Changed

- IPluginUserInterface is now in `Rdmp.Core` and therefore you can write console gui or dual mode (console and winforms) plugin UIs
- IPluginUserInterface CustomActivate now takes IMapsDirectlyToDatabaseTable allowing custom plugin behaviour for activating any object
- DatasetRaceway chart (depicts multiple datasets along a shared timeline) now ignores outlier values (months with count less than 1000th as many records as the average month)
- Renamed `SelectIMapsDirectlyToDatabaseTableDialog` to `SelectDialog<T>` (now supports any object Type)
- Selected datasets icon now includes all symbols of the Catalogue they represent (e.g. ProjectSpecific, Internal)
- Changed how RDMP treats cohorts where the data has been deleted from the cohort table.  'Broken Cohort' renamed 'Orphan Cohort' and made more stable
- [CohortAggregateContainer] now show up in the find dialog (you can disable this in UserSettings)
- Bump Microsoft.Data.SqlClient from 3.0.0 to 3.0.1
- Checks buttons on the toolbars are now hidden instead of disabled when inapplicable
- Shortened tool tips in top menu bar

### Removed

- IPluginUserInterface can no longer add items to tab menu bars (only context menus)
- Removed some Catalogue context menu items when the Catalogue is an API call
- Adding a Filter from Catalogue no longer opens it up in edit mode after adding
- Command line execution (e.g. `rdmp cmd ...`) no longer supports user interactive calls (e.g. YesNo questions)
- Removed PickOneOrCancelDialog
- Removed RAG smiley from server connection UI.  Now errors are reported 'Connection Failed' text label

### Added
- Added CatalogueFolder column to Select Catalogue dialog
- Added custom metadata report tokens:
  - $Comma (for use with formats that require seperation e.g. JSON when using the `$foreach` operation)
  - $TimeCoverage_ExtractionInformation (the column that provides the time element of a dataset to the DQE e.g. StudyDate)
- Added support for default values in constructors invoked from the command line (previously command line had to specify all arguments.  Now you can skip default ones at the end of the line)
- Added support for deleting multiple objects at once with the delete command (e.g. `rdmp cmd Delete Plugin true` to delete all plugins)
  - Boolean flag at the end is optional and defaults to false (expect to delete only 1 object)
  - Use `rdmp cmd DescribeCommand Delete` for more information
- Added ability to directly query Catalogue/DataExport to Console Gui
- Added extraction check that datasets are not marked `IsInternalDataset`
- Added ability to script multiple tables at once via right click context menu in windows client
- Support for shortcodes in arguments to commands on CLI e.g. `rdmp cmd describe c:11`
- Added new command 'AddPipelineComponent' for use with RDMP command line
- Added ability to filter datasets and selected datasets by Catalogue criteria (e.g. Deprecated, Internal)
- Added Clone, Freeze, Unfreeze and add dataset(s) ExtractionConfiguration commands to command line
- Added support for identifying items by properties on CLI (e.g. list all Catalogues with Folder name containing 'edris')
- Cloning a [CohortIdentificationConfiguration] now opens the clone
- Added ability to remove objects from a UI session
- Added new command ViewCohortSample for viewing a sample or extracting all cohort identifiers (and anonymous mapping) to console/file
- Added the ability to pick which tables to import during Bulk Import TableInfos
- Added CLI command to create DLE load directory hierarchy ('CreateNewLoadDirectory')

### Fixed
- Fixed deleting a parameter value set failing due to a database constraint
- Fixed a bug where changing the server/database name could disable the Create button when selecting a database
- Added the ability to drop onto the Core/Project folders in the 'execute extraction' window
- Fixed a big where Yes/No close popup after running a pipeline in console gui could crash on 'No'
- Fixed deleting source/destination pipeline components directly from tree UI
- Fixed various issues when viewing the DQE results of a run on an empty table
- DatasetRaceway in dashboards now shows 'Table(s) were empty for...' instead of `No DQE Evaluation for...` when the DQE was run but there was no result set
- Added better error message when trying to create a new RDMP platform database into an existing database that already has one set up
- Fixed [CohortAggregateContainer] and filter containers not showing up in Find when explicitly requested
- Fixed deleting an [ExtractionFilter] with many parameter values configured.  Now confirmation message is shown and all objects are deleted together
- Fixed bug saving an [ExtractionInformation] when it is an extraction transform without an alias
- Fixed bug refreshing Data Export tree collection when deleting multiple Projects/Packages at once (deleted objects were still shown)
- Fixed bug dragging filters into Cohort Builder

## [6.0.2] - 2021-08-26

### Changed

- Bump Microsoft.NET.Test.Sdk from 16.10.0 to 16.11.0
- Bump NLog from 4.7.10 to 4.7.11

### Added

- Support for plugin Catalogues in cohort builder.  These allow you to write plugins that call out to arbitrary APIs (e.g. REST etc) from the RDMP cohort builder

### Fixed

- Fixed ExecuteCommandCloneCohortIdentificationConfiguration asking for confirmation when activation layer is non interactive

## [6.0.1] - 2021-08-12

### Added

- Added new command 'Similar' for finding columns that have the same name in other datasets
- Added the ability to Query Catalogue/DataExport databases directly through RDMP
- Support for custom column names in ColumnSwapper that do not match the names of the lookup columns
- Added ScriptTables command for scripting multiple [TableInfo] at once (optionally porting schema to alternate DBMS types).
- Support for nullable value/Enum types in command constructors

### Fixed

- AlterColumnType command now shows as IsImpossible when column is part of a view or table valued function
- Describe command no longer shows relationship properties
- Fixed layout of Bulk Process Catalogue Items in dotnet 5
- Fixed missing dependency in new installations when rendering Charts

## [6.0.0] - 2021-07-28

### Changed

- Upgraded Sql Server library from `System.Data.SqlClient` to `Microsoft.Data.SqlClient`
- `ExecuteCommandAlterColumnType` now automatically alters \_Archive table too without asking for confirmation
- When foreign key values are missing from lookups, the 'Missing' status is now attributed to the `_Desc` field (previously to the foreign key field)
- Changed Console gui DLE / DQE (etc) execution to use ListView instead of TextView
- Referencing an object by name in a script file now returns the latest when there are collisions e.g. "[ExtractableCohort]" would return the latest one (created during the script execution session)
- Bump YamlDotNet from 11.2.0 to 11.2.1
- Bump SecurityCodeScan.VS2019 from 5.1.0 to 5.2.1
- Command 'Set' now shows as Impossible for property 'ID'
- RDMP no longer complains about mixed capitalisation in server names and will connect using the capitalisation of the first encountered.

## Fixed

- Fixed release engine not respecting `-g false` (do not release Globals)
- Fixed column order in DQE results graph sometimes resulting in shifted colors (e.g. Correct appearing in red instead of green)
- Fixed Prediction rules never being run when value being considered is null (DQE).
- Fixed a bug creating a cohort without specifying a Project from the console
- Fixed bug where searching in console gui could be slow or miss keystrokes
- Fixed bug in console gui where GoTo Project or Cohort would not highlight the correct item
- Fixed bug in console gui where delete key was not handled resulting in a loop if errors occurred trying to delete the object
- Removed limit of 500 characters on extraction SQL of columns

### Added

- Added user setting for filtering table load logs where there are 0 inserts,updates and deletes
- Added support for specifying datatype when calling `ExecuteCommandAlterColumnType`
- Pipeline and DLE components with object list arguments now show the previously selected items in the 'Select Object(s)' popup
- Pressing 'delete' key in console gui edit window now offers to set value of property to null
- Editing a foreign key property (e.g. `PivotCategory_ExtractionInformation_ID`) now shows objects rather than asking for an `int` value directly
- Fatal errrors in console gui now get logged by NLog (e.g. to console/file)
- Added user setting `CreateDatabaseTimeout`

### Removed

- Removed check for DataLoadProgress being before OriginDate of a `LoadProgress`

## [5.0.3] - 2021-06-17

- Hotfix extraction/DLE progress UI layout on some Windows configurations

## [5.0.2] - 2021-06-16

### Changed

- Bump YamlDotNet from 11.1.1 to 11.2.0


### Fixed

- Fixed layout of windows client engine progress controls not filling all available screen space

## [5.0.1] - 2021-06-08

### Added

- Added CLI console gui context menu for [LoadMetadata]
- Commit cohort from CohortIdentificationConfiguration now shows crash message Exception on failure
- Added `--usc` flag to `rdmp gui`.  This allows you to specify using the `NetDriver` for Terminal.Gui (an alternative display driver)
- Added optional file argument to `ExecuteAggregateGraph` command (outputs graph data table to the file specified)
- Added ability to select a [DataAccessCredentials] in table/database selector control
- Added TopX and Filter (text) to console view logs
- Added alternative colour scheme to console gui

### Changed

- Changed `ExtractMetadata` template syntax to require `DQE_` and added year/month/day sub components:
  - `$StartDate`, `$EndDate` and `$DateRange` are now `$DQE_StartDate`, $DQE_EndDate and $DQE_DateRange.
  - Added `$DQE_StartYear`,`$DQE_EndYear`,`$DQE_StartMonth`,`$DQE_EndMonth`,`$DQE_StartDay`,`$DQE_EndDay`
  - Added `$DQE_PercentNull` (must be used with a `$foreach CatalogueItem` block)
  - Added TableInfo and ColumnInfo properties (e.g. `$Server`)
  - Added $DQE_CountTotal
- Improved performance of checks user interface (especially when there are a large number of check messages)

### Fixed

- Fixed arguments not showing up under Pipeline components of 'Other' (unknown) pipelines node
- Fixed refresh speed of console gui causing problems with Guacamole
- Fixed Keyboard shortcuts of pipeline engine execution window sharing the same letters
- Fixed bug running rdmp gui (console) with a remote current directory
- Fixed 'View Catalogue Data' command when run on ProjectSpecific Catalogues
- Fixed 'Import ProjectSpecific Catalogue' command not preserving Project choice in configure extractability dialog
- When importing an existing data table into RDMP and cancelling [Catalogue] creation RDMP will prompt you to optionally also delete the [TableInfo]

### Dependencies

- Bump Terminal.Gui from 1.0.0 to 1.1.1
- Bump HIC.FAnsiSql from 1.0.6 to 1.0.7
- Bump Microsoft.NET.Test.Sdk from 16.9.4 to 16.10.0


## [5.0.0] - 2021-05-05

### Changed

- .Net 5.0 for all, instead of Framework 4.6.1+Core 2.2+Standard 2.0 mix
- Query editor autocomplete now uses integrated autocomplete (no icons, better matching)
- Throttled how often spelling is checked in Scintilla controls.
- Changed message about inaccessible cohorts to a warning instead of an error. 
- Collation is now explicitly specified when creating a new cohort source using the wizard (as long as there is a single collation amongst existing ColumnInfo of that type)

### Added

- Added `$foreach Catalogue` option for custom metadata report templates (to allow prefix, suffixes, table of contents etc)
- Added ability to search for objects by ID in console gui
- More detailed logging of Type decisions when extracting to database
- Added ability to cancel ongoing queries in CLI Sql Editor
- Added 'Reset Sql' and 'Clear Sql' buttons to CLI Sql Editor
- Added ability to set custom timeout for queries in CLI Sql Editor
- Added ability to save results of CLI Sql Editor (table) to CSV
- Added view data/aggregate etc on ColumnInfo objects to list of commands accessible from the CLI gui
- Added 'Go To' commands to CLI gui
- Exposed 'Add New Process Task...' to load stages in CLI menu
- Added 'ViewCatalogueData' command for CLI and CLI GUI use
- Better error reporting when item validators crash during validation execution (now includes constraint type, column name and value being validated).
- Added 'Go To' commands to CLI gui
- Exposed 'Add New Process Task...' to load stages in CLI menu
- Exposed 'View Logs' commands on CLI and CLI gui
- Added minimum timeout of 5 seconds for `CohortIdentificationConfigurationSource`
- 'View Logs' tree view now accessible for CacheProgress objects
- Added query/result tabs to CLI GUI Sql editor
- Console GUI now shows important information (e.g. 'Disabled') in brackets next to items where state is highly important
- Added new command RunSupportingSql
- Console GUI root nodes now offer sensible commands (e.g. create new Catalogue)
- Added Value column to tree views (allows user to quickly see current arguments' values)
- Added 'other' checkbox to 'Create Catalogue by importing a file' (for selecting custom piplelines)
- Command SetExtractionIdentifier now supports changing the linkage identifier for specific ExtractionConfigurations only
- Added new command `AlterTableMakeDistinct`
- Added CLI GUI window for running Pipelines that displays progress
- Added RDMP.Core version number to logs at startup of rdmp cli
- Added graph commands to CLI:
  - ExecuteCommandSetPivot
  - ExecuteCommandSetAxis
  - ExecuteCommandAddDimension


### Fixed

- Fixed CLI database selection UI not using password mask symbol (`*`)
- Fixed CLI GUI message boxes bug with very long messages
- Fixed Custom Metadata template stripping preceeding whitespace in templated lines e.g. `"  - $Name"` (like you might find in a table of contents section of a template)
- Fixed 'Set Global Dle Ignore Pattern' failing the first time it is used by creating a StandardRegex with no/null Pattern
- Fixed order of branches in CLI gui tree
- Fixed importing filter containers not saving Operation (AND/OR)
- Fixed right click menu not showing when right clicking after selecting multiple objects
- Fixed some delete commands not updating the UI until refreshed (e.g. disassociating a [Catalogue] from a [LoadMetadata])
- Fixed text on disassociating a [Catalogue] from a [LoadMetadata]
- Fixed sort order not being respected in cohort summary screen
- Fixed DQE graph when data has dates before the year 1,000
- Fixed `ExecuteCommandCreateNewCatalogueByImportingFile` when using blank constructor and from CLI GUI
- Fixed extraction UI showing "WaitingForSQLServer" when DBMS might not be (now says "WaitingForDatabase").
- Fixed bug where some UI tabs would not update when changes were made to child objects (e.g. deleting a dataset from an extraction using another window in the client)
- Fixed support for UNC paths in SupportingDocument extraction (e.g. \\myserver\somedir\myfile.txt)
- Fixed not being able to add `Pipeline` objects to Sessions

### Dependencies

- Bump System.Drawing.Common from 5.0.0 to 5.0.2
- Bump Moq from 4.16.0 to 4.16.1
- Bump Microsoft.NET.Test.Sdk from 16.8.3 to 16.9.4
- Bump NLog from 4.7.7 to 4.7.10
- Bump SecurityCodeScan.VS2019 from 5.0.0 to 5.1.0
- Bump Newtonsoft.Json from 12.0.3 to 13.0.1
- Bump YamlDotNet from 9.1.4 to 11.1.1
- Bump NUnit from 3.13.1 to 3.13.2

## [4.2.4] - 2021-02-05

- Added CLI commands for viewing/changing `UserSettings` e.g. AllowIdentifiableExtractions
- Added user setting `ShowPipelineCompletedPopup` for always popping a modal dialog on completion of a pipeline execution in the GUI client (e.g. committing a cohort)
- Added new flexible file/directory extraction component `SimpleFileExtractor`

### Changed

- Globals tickbox can now be checked even when there are no explicit files (this allows implicit files e.g. `SimpleFileExtractor` to still run)

### Fixed 

- Fixed MySql backup trigger implementation not updating validTo on the new row entering the table on UPDATE operations

## [4.2.3] - 2021-02-01

### Fixed 

- Fixed rare threading issue with tree representations of Lookups
- Fixed proxy objects context menus not functioning correctly since 4.2.0 (e.g. Catalogues associated with a load) for some commands

### Dependencies

- Bump NUnit from 3.13.0 to 3.13.1

## [4.2.2] - 2021-01-28

### Added

- Added `patch` command to rdmp CLI e.g. `./rdmp patch -b`
- Added ProjectName to ExtractionConfiguration objects visualisation in Find / Select popups

### Fixed

- Fixed erroneous warning where some characters were wrongly reported as illegal e.g. '#' in Filter names 
- Fixed RemoteDatabaseAttacher not logging table name (only database)

### Changed

- Metadata report now lists Catalogues in alphabetical order
- Changed hierarchy multiple parents state to be a Warning instead of an Error

### Dependencies

- Bump Moq from 4.15.2 to 4.16.0
- Bump YamlDotNet from 9.1.1 to 9.1.4
- Bump NLog from 4.7.6 to 4.7.7
- Bump SSH.NET from 2020.0.0 to 2020.0.1

## [4.2.1] - 2021-01-13

### Added

- Choose Load Directory on DLE now shows old value during editing
- Added property suggestions when using ExecuteCommandSet with an incorrect property name
- Added the ability to drag and drop aggregates into other CohortIdentificationConfigurations to import
- Added ColumnDropper that allows a user to specify the columns that should not be extracted in the pipeline.
- Added Favourite/UnFavourite to right click context menus
- CachingHost now logs the state of the CacheProgress being executed first thing on start
- Home screen now supports right click context menu, drag and drop etc
- Added 'Sessions'.  These are tree collection windows similar to Favourites but with a user defined name and limited duration (until closed)

### Fixed

- Fixed startup error when user enters a corrupt connection string for platform database locations.  This bug affected syntactically invalid (malformed) connection strings (i.e. not simply connection strings that point to non existant databases)
- Fixed various issues in ColumnSwapper
  - If input table contains nulls these are now passed through unchanged
  - If mapping table contains nulls these are ignored (and not used to map input nulls)
  - If input table column is of a different Type than the database table a suitable Type conversion is applied
- Data load engine logging checks are better able to repair issues with missing logging server IDs / logging tasks
- Better support for abort/cancel in
  - RemoteTableAttacher
  - ExcelAttacher
  - KVPAttacher
  - RemoteDatabaseAttacher
- Fixed View Inserts/Updates dialog when using non SqlServer DBMS (e.g. MySql)
- Fixed various layout and performance issues with RDMP console GUI.
- Fixed `rdmp cmd` loop exiting when commands entered result in error.
- Fixed autocomplete in `rdmp cmd` mode and enabled for Linux
- Fixed right click context menu being built twice on right click a new node (once for selection and once for right click)

### Changed

- Added timeout of 10 minutes (previously 30 seconds) for counting unique patient identifiers while writing metadata for extractions
- Choose Load Directory now lets you specify invalid directories e.g. when building a load on one computer designed to run on separate computer with an isolated file system.
- Reinvented Console Gui to more closely resemble the windows client

### Dependencies

- Bump SSH.NET from 2016.1.0 to 2020.0.0

## [4.2.0] - 2020-10-19

### Fixed

- Reduced memory overhead during refreshes
- Fixed various graphical/performance issues when running in VDI environments with limited CPU
- Fixed missing scrollbars in Explicit Column Typing user interface
- Fixed various errors that could occur when a [Catalogue] referenced by an extraction is deleted outside of RDMP (e.g. by truncating the database table(s))

### Added

- Support for importing WHERE logic into extraction datasets from other configurations or cohort builder configurations
- Pipeline ID and Name now recorded in logs for Data Extractions
- Added support for viewing extraction logs in tree form (for a given ExtractionConfiguration)
- Added `AllowIdentifiableExtractions` user setting.  Enabling this prevents RDMP reporting an error state when cohorts are created that have the same private and release ID fields.
- Added GoTo from extraction/cohort building filters to the parent Catalogue level filter and vice versa
- Added ability to suppress [LoadMetadata] triggers
- Added ability for Plugins to store custom information about objects in the RDMP Catalogue platform database
- Added IgnoreColumns setting for DLE to ignore specific columns in the final table completely (not created in RAW/STAGING and not migrated)

### Changed

- CLI tools now built for .Net Core 3.1 since 2.2 has reached EOL

## [4.1.9] - 2020-09-17

### Added

- Added ExplicitDateTimeFormat property to flat file attachers and pipeline sources.  Allows custom parsing of dates e.g. where no delimiters exist (e.g. 010120)

## [4.1.8] - 2020-08-17

### Fixed 

- Fixed progress logging still not being allowed to go backwards when logging to database

## [4.1.7] - 2020-08-14

### Changed

- Schema names (Sql Server) are now wrapped correctly e.g. `[My Cool Schema]`
- Progress logged (e.g. done x of y files) can now go backwards.

### Added

- New command `SetArgument` for easier changing of values of modules (e.g. [PipelineComponent]) from command line
- Support for `DescribeCommand` help text on `NewObject` and other commands that take dynamic argument lists (command line)

## [4.1.6] - 2020-08-04

### Added

- Added 'Save Changes' prompt when closing tabs
- Added Import command for bringing in one or more [CohortIdentificationConfiguration] into an existing container (like Merge / UnMerge but for existing configurations)
- Added checks for LoadProgress dates being in sensible ranges during DLE

### Fixed

- Fixed [bug when parsing lists of ints in CLI](https://github.com/HicServices/RDMP/issues/84)

## [4.1.5] - 2020-07-14

### Added

- Added Merge command, for combining two or more configurations in cohort builder into one
- Added Un Merge command for splitting one cohort builder configuration into multiple seperate ones
- Improved error messages in extraction checking when there are:
  -  2+ columns with the same name
  -  2+ columns with the same location in extraction order
  -  Cohort and dataset are on different servers
- Added ability to search by ID in find dialog

### Changed

- Unhandled Application/Thread exceptions (rare) now show in the top right task bar instead of as a popup dialog

### Fixed

- Fixed lookups, supporting documents etc not appearing in the extractable artifacts tree view of the extraction window when non global.

## [4.1.4] - 2020-07-02

### Added

- Custom Metadata Report now supports looping items in a Catalogue (use `$foreach CatalogueItem` to start and `$end` to end)
- Added help to 'New Project' user interface
- Forward/Backward now includes selection changes in tree collections
- Added support for newline replacement in custom metadata doc templates

### Changed

- Improved usability of selecting multiple datasets in the 'New Project' user interface
- When in multiple selection mode, double clicking a row in the object selection dialog will add it to the selection (previously would close the dialog with the double clicked item as the sole selected item)

### Fixed

- Extractable columns Order field defaults to Max + 1 (previously 1).  This results in new columns appearing last in extracted datasets and prevents Order collisions.
- 'Select Core' columns UI button now works correctly with ProjectSpecific Catalogues (previously the highlighted rows would not change)
- Fixed popup error message showing when deleting an ExtractionConfiguration where one or more datasets are currently being edited (in tabs) 
- Fixed context menu opening error that could occur in cohort builder when datasets are not configured properly (e.g. have too many [IsExtractionIdentifier] columns).
- Fixed alias changes not showing up as 'Differences' in edit dataeset extraction user interface
- Fixed bugs in using GoTo menu of document tabs after a Refresh
- Fixed ALTER context sub menu of TableInfo when Server property is null (or other fundamental connection details cannot be resolved).
- Fixed whitespace only literal strings (e.g. `" "`) on command line causing error while parsing arguments
- Fixed bug with YesNoToAll popups launched from ChecksUI when running as a modal dialogue.
- Fixed bug with user setting 'Show Object Collection On Tab Change' when selecting tabs for objects in CohortBuilder configurations.

## [4.1.3] - 2020-06-15

### Added

- Added `-f` option to CLI (`rdmp.exe -f somefile.yaml`) to run all commands in a file
- Added "Go To" to tab right click context menu (previously only available in collections).
- Private key encryption file location can now be customized per user by setting an environment variable `RDMP_KEY_LOCATION`.  This will override any key file location specified in the RDMP platform database.

### Changed

- Frozen Extraction Configurations folder always appears at the bottom of the branch under Projects
- Improved layout of query building errors in QueryBuilder SQL viewing user interfaces

### Fixed

- Fixed bug in tree ordering when comparing a fixed order node to a non fixed order node.

## [4.1.2] - 2020-06-03

### Added

- Ability to create (Project Specific) Catalogues using the Project collection tree view top menu
- Ability to Enable/Disable many objects at once
- Catalogue icons under a load now show full range of status icons (e.g. internal / project specific)

### Changed

- When a load has only one LoadProgress dropdown no longer shows "All available"
- Double clicking a crashed configuration in cohort builder now shows the error message (previously would edit/expand the object).  Error message still accessible via context menu (as previously).
 
### Fixed

- Fixed Order not being considered 'OutOfSync' on ExtractableColumn
- Fixed changes to Catalogue visibility checkboxes not being persisted
- Fixed object caching system when RDMP user has insufficient permissions to view Change Tracking tables. 
- Fixed UserSettings last column sort order multithreading issue (causing File IO permissions error in rare cases)

## [4.1.1] - 2020-05-11


### Added

- Added ability to pick a folder in Metadata Report UI

### Fixed

- Opening 'Recent' items that have been deleted now prompts to remove from list
- Fixed race conditions updating UI during refresh / dispose of activators

## [4.1.0] - 2020-05-05

### Added

- Added tool strip to tree collection user interfaces
- Added new [PipelineComponent] `SetNull` which detects bad data in a specific column of pipeline data and sets cells matching the `Regex` to null
- Added support for template based metadata extractions ([Catalogue] descriptions etc) 
- Added new property RemoteServerReference to RemoteTableAttacher which centralises server name/database/credentials when creating many attachers that all pull data from the same place
- Added double click to expand tree option for RDMP
- When searching (Ctrl+F), exact matches now appear first
- Added RDMP platform database name (and server) to the window title
- Added Export Plugins command (which saves the currently loaded RDMP plugins to the selected folder)
- Double clicking a dataset in the Extraction user interface opens it for editing (previously you had to right click and select Edit)

### Changed

- CohortBuilder interface has been revamped
- Home screen now follows more consistent user experience and includes recently used items
- Catalogue collection no longer expands when CatalogueFolder changes

### Fixed

- LoadProgress with RemoteTableAttacher now works correctly with DBMS that do not support Sql parameter declarations (Oracle / Postgres)

## [4.0.3] - 2020-02-28

### Added

- Added timestamps to Word Metadata Reports (e.g. when document was created)
- Added icon for HashOnDataRelease
- Added Order column to [Catalogue] Collection tree view
- Added ability to disable the TicketingSystem that controls whether datasets can be released (only applies where one has been configured)
- Added ability to customize extraction directory subfolder names
- Added check for stale extraction records when generating a one off Release Document (i.e. not part of a Release workflow)
- Added clarifiaction on what to do if a table is not found during synchronization
- Refresh now shows 'waiting' cursor while updates take effect
- Creating a [Catalogue] from a CatalogueFolder right click context menu now creates the resulting [Catalogue] in that directory
- Added ability to right click a dataset in an [ExtractionConfiguration] and open the directory into which it was extracted (if it was extracted to disk)
- Added Extraction Category column for columns included in the project extractions
- Added command Import [Catalogue] Item Descriptions accessible from the [CatalogueItem] node menu that imports all descriptions (and other fields) from one [Catalogue] into another.
- Added 'Execute' button on [Catalogue] and Extraction dataset SQL viewing windows.
- 'Show' on collection based tab windows now prompts you to pick which you want to navigate to (previously did nothing)
- Datagrid UI now shows server/database names and DatabaseType
- Running Checks or CheckAll now shows the Checks column (if it isn't already visible)
- Added 'Clear Cache' option for clearing the cache on a single [Catalogue] in a cohort builder configuration (without affecting the cache state of the others)
- Added `FOR UPDATE` to the end of the DLE migration query for MySql server (prevents edge case deadlocks when live table changes during migration)

### Changed

- Datagrid/query syntax errors are now more visible and consistent with other SQL IDEs
- Open / New [Catalogue] no longer closes all toolboxes prior to setting up editing layout
- Bulk Process CatalogueItems now defaults to exact matching (ignoring case)
- Changed MySql adapter from `MySql.Data` to `MySqlConnector` (see [FAnsiSql] version 0.11.1 change notes)

### Fixed

- Fixed bug where broken Lookup configurations could result in DQE not passing checks
- Fixed top menu missing some options on extraction/cohort building graphs (e.g. timeout / retry query)
- Fixed DLE backup trigger creation for old versions of MySql (5.5 and earlier)
- Fixed some forms not getting launched when new objects are created (e.g. Supporting Documents)
- Fixed null reference when cancelling adding a SupportingDocument
- Fixed bug in axis section of graph editor where changing value would result in text box loosing focus
- Fixed ticketing system Reason [for not being able to release a configuration] not being displayed on the ReleaseUI

## [4.0.2] - 2020-01-23

### Fixed

- Fixed stack overflow when trying to edit 'unknown pipelines' in Tables tree view
- Undo/Redo button now changes label as well as icon during use
- Fixed null reference when using command `Reports->Generate...->Metadata Report...`
- Fixed bug in console gui where cancelling a property change (e.g. Description) would result in setting the value to null.

## [4.0.1] - 2019-12-03

### Added

- Ability to generate metadata reports for subset of catalogues (e.g. all catalogues in a folder).
- Cohort Builder build log now lists the [IsExtractionIdentifier] column for each cohort set

### Changed

- Cohort Builder now shows "No Cache" when there is no query cache server configured for a configuration instead of "0/1" (or "0/2" etc)

### Fixed

- Fixed issue using the 'context menu' button on compatible keyboards to access the GoTo menu (sometimes menu would not be expandable)
- Fixed issue where ProjectNumber and Version appeared editable in some tree controls (changes were ignored).  These cells are now correctly readonly.
- Fixed bug in log viewer right click (introduced in 4.0.1 command refactoring)
- TestConnection now shows obfuscated connection string when a connection cannot be established (affects RDMP API users only - not core software)
- Fixed changing join direciton in patient index tables not triggering refresh
- Fixed Data Load Engine RAW server credentials when running RDMP installer with sql user authentication (RAW server entry would be created with Integrated Security)

## [4.0.1-rc3] - 2019-11-25

### Added

- Console gui supports short code searches (e.g. "c", "ti" etc)

### Changed

- Updated to [FAnsiSql] 0.10.13

### Fixed

- Fixed various issues with new CLI gui

## [4.0.1-rc2] - 2019-11-20

### Added

- Added interactive terminal user interface `./rdmp gui`

### Changed

- Cloning an Extraction Configuration no longer expands clone and names the new copy "Clone of [..]" (previously name was a guid)
- Select object dialog now display a maximum of 1000 objects (prioritising your search text)
- Logging tasks are now case insensitive

### Fixed

- Fixed Console input in CLI when running under Linux
- Fixed issue where parallel checks could fail due to UI cross thread access
- Fixed bugs in DLE when loading tables with dodgy column names (e.g. `[My Group by lolz]`)
- 
...

## [4.0.1-rc1] - 2019-11-11

### Added

- Support for PostgreSql databases

### Changed

- Sql Server `..` syntax is no longer used (now uses `.dbo.` - or whatever the table schema is).  Since references can be shared by users the default schema notation is not good idea.
- Cohort Query Bulder will now connect to the database containing the data rather than the users default database when querying data on a single database
- Flat file Attachers now process files in alphabetical order (case insensitive) when Pattern matches multiple files (previously order was arbitrary / OS defined)
- Extraction source now specifies database to connect to when a dataset exists in a single database (previously connected to users default server e.g. master)
- Updated to latest version of [FAnsiSql] (0.10.12) for Postgres support
- 
### Fixed

- Fixed handling of credentials where password is blank (allowed)
- Fixed race condition when there are multiple cohort databases that host cohorts for the same project
- Extracting a dataset using Cross Server extraction source now shows the correct SQL in error message when no records are returned by the linkage

## [3.2.1] - 2019-10-30

### Added

- SET containers ([UNION] / [INTERSECT] / [EXCEPT]) now highlight (as a `Problem`) when they will be ignored (empty) or not applied (when they contain only 1 child)

## Fixed

- Fixed bug generating metadata reports that include Catalogues with orphan [ExtractionInformation] (not mapped to an underlying ColumnInfo)
- Fixed bug in column descriptions pie chart where navigate to CatalogueItem(s) would show all CatalogueItems instead of only those missing descriptions
- Fixed bug in example dataset creation where views (vConditions and vOperations) were not marked IsView

## [3.2.1-rc4] - 2019-10-22

### Added 

- Errors during caching (of cohort builder results) now appear in the results control (previously could generate erro popups)
- Patient Index Tables are no longer allowed to have parameters with the same name (but different values) of tables they are joined against
- Sql Parameters (e.g. `@test_code`) now work properly cross [DBMS] (e.g. MySql / SqlServer) when using a query cache.
- Added menu for inspecting the state of a cohort compiler (view SQL executed, build log, results etc)

### Fixed 

- Fixed ExceptionViewer showing the wrong stack trace under certain circumstances
- Fixed cache usage bug where sql parameters were used in queries (cache would not be used when it should)
- Fixed 'View Dataset Sample' user interface generating the wrong SQL when a patient index table has a column alias (e.g. `SELECT chi,AdmissionDate as fish from MyPatIndexTable`)
- Fixed renaming parameters causing UI to incorrectly ask if you want to save changes

## [3.2.1-rc3] - 2019-10-21

### Fixed 

- Fixed bug in cross server query building when using parameters (@testcode etc)

## [3.2.1-rc2] - 2019-10-18

### Added 

- Added GoTo from cohorts to Extraction Configuration(s)

### Changed

- View ThenVsNow Sql in right click context menu of data extractions is only evaluated when run (improves performance).  This results as the command always being enabled.

### Fixed

- Fixed [bug in cross server query building](https://github.com/HicServices/RDMP/commit/a0c6223d1a7793bde4a67b368ae062e8bec3d960#diff-196fcda7990895e9f656c99602d1972b) (via cache) when joining patient index tables on one server to a main dataset on another

## [3.2.1-rc1] - 2019-10-14

### Added

- Long running processes that previously blocked the UI (e.g. create primary key) now have a small dialog describing task and allowing cancellation.
- Proposed Fix dialog now has standard look and feel of RDMP message boxes (including keywords etc)
- Double clicking an executing task in Cohort Builder now shows cohort build log as well as Exception (if any)

### Changed
 
- Database patching user interface presents clearer information about what version upgrade is occuring and the patches that will be applied.
- Updated to latest version of [FAnsiSql] (0.10.7) for task cancellation
- Data load engine no longer lists dropping columns / anonymising in progress if there are no operations actually being performed (e.g. no ANOTables configured)
- Delete is now disabled for the top level container (e.g. "UNION - Inclusion criteria") of cohort builder configuration

### Fixed

- Database patching user interface no longer suggests restarting if the patching process has failed
- Improved usability of StartupUI when no repository connection strings are not set (previously would report status as 'Broken')
- Fixed bug where `DropTableIfLoadFails` of `ExecuteFullExtractionToDatabaseMSSql` would (under fail conditions) drop the destination table even if the table was created by a previous execution of the same pipeline.
- Fixed bug where adding a [Catalogue] to a cohort set container would create an extra duplicate copy (which would appear under orphans)
- Improved cross server cohort query building (e.g. combining cohort sets on seperate servers / server types)
- Fixed bug in checks dual reporting some errors when clicking on red angry face icons

### Removed

- Generate test data window no longer shows the output folder in Windows Explorer when done

## [3.2.0] - 2019-09-16

### Added

- Patient Index Tables now use the source column datatype for caching columns (as long as there is no transform declared).

## [3.2.0-rc1] - 2019-09-13

### Added

- Right clicking a mispelled word now offers spelling suggestions
- You can now add new datasets to an extraction configuration directly from the "Core" folder in Execute Extraction window (rather than having to go back to the DataExport tree view)
- MDFAttacher now checks for existing mdf/ldf files in the RAW server data directory.  Existing files will trigger a warning.  After the warning an attempt is still made to overwrite the file(s) (as occured previously)
- Tab key now also works for autocomplete in SQL editor windows (previously only Enter worked)
- Orphan cohort sets (do not belong to any Cohort Identification Configuration) now appear under a top level folder in 'Cohort Builder' collection
- Extraction Category can now be changed directly from a CatalogueItem, [ExtractionInformation] 
- Extraction Category can be changed for all columns in a [Catalogue] at once by right clicking the or the CatalogueItemsNode (folder under a Catalogue)
- Right clicking a column allows you to Alter its type e.g. increase the size of a varchar field

### Changed

- Help documentation for objects no longer uses NuDoq library (now faster and more maintainable)
- Extraction source component `ExecuteCrossServerDatasetExtractionSource` now never drops the temporary cohort database (previously it would drop it if it created it and CreateTemporaryDatabaseIfNotExists was true)
- Updated to latest version of [FAnsiSql] (0.10.4) for better Oracle, localization and type estimation
- Dashboards now appear in tree view instead of application tool strip and are searchable
- [CatalogueItem] descriptions pie chart has flags for including internal/project specific etc in its counts
- [CatalogueItem] descriptions pie chart now lets you navigate directly to problem objects rather than showing a data table

### Fixed 
- Deleting an object now clears the selection in tree views (previously selection would become an arbitrary object).
- Fixed bug where adding/moving cohort sets between containers ([INTERSECT]/[UNION]/[EXCEPT]) could result in 2 objects with the same Order in the same container (resulting in ambiguous order of execution).
- Fixed UI bug where selecting an extractable [Catalogue] would hide its extractable (small green e) icon overlay
- Fixed bug where deleting a Pinned object would not unpin the object
- Fixed bug where database tables with brackets in the name could break synchronization (these tables are now ignored by RDMP and cannot be imported).
- Fixed bug deleting multiple objects at once when some objects are parents of others (and cause implicit delete).
- Fixed bug with low resolution monitors and the Create New Cohort Wizard
- Fixed bug with low resolution monitors and collections where leading columns could shrink to be no longer visible
- Adding new filters/containers (AND/OR) now correctly expand and highlight the created object in collections
- Fixed AggregateEditorUI could incorrectly offer to save changes even when no changes had been made
- Clonng a Cohort Identification Configuration now preserves custom set container names e.g. "UNION Inclusion Criteria"
- Fixed bug in DataTableUploadDestination where multiple root (DataLoadInfo) logging entries were created for a single large bulk insert 
- Fixed bug in QueryBuilder when there are multiple IsPrimaryExtractionTable tables (Exception thrown was NullReferenceException instead of QueryBuilderException)
- Fixed bug in generating FROM SQL when there are circular [JoinInfo] configured between tables used in the query
- Fixed bug where closing the server/database selection dialog with the X instead of cancel could cause error messages (e.g. in Bulk Import TableInfos)
- Fixed bug where searching for "Pipeline" or "Pipe" did not show all pipelines
- Fixed bug caching patient index tables (cohort creation) when there are multiple tables being joined in the query.
- Fixed error when logging very large (over 4000 characters) to the RDMP logging database

### Removed
- Cohort sets no longer appear under Catalogues (Find / GoTo now open the parent cohort identification configuration)
- Removed OnlyUseOldDateTimes option on DataTableUploadDestination as it didn't actually do anything ([DBMS] type decisions are handled in a standard way by FAnsiSql)

## [3.1.0] - 2019-07-31

### Added

- Cohort sets with HAVING sql now support 'View Dataset Sample' (of matched records)
- Added new property IsView to TableInfo
- Added GoTo menu item Catalogue=>TableInfo
- Added user setting for skipping Cohort Creation wizard
- MDFAttacher emits more messages when looking up location on disk to copy MDF file to.
- Added menu option to set [IsExtractionIdentifier] on a [Catalogue] without having to open ExtractionInformations directly
- Added the ability to set custom number of patients / rows per dataset when creating example datasets (from command line or when setting up client)
- FlatFileAttacher now issues a warning if TableToLoad isn't one of the tables loaded by the currently executing load (previously it would just say 'table x wasn't found in RAW')
- Added (initially hidden) column Order to cohort query builder to help debugging any issues with order of display

### Changed

- Attempting to generate a graph from a query that returns more than 1,000,000 cells now asks for confirmation.
- Updated to latest version of [FAnsiSql] (0.9.4) for better Oracle support
- Oracle extraction commands no longer generate parameters (e.g. @projectNumber).  Previously invalid SQL was generated.
- Improved layout of message boxes and link highlighting
- Add (Copy Of) cohort set no longer complains about creating a copy of one already in the cohort builder configuration
- Extraction destination property CleanExtractionFolderBeforeExtraction now defaults to false (i.e. do not delete the contents of the extraction directory before extracting)
- Extraction destination property CleanExtractionFolderBeforeExtraction is now implemented in the Checks phase of the component lifecycle rather than on reciept of first batch of records (this prevents accidentally deleting files produced by upstream components)
- 
### Fixed 
- Fixed bug in [Catalogue] validation setup window (DQE Validation Rules) which resulted in changes not being saved if it had been refreshed after initially loading
- Fixed scrollbars not appearing in [Catalogue] validation setup window when lots of validation rules are applied to a single column
- Type text dialog prompt now resizes correctly and has a display limit of 20,000 characters for messages
- Fixed bug that prevented exiting if the RDMP directory (in user's application data folder) was deleted while the program was running
- Fixed bug where CatalogueItems created when importing Oracle tables had database qualifiers in the name e.g. "CHI" (including the double quotes)
- Fixed bug where deleting a Filter from a cohort set in a Cohort Identification Query could result in the display order changing to alphabetical (until tab was refreshed).
- Fixed obscure bug in plugins implementing the `ICustomUI` interface when returning a new object in `GetFinalStateOfUnderlyingObject` that resulted in the UI showing a stale version of the object
- Connecting to a non existant server in ServerDatabaseTableSelector now shows the Exception in the RAG icon (previously just showed empty database list)
 
- Fixed bug where adding/removing a column in Aggregate Editor would would reset the Name/Description if there were unsaved changes (to Name/Description)
- Fixed bug where example datasets created would have the text value "NULL" instead of db nulls (only affected initial install/setup datasets)

## [3.0.16-rc2] - 2019-07-17

### Added 

- Example data generated on install can now be given a seed (allows for reproducibility)
- Creating a Query Caching server for an cohort identification AggregateConfiguration now asks you if you want to set it as the default QueryCaching server (if there isn't already one)
- Double clicking a row in SQL query editor user interfaces now shows text summary of the row
- DLE load logs tree view now supports double clicking on messages/errors to see summary
- All RDMP platform objects now have icons even if not visible in the UI (this affects the objects documentation file generation)
- MetadataReport now supports generating data for Catalogues with no extractable columns

### Changed

- Updated to latest version of BadMedicine (0.1.5)
- Improved error message shown when attempting to delete a used patient index table (now lists the users)
- System no longer auto selects objects when there is only 1 option (e.g. when user starts a Release when there is only one [Project] in the system).  This previously created an inconsistent user experience.
- Dita extraction checks no longer propose deleting non dita files in the output directory
- Improved Find (Ctrl+F) dialog layout and added shortcut codes (e.g. typing "c Bob" will return all Catalogues containing the word "Bob")
- Message boxes now display a limit of 20,000 characters (full text can still be accessed by the copy to clipboard button).
- DLE Debug options (e.g. Skip migrating RAW=>STAGING) now appear as a drop down with more descriptive titles (e.g. StopAfterRAW)
 
### Fixed 

- Fixed bug when cloning a Pipeline called "Bob" when there was already an existing Pipeline called "Bob (Clone)"
- Fixed validation issue in some user interfaces of INamed classes (e.g. Catalogue) where all properties were checked for illegal characters instead of just the Name
- Fixed image scaling in Metadata reports to 100% (previously 133%)
- Governance report now properly escapes newlines and quotes in [Catalogue] descriptions when outputting as CSV
- Fixed bug in Plugin code generator for tables with a Name property (previously incorrect C# code was generated)
- Fixed bug in SQL query editor user interface when the query returned a table that included binary columns with large amounts of data in
- Clicking a collection button or using GoTo/Show now correctly pops the relevant collection if it is set to auto dock (pinned).
- Application title bar now correctly updates after loading a tab (previously it was left with the caption "Loading...")
- Un Pinning in a collection using X now correctly maintains tree selection (consistent with the context menu Tree=>UnPin)
- Fixed display order of cohort sets in Cohort Query Builder to correctly match the compiler (previously the tree view order was misleading)

## [3.0.16-rc] - 2019-07-08

### Added 

- Forward/backward navigation in LogViewer now preserves text filters / TOP X
- Added the ability to create example datasets and configurations/projects etc during installation / startup
- Objects with names containing problematic characters (e.g. \ ") are highlighted red
- New right click context menu GoTo shows related objects e.g. which ExtractionConfiguration(s) a [Catalogue] has been used in
- Heatmap hover tool tip now shows more information about the cell value
- 'Other Pipelines' (unknown use case) can now be edited by double clicking.  This prompts user to pick a use case to edit them under
- Creating a Catalogue/TableInfo by importing a file now lets you rename the table after it has been created
- Added new DLE module ExecuteSqlFileRuntimeTask which runs the SQL stored in the RDMP platform database (rather than relying on an sql file on disk like ExecuteSqlFileRuntimeTask)
- RDMP platform database schemas no longer require 100% matching to models.  This allows limited backwards compatibility between minor versions of RDMP in which new fields are added to the database.

### Changed

- Updated to latest version of [BadMedicine] (0.0.1.2)
- Updated to latest version of [FAnsiSql] (0.9.2)
- File=>New now launches modal dialog instead of dropdown menu
- [Project] objects can now be sorted (previously they always appeared alphabetically)
- [Project] creation UI now shows duplicate ProjectNumbers as a Warning instead of an Error allowing users to create 2+ Projects with shared cohorts
- Disabled objects in tree views now appear greyed out instead of red
- Improved message shown when cohorts with null descriptions are preventing cohort importing
- Attempting to deleting an Extractable [Catalogue] no longer shows an error and instead asks if you want to make it non extractable (then delete)
- xmldoc are now shipped inside SourceCodeForSelfAwareness.zip (instead of side by side with the binary).  This avoids an issue where [Squirrel drops xmldoc files](https://github.com/Squirrel/Squirrel.Windows/issues/1323)

### Fixed 

- Fixed bug in CLI (rdmp.exe) where yaml settings would override command line values for connection strings to platform databases
- Disabled smiley controls now render in greyscale
- Fixed bug in Aggregate graphs which included a PIVOT on columns containing values with leading whitespace
- Fixed crash bug in UI responsible for picking the DLE load folder that could occur when when xmldocs are missing
- Fixed bug resolving Plugin dll dependencies where dependencies would only be resolved correctly the first time they were loaded into the AppDomain
- Fixed Culture (e.g. en-us) not being passed correctly in DelimitedFlatFileAttacher
- Fixed bug where Updater would show older versions of RDMP as installable 'updates'

[Unreleased]: https://github.com/HicServices/RDMP/compare/v8.1.0...develop
[8.1.0]: https://github.com/HicServices/RDMP/compare/v8.0.7...v8.1.0
[8.0.7]: https://github.com/HicServices/RDMP/compare/v8.0.6...v8.0.7
[8.0.6]: https://github.com/HicServices/RDMP/compare/v8.0.5...v8.0.6
[8.0.5]: https://github.com/HicServices/RDMP/compare/v8.0.4...v8.0.5
[8.0.4]: https://github.com/HicServices/RDMP/compare/v8.0.3...v8.0.4
[8.0.3]: https://github.com/HicServices/RDMP/compare/v8.0.2...v8.0.3
[8.0.2]: https://github.com/HicServices/RDMP/compare/v8.0.1...v8.0.2
[8.0.1]: https://github.com/HicServices/RDMP/compare/v8.0.0...v8.0.1
[8.0.0]: https://github.com/HicServices/RDMP/compare/v7.0.20...v8.0.0
[7.0.20]: https://github.com/HicServices/RDMP/compare/v7.0.19...v7.0.20
[7.0.19]: https://github.com/HicServices/RDMP/compare/v7.0.18...v7.0.19
[7.0.18]: https://github.com/HicServices/RDMP/compare/v7.0.17...v7.0.18
[7.0.17]: https://github.com/HicServices/RDMP/compare/v7.0.16...v7.0.17
[7.0.16]: https://github.com/HicServices/RDMP/compare/v7.0.15...v7.0.16
[7.0.15]: https://github.com/HicServices/RDMP/compare/v7.0.14...v7.0.15
[7.0.14]: https://github.com/HicServices/RDMP/compare/v7.0.13...v7.0.14
[7.0.13]: https://github.com/HicServices/RDMP/compare/v7.0.12...v7.0.13
[7.0.12]: https://github.com/HicServices/RDMP/compare/v7.0.11...v7.0.12
[7.0.11]: https://github.com/HicServices/RDMP/compare/v7.0.10...v7.0.11
[7.0.10]: https://github.com/HicServices/RDMP/compare/v7.0.9...v7.0.10
[7.0.9]: https://github.com/HicServices/RDMP/compare/v7.0.8...v7.0.9
[7.0.8]: https://github.com/HicServices/RDMP/compare/v7.0.7...v7.0.8
[7.0.7]: https://github.com/HicServices/RDMP/compare/v7.0.6...v7.0.7
[7.0.6]: https://github.com/HicServices/RDMP/compare/v7.0.5...v7.0.6
[7.0.5]: https://github.com/HicServices/RDMP/compare/v7.0.4...v7.0.5
[7.0.4]: https://github.com/HicServices/RDMP/compare/v7.0.3...v7.0.4
[7.0.3]: https://github.com/HicServices/RDMP/compare/v7.0.2...v7.0.3
[7.0.2]: https://github.com/HicServices/RDMP/compare/v7.0.1...v7.0.2
[7.0.1]: https://github.com/HicServices/RDMP/compare/v7.0.0...v7.0.1
[7.0.0]: https://github.com/HicServices/RDMP/compare/v6.0.2...v7.0.0
[6.0.2]: https://github.com/HicServices/RDMP/compare/v6.0.1...v6.0.2
[6.0.1]: https://github.com/HicServices/RDMP/compare/v6.0.0...v6.0.1
[6.0.0]: https://github.com/HicServices/RDMP/compare/v5.0.3...v6.0.0
[5.0.3]: https://github.com/HicServices/RDMP/compare/v5.0.2...v5.0.3
[5.0.2]: https://github.com/HicServices/RDMP/compare/v5.0.1...v5.0.2
[5.0.1]: https://github.com/HicServices/RDMP/compare/v5.0.0...v5.0.1
[5.0.0]: https://github.com/HicServices/RDMP/compare/v4.2.4...v5.0.0
[4.2.4]: https://github.com/HicServices/RDMP/compare/v4.2.3...v4.2.4
[4.2.3]: https://github.com/HicServices/RDMP/compare/v4.2.2...v4.2.3
[4.2.2]: https://github.com/HicServices/RDMP/compare/v4.2.1...v4.2.2
[4.2.1]: https://github.com/HicServices/RDMP/compare/v4.2.0...v4.2.1
[4.2.0]: https://github.com/HicServices/RDMP/compare/v4.1.9...v4.2.0
[4.1.9]: https://github.com/HicServices/RDMP/compare/v4.1.8...v4.1.9
[4.1.8]: https://github.com/HicServices/RDMP/compare/v4.1.7...v4.1.8
[4.1.7]: https://github.com/HicServices/RDMP/compare/v4.1.6...v4.1.7
[4.1.6]: https://github.com/HicServices/RDMP/compare/v4.1.5...v4.1.6
[4.1.5]: https://github.com/HicServices/RDMP/compare/v4.1.4...v4.1.5
[4.1.4]: https://github.com/HicServices/RDMP/compare/v4.1.3...v4.1.4
[4.1.3]: https://github.com/HicServices/RDMP/compare/v4.1.2...v4.1.3
[4.1.2]: https://github.com/HicServices/RDMP/compare/v4.1.1...v4.1.2
[4.1.1]: https://github.com/HicServices/RDMP/compare/v4.1.0...v4.1.1
[4.1.0]: https://github.com/HicServices/RDMP/compare/v4.0.3...v4.1.0
[4.0.3]: https://github.com/HicServices/RDMP/compare/v4.0.2...v4.0.3
[4.0.2]: https://github.com/HicServices/RDMP/compare/v4.0.1...v4.0.2
[4.0.1]: https://github.com/HicServices/RDMP/compare/v4.0.1-rc3...v4.0.1
[4.0.1-rc3]: https://github.com/HicServices/RDMP/compare/v4.0.1-rc2...v4.0.1-rc3
[4.0.1-rc2]: https://github.com/HicServices/RDMP/compare/v4.0.1-rc1...v4.0.1-rc2
[4.0.1-rc1]: https://github.com/HicServices/RDMP/compare/v3.2.1...v4.0.1-rc1
[3.2.1]: https://github.com/HicServices/RDMP/compare/v3.2.1-rc4...v3.2.1
[3.2.1-rc4]: https://github.com/HicServices/RDMP/compare/v3.2.1-rc3...v3.2.1-rc4
[3.2.1-rc3]: https://github.com/HicServices/RDMP/compare/v3.2.1-rc2...v3.2.1-rc3
[3.2.1-rc2]: https://github.com/HicServices/RDMP/compare/3.2.1-rc1...v3.2.1-rc2
[3.2.1-rc1]: https://github.com/HicServices/RDMP/compare/3.2.0...3.2.1-rc1
[3.2.0]: https://github.com/HicServices/RDMP/compare/v3.2.0-rc1...3.2.0
[3.2.0-rc1]: https://github.com/HicServices/RDMP/compare/3.1.0...v3.2.0-rc1
[3.1.0]: https://github.com/HicServices/RDMP/compare/v3.0.16-rc2...3.1.0
[3.0.16-rc2]: https://github.com/HicServices/RDMP/compare/v3.0.16-rc...v3.0.16-rc2
[3.0.16-rc]: https://github.com/HicServices/RDMP/compare/v3.0.15...v3.0.16-rc
[FAnsiSql]: https://github.com/HicServices/FAnsiSql/
[BadMedicine]: https://github.com/HicServices/BadMedicine/

[ExtractionProgress]: ./Documentation/CodeTutorials/Glossary.md#ExtractionProgress
[DBMS]: ./Documentation/CodeTutorials/Glossary.md#DBMS
[UNION]: ./Documentation/CodeTutorials/Glossary.md#UNION
[INTERSECT]: ./Documentation/CodeTutorials/Glossary.md#INTERSECT
[EXCEPT]: ./Documentation/CodeTutorials/Glossary.md#EXCEPT
[IsExtractionIdentifier]: ./Documentation/CodeTutorials/Glossary.md#IsExtractionIdentifier
[DataAccessCredentials]: ./Documentation/CodeTutorials/Glossary.md#DataAccessCredentials
[Catalogue]: ./Documentation/CodeTutorials/Glossary.md#Catalogue
[SupportingDocument]: ./Documentation/CodeTutorials/Glossary.md#SupportingDocument
[TableInfo]: ./Documentation/CodeTutorials/Glossary.md#TableInfo

[ExtractionConfiguration]: ./Documentation/CodeTutorials/Glossary.md#ExtractionConfiguration
[Project]: ./Documentation/CodeTutorials/Glossary.md#Project

[CatalogueItem]: ./Documentation/CodeTutorials/Glossary.md#CatalogueItem
[ExtractionInformation]: ./Documentation/CodeTutorials/Glossary.md#ExtractionInformation
[ColumnInfo]: ./Documentation/CodeTutorials/Glossary.md#ColumnInfo
[CacheProgress]: ./Documentation/CodeTutorials/Glossary.md#CacheProgress

[JoinInfo]: ./Documentation/CodeTutorials/Glossary.md#JoinInfo
[AggregateConfiguration]: ./Documentation/CodeTutorials/Glossary.md#AggregateConfiguration
[PipelineComponent]: ./Documentation/CodeTutorials/Glossary.md#PipelineComponent
[Pipeline]: ./Documentation/CodeTutorials/Glossary.md#Pipeline
[Pipelines]: ./Documentation/CodeTutorials/Glossary.md#Pipeline

[Lookup]: ./Documentation/CodeTutorials/Glossary.md#Lookup
[CohortIdentificationConfiguration]: ./Documentation/CodeTutorials/Glossary.md#CohortIdentificationConfiguration
[LoadMetadata]: ./Documentation/CodeTutorials/Glossary.md#LoadMetadata
[ExtractableCohort]: ./Documentation/CodeTutorials/Glossary.md#ExtractableCohort
[CohortAggregateContainer]: ./Documentation/CodeTutorials/Glossary.md#CohortAggregateContainer
[ExtractionFilter]: ./Documentation/CodeTutorials/Glossary.md#ExtractionFilter
[MigrateUsages]: https://github.com/HicServices/RDMP/pull/666
[ExternalDatabaseServer]: ./Documentation/CodeTutorials/Glossary.md#ExternalDatabaseServer
[RemoteDatabaseAttacher]: ./Rdmp.Core/DataLoad/Modules/Attachers/RemoteDatabaseAttacher.cs<|MERGE_RESOLUTION|>--- conflicted
+++ resolved
@@ -10,11 +10,8 @@
 ## Changed
 
 - Add Microsoft.Bcl.AsyncInterfaces 6.0.0 for plugin dependancy tree
-<<<<<<< HEAD
 - Allow for column selection when using the RemoteTableAttacher
-=======
 - Add prompt to reanem container when adding a cohort filter
->>>>>>> 3f2fd358
 
 ## [8.1.5] - 2024-04-03
 
