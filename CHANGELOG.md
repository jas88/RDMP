# Changelog
All notable changes to this project will be documented in this file.

The format is based on [Keep a Changelog](https://keepachangelog.com/en/1.0.0/),
and this project adheres to [Semantic Versioning](https://semver.org/spec/v2.0.0.html).

## [Unreleased]

...

### Changed

- IPluginUserInterface is now in `Rdmp.Core` and therefore you can write console gui or dual mode (console and winforms) plugin UIs
- IPluginUserInterface CustomActivate now takes IMapsDirectlyToDatabaseTable allowing custom plugin behaviour for activating any object
- DatasetRaceway chart (depicts multiple datasets along a shared timeline) now ignores outlier values (months with count less than 1000th as many records as the average month)
- Renamed `SelectIMapsDirectlyToDatabaseTableDialog` to `SelectDialog<T>` (now supports any object Type)
- Selected datasets icon now includes all symbols of the Catalogue they represent (e.g. ProjectSpecific, Internal)
- Changed how RDMP treats cohorts where the data has been deleted from the cohort table.  'Broken Cohort' renamed 'Orphan Cohort' and made more stable
- [CohortAggregateContainer] now show up in the find dialog (you can disable this in UserSettings)
- Bump Microsoft.Data.SqlClient from 3.0.0 to 3.0.1
- Checks buttons on the toolbars are now hidden instead of disabled when inapplicable
- Shortened tool tips in top menu bar

### Removed

- IPluginUserInterface can no longer add items to tab menu bars (only context menus)
- Removed some Catalogue context menu items when the Catalogue is an API call
- Adding a Filter from Catalogue no longer opens it up in edit mode after adding
- Command line execution (e.g. `rdmp cmd ...`) no longer supports user interactive calls (e.g. YesNo questions)
- Removed PickOneOrCancelDialog
- Removed RAG smiley from server connection UI.  Now errors are reported 'Connection Failed' text label

### Added
- Added CatalogueFolder column to Select Catalogue dialog
- Added custom metadata report tokens:
  - $Comma (for use with formats that require seperation e.g. JSON when using the `$foreach` operation)
  - $TimeCoverage_ExtractionInformation (the column that provides the time element of a dataset to the DQE e.g. StudyDate)
- Added support for default values in constructors invoked from the command line (previously command line had to specify all arguments.  Now you can skip default ones at the end of the line)
- Added support for deleting multiple objects at once with the delete command (e.g. `rdmp cmd Delete Plugin true` to delete all plugins)
  - Boolean flag at the end is optional and defaults to false (expect to delete only 1 object)
  - Use `rdmp cmd DescribeCommand Delete` for more information
- Added ability to directly query Catalogue/DataExport to Console Gui
- Added extraction check that datasets are not marked `IsInternalDataset`
- Added ability to script multiple tables at once via right click context menu in windows client
- Support for shortcodes in arguments to commands on CLI e.g. `rdmp cmd describe c:11`
- Added new command 'AddPipelineComponent' for use with RDMP command line
- Added ability to filter datasets and selected datasets by Catalogue criteria (e.g. Deprecated, Internal)
- Added Clone, Freeze, Unfreeze and add dataset(s) ExtractionConfiguration commands to command line
- Added support for identifying items by properties on CLI (e.g. list all Catalogues with Folder name containing 'edris')
<<<<<<< HEAD
- Added new command ViewCohortSample for viewing a sample or extracting all cohort identifiers (and anonymous mapping) to console/file
=======
- Added the ability to pick which tables to import during Bulk Import TableInfos
>>>>>>> 819990eb
- Added CLI command to create DLE load directory hierarchy ('CreateNewLoadDirectory')

### Fixed
- Fixed deleting a parameter value set failing due to a database constraint
- Fixed a bug where changing the server/database name could disable the Create button when selecting a database
- Added the ability to drop onto the Core/Project folders in the 'execute extraction' window
- Fixed a big where Yes/No close popup after running a pipeline in console gui could crash on 'No'
- Fixed deleting source/destination pipeline components directly from tree UI
- Fixed various issues when viewing the DQE results of a run on an empty table
- DatasetRaceway in dashboards now shows 'Table(s) were empty for...' instead of `No DQE Evaluation for...` when the DQE was run but there was no result set
- Added better error message when trying to create a new RDMP platform database into an existing database that already has one set up
- Fixed [CohortAggregateContainer] and filter containers not showing up in Find when explicitly requested
- Fixed deleting an [ExtractionFilter] with many parameter values configured.  Now confirmation message is shown and all objects are deleted together
- Fixed bug saving an [ExtractionInformation] when it is an extraction transform without an alias

## [6.0.2] - 2021-08-26

### Changed

- Bump Microsoft.NET.Test.Sdk from 16.10.0 to 16.11.0
- Bump NLog from 4.7.10 to 4.7.11

### Added

- Support for plugin Catalogues in cohort builder.  These allow you to write plugins that call out to arbitrary APIs (e.g. REST etc) from the RDMP cohort builder

### Fixed

- Fixed ExecuteCommandCloneCohortIdentificationConfiguration asking for confirmation when activation layer is non interactive

## [6.0.1] - 2021-08-12

### Added

- Added new command 'Similar' for finding columns that have the same name in other datasets
- Added the ability to Query Catalogue/DataExport databases directly through RDMP
- Support for custom column names in ColumnSwapper that do not match the names of the lookup columns
- Added ScriptTables command for scripting multiple [TableInfo] at once (optionally porting schema to alternate DBMS types).
- Support for nullable value/Enum types in command constructors

### Fixed

- AlterColumnType command now shows as IsImpossible when column is part of a view or table valued function
- Describe command no longer shows relationship properties
- Fixed layout of Bulk Process Catalogue Items in dotnet 5
- Fixed missing dependency in new installations when rendering Charts

## [6.0.0] - 2021-07-28

### Changed

- Upgraded Sql Server library from `System.Data.SqlClient` to `Microsoft.Data.SqlClient`
- `ExecuteCommandAlterColumnType` now automatically alters \_Archive table too without asking for confirmation
- When foreign key values are missing from lookups, the 'Missing' status is now attributed to the `_Desc` field (previously to the foreign key field)
- Changed Console gui DLE / DQE (etc) execution to use ListView instead of TextView
- Referencing an object by name in a script file now returns the latest when there are collisions e.g. "[ExtractableCohort]" would return the latest one (created during the script execution session)
- Bump YamlDotNet from 11.2.0 to 11.2.1
- Bump SecurityCodeScan.VS2019 from 5.1.0 to 5.2.1
- Command 'Set' now shows as Impossible for property 'ID'
- RDMP no longer complains about mixed capitalisation in server names and will connect using the capitalisation of the first encountered.

## Fixed

- Fixed release engine not respecting `-g false` (do not release Globals)
- Fixed column order in DQE results graph sometimes resulting in shifted colors (e.g. Correct appearing in red instead of green)
- Fixed Prediction rules never being run when value being considered is null (DQE).
- Fixed a bug creating a cohort without specifying a Project from the console
- Fixed bug where searching in console gui could be slow or miss keystrokes
- Fixed bug in console gui where GoTo Project or Cohort would not highlight the correct item
- Fixed bug in console gui where delete key was not handled resulting in a loop if errors occurred trying to delete the object
- Removed limit of 500 characters on extraction SQL of columns

### Added

- Added user setting for filtering table load logs where there are 0 inserts,updates and deletes
- Added support for specifying datatype when calling `ExecuteCommandAlterColumnType`
- Pipeline and DLE components with object list arguments now show the previously selected items in the 'Select Object(s)' popup
- Pressing 'delete' key in console gui edit window now offers to set value of property to null
- Editing a foreign key property (e.g. `PivotCategory_ExtractionInformation_ID`) now shows objects rather than asking for an `int` value directly
- Fatal errrors in console gui now get logged by NLog (e.g. to console/file)
- Added user setting `CreateDatabaseTimeout`

### Removed

- Removed check for DataLoadProgress being before OriginDate of a `LoadProgress`

## [5.0.3] - 2021-06-17

- Hotfix extraction/DLE progress UI layout on some Windows configurations

## [5.0.2] - 2021-06-16

### Changed

- Bump YamlDotNet from 11.1.1 to 11.2.0


### Fixed

- Fixed layout of windows client engine progress controls not filling all available screen space

## [5.0.1] - 2021-06-08

### Added

- Added CLI console gui context menu for [LoadMetadata]
- Commit cohort from CohortIdentificationConfiguration now shows crash message Exception on failure
- Added `--usc` flag to `rdmp gui`.  This allows you to specify using the `NetDriver` for Terminal.Gui (an alternative display driver)
- Added optional file argument to `ExecuteAggregateGraph` command (outputs graph data table to the file specified)
- Added ability to select a [DataAccessCredentials] in table/database selector control
- Added TopX and Filter (text) to console view logs
- Added alternative colour scheme to console gui

### Changed

- Changed `ExtractMetadata` template syntax to require `DQE_` and added year/month/day sub components:
  - `$StartDate`, `$EndDate` and `$DateRange` are now `$DQE_StartDate`, $DQE_EndDate and $DQE_DateRange.
  - Added `$DQE_StartYear`,`$DQE_EndYear`,`$DQE_StartMonth`,`$DQE_EndMonth`,`$DQE_StartDay`,`$DQE_EndDay`
  - Added `$DQE_PercentNull` (must be used with a `$foreach CatalogueItem` block)
  - Added TableInfo and ColumnInfo properties (e.g. `$Server`)
  - Added $DQE_CountTotal
- Improved performance of checks user interface (especially when there are a large number of check messages)

### Fixed

- Fixed arguments not showing up under Pipeline components of 'Other' (unknown) pipelines node
- Fixed refresh speed of console gui causing problems with Guacamole
- Fixed Keyboard shortcuts of pipeline engine execution window sharing the same letters
- Fixed bug running rdmp gui (console) with a remote current directory
- Fixed 'View Catalogue Data' command when run on ProjectSpecific Catalogues
- Fixed 'Import ProjectSpecific Catalogue' command not preserving Project choice in configure extractability dialog
- When importing an existing data table into RDMP and cancelling [Catalogue] creation RDMP will prompt you to optionally also delete the [TableInfo]

### Dependencies

- Bump Terminal.Gui from 1.0.0 to 1.1.1
- Bump HIC.FAnsiSql from 1.0.6 to 1.0.7
- Bump Microsoft.NET.Test.Sdk from 16.9.4 to 16.10.0


## [5.0.0] - 2021-05-05

### Changed

- .Net 5.0 for all, instead of Framework 4.6.1+Core 2.2+Standard 2.0 mix
- Query editor autocomplete now uses integrated autocomplete (no icons, better matching)
- Throttled how often spelling is checked in Scintilla controls.
- Changed message about inaccessible cohorts to a warning instead of an error. 
- Collation is now explicitly specified when creating a new cohort source using the wizard (as long as there is a single collation amongst existing ColumnInfo of that type)

### Added

- Added `$foreach Catalogue` option for custom metadata report templates (to allow prefix, suffixes, table of contents etc)
- Added ability to search for objects by ID in console gui
- More detailed logging of Type decisions when extracting to database
- Added ability to cancel ongoing queries in CLI Sql Editor
- Added 'Reset Sql' and 'Clear Sql' buttons to CLI Sql Editor
- Added ability to set custom timeout for queries in CLI Sql Editor
- Added ability to save results of CLI Sql Editor (table) to CSV
- Added view data/aggregate etc on ColumnInfo objects to list of commands accessible from the CLI gui
- Added 'Go To' commands to CLI gui
- Exposed 'Add New Process Task...' to load stages in CLI menu
- Added 'ViewCatalogueData' command for CLI and CLI GUI use
- Better error reporting when item validators crash during validation execution (now includes constraint type, column name and value being validated).
- Added 'Go To' commands to CLI gui
- Exposed 'Add New Process Task...' to load stages in CLI menu
- Exposed 'View Logs' commands on CLI and CLI gui
- Added minimum timeout of 5 seconds for `CohortIdentificationConfigurationSource`
- 'View Logs' tree view now accessible for CacheProgress objects
- Added query/result tabs to CLI GUI Sql editor
- Console GUI now shows important information (e.g. 'Disabled') in brackets next to items where state is highly important
- Added new command RunSupportingSql
- Console GUI root nodes now offer sensible commands (e.g. create new Catalogue)
- Added Value column to tree views (allows user to quickly see current arguments' values)
- Added 'other' checkbox to 'Create Catalogue by importing a file' (for selecting custom piplelines)
- Command SetExtractionIdentifier now supports changing the linkage identifier for specific ExtractionConfigurations only
- Added new command `AlterTableMakeDistinct`
- Added CLI GUI window for running Pipelines that displays progress
- Added RDMP.Core version number to logs at startup of rdmp cli
- Added graph commands to CLI:
  - ExecuteCommandSetPivot
  - ExecuteCommandSetAxis
  - ExecuteCommandAddDimension


### Fixed

- Fixed CLI database selection UI not using password mask symbol (`*`)
- Fixed CLI GUI message boxes bug with very long messages
- Fixed Custom Metadata template stripping preceeding whitespace in templated lines e.g. `"  - $Name"` (like you might find in a table of contents section of a template)
- Fixed 'Set Global Dle Ignore Pattern' failing the first time it is used by creating a StandardRegex with no/null Pattern
- Fixed order of branches in CLI gui tree
- Fixed importing filter containers not saving Operation (AND/OR)
- Fixed right click menu not showing when right clicking after selecting multiple objects
- Fixed some delete commands not updating the UI until refreshed (e.g. disassociating a [Catalogue] from a [LoadMetadata])
- Fixed text on disassociating a [Catalogue] from a [LoadMetadata]
- Fixed sort order not being respected in cohort summary screen
- Fixed DQE graph when data has dates before the year 1,000
- Fixed `ExecuteCommandCreateNewCatalogueByImportingFile` when using blank constructor and from CLI GUI
- Fixed extraction UI showing "WaitingForSQLServer" when DBMS might not be (now says "WaitingForDatabase").
- Fixed bug where some UI tabs would not update when changes were made to child objects (e.g. deleting a dataset from an extraction using another window in the client)
- Fixed support for UNC paths in SupportingDocument extraction (e.g. \\myserver\somedir\myfile.txt)
- Fixed not being able to add `Pipeline` objects to Sessions

### Dependencies

- Bump System.Drawing.Common from 5.0.0 to 5.0.2
- Bump Moq from 4.16.0 to 4.16.1
- Bump Microsoft.NET.Test.Sdk from 16.8.3 to 16.9.4
- Bump NLog from 4.7.7 to 4.7.10
- Bump SecurityCodeScan.VS2019 from 5.0.0 to 5.1.0
- Bump Newtonsoft.Json from 12.0.3 to 13.0.1
- Bump YamlDotNet from 9.1.4 to 11.1.1
- Bump NUnit from 3.13.1 to 3.13.2

## [4.2.4] - 2021-02-05

- Added CLI commands for viewing/changing `UserSettings` e.g. AllowIdentifiableExtractions
- Added user setting `ShowPipelineCompletedPopup` for always popping a modal dialog on completion of a pipeline execution in the GUI client (e.g. committing a cohort)
- Added new flexible file/directory extraction component `SimpleFileExtractor`

### Changed

- Globals tickbox can now be checked even when there are no explicit files (this allows implicit files e.g. `SimpleFileExtractor` to still run)

### Fixed 

- Fixed MySql backup trigger implementation not updating validTo on the new row entering the table on UPDATE operations

## [4.2.3] - 2021-02-01

### Fixed 

- Fixed rare threading issue with tree representations of Lookups
- Fixed proxy objects context menus not functioning correctly since 4.2.0 (e.g. Catalogues associated with a load) for some commands

### Dependencies

- Bump NUnit from 3.13.0 to 3.13.1

## [4.2.2] - 2021-01-28

### Added

- Added `patch` command to rdmp CLI e.g. `./rdmp patch -b`
- Added ProjectName to ExtractionConfiguration objects visualisation in Find / Select popups

### Fixed

- Fixed erroneous warning where some characters were wrongly reported as illegal e.g. '#' in Filter names 
- Fixed RemoteDatabaseAttacher not logging table name (only database)

### Changed

- Metadata report now lists Catalogues in alphabetical order
- Changed hierarchy multiple parents state to be a Warning instead of an Error

### Dependencies

- Bump Moq from 4.15.2 to 4.16.0
- Bump YamlDotNet from 9.1.1 to 9.1.4
- Bump NLog from 4.7.6 to 4.7.7
- Bump SSH.NET from 2020.0.0 to 2020.0.1

## [4.2.1] - 2021-01-13

### Added

- Choose Load Directory on DLE now shows old value during editing
- Added property suggestions when using ExecuteCommandSet with an incorrect property name
- Added the ability to drag and drop aggregates into other CohortIdentificationConfigurations to import
- Added ColumnDropper that allows a user to specify the columns that should not be extracted in the pipeline.
- Added Favourite/UnFavourite to right click context menus
- CachingHost now logs the state of the CacheProgress being executed first thing on start
- Home screen now supports right click context menu, drag and drop etc
- Added 'Sessions'.  These are tree collection windows similar to Favourites but with a user defined name and limited duration (until closed)

### Fixed

- Fixed startup error when user enters a corrupt connection string for platform database locations.  This bug affected syntactically invalid (malformed) connection strings (i.e. not simply connection strings that point to non existant databases)
- Fixed various issues in ColumnSwapper
  - If input table contains nulls these are now passed through unchanged
  - If mapping table contains nulls these are ignored (and not used to map input nulls)
  - If input table column is of a different Type than the database table a suitable Type conversion is applied
- Data load engine logging checks are better able to repair issues with missing logging server IDs / logging tasks
- Better support for abort/cancel in
  - RemoteTableAttacher
  - ExcelAttacher
  - KVPAttacher
  - RemoteDatabaseAttacher
- Fixed View Inserts/Updates dialog when using non SqlServer DBMS (e.g. MySql)
- Fixed various layout and performance issues with RDMP console GUI.
- Fixed `rdmp cmd` loop exiting when commands entered result in error.
- Fixed autocomplete in `rdmp cmd` mode and enabled for Linux
- Fixed right click context menu being built twice on right click a new node (once for selection and once for right click)

### Changed

- Added timeout of 10 minutes (previously 30 seconds) for counting unique patient identifiers while writing metadata for extractions
- Choose Load Directory now lets you specify invalid directories e.g. when building a load on one computer designed to run on separate computer with an isolated file system.
- Reinvented Console Gui to more closely resemble the windows client

### Dependencies

- Bump SSH.NET from 2016.1.0 to 2020.0.0

## [4.2.0] - 2020-10-19

### Fixed

- Reduced memory overhead during refreshes
- Fixed various graphical/performance issues when running in VDI environments with limited CPU
- Fixed missing scrollbars in Explicit Column Typing user interface
- Fixed various errors that could occur when a [Catalogue] referenced by an extraction is deleted outside of RDMP (e.g. by truncating the database table(s))

### Added

- Support for importing WHERE logic into extraction datasets from other configurations or cohort builder configurations
- Pipeline ID and Name now recorded in logs for Data Extractions
- Added support for viewing extraction logs in tree form (for a given ExtractionConfiguration)
- Added `AllowIdentifiableExtractions` user setting.  Enabling this prevents RDMP reporting an error state when cohorts are created that have the same private and release ID fields.
- Added GoTo from extraction/cohort building filters to the parent Catalogue level filter and vice versa
- Added ability to suppress [LoadMetadata] triggers
- Added ability for Plugins to store custom information about objects in the RDMP Catalogue platform database
- Added IgnoreColumns setting for DLE to ignore specific columns in the final table completely (not created in RAW/STAGING and not migrated)

### Changed

- CLI tools now built for .Net Core 3.1 since 2.2 has reached EOL

## [4.1.9] - 2020-09-17

### Added

- Added ExplicitDateTimeFormat property to flat file attachers and pipeline sources.  Allows custom parsing of dates e.g. where no delimiters exist (e.g. 010120)

## [4.1.8] - 2020-08-17

### Fixed 

- Fixed progress logging still not being allowed to go backwards when logging to database

## [4.1.7] - 2020-08-14

### Changed

- Schema names (Sql Server) are now wrapped correctly e.g. `[My Cool Schema]`
- Progress logged (e.g. done x of y files) can now go backwards.

### Added

- New command `SetArgument` for easier changing of values of modules (e.g. [PipelineComponent]) from command line
- Support for `DescribeCommand` help text on `NewObject` and other commands that take dynamic argument lists (command line)

## [4.1.6] - 2020-08-04

### Added

- Added 'Save Changes' prompt when closing tabs
- Added Import command for bringing in one or more [CohortIdentificationConfiguration] into an existing container (like Merge / UnMerge but for existing configurations)
- Added checks for LoadProgress dates being in sensible ranges during DLE

### Fixed

- Fixed [bug when parsing lists of ints in CLI](https://github.com/HicServices/RDMP/issues/84)

## [4.1.5] - 2020-07-14

### Added

- Added Merge command, for combining two or more configurations in cohort builder into one
- Added Un Merge command for splitting one cohort builder configuration into multiple seperate ones
- Improved error messages in extraction checking when there are:
  -  2+ columns with the same name
  -  2+ columns with the same location in extraction order
  -  Cohort and dataset are on different servers
- Added ability to search by ID in find dialog

### Changed

- Unhandled Application/Thread exceptions (rare) now show in the top right task bar instead of as a popup dialog

### Fixed

- Fixed lookups, supporting documents etc not appearing in the extractable artifacts tree view of the extraction window when non global.

## [4.1.4] - 2020-07-02

### Added

- Custom Metadata Report now supports looping items in a Catalogue (use `$foreach CatalogueItem` to start and `$end` to end)
- Added help to 'New Project' user interface
- Forward/Backward now includes selection changes in tree collections
- Added support for newline replacement in custom metadata doc templates

### Changed

- Improved usability of selecting multiple datasets in the 'New Project' user interface
- When in multiple selection mode, double clicking a row in the object selection dialog will add it to the selection (previously would close the dialog with the double clicked item as the sole selected item)

### Fixed

- Extractable columns Order field defaults to Max + 1 (previously 1).  This results in new columns appearing last in extracted datasets and prevents Order collisions.
- 'Select Core' columns UI button now works correctly with ProjectSpecific Catalogues (previously the highlighted rows would not change)
- Fixed popup error message showing when deleting an ExtractionConfiguration where one or more datasets are currently being edited (in tabs) 
- Fixed context menu opening error that could occur in cohort builder when datasets are not configured properly (e.g. have too many [IsExtractionIdentifier] columns).
- Fixed alias changes not showing up as 'Differences' in edit dataeset extraction user interface
- Fixed bugs in using GoTo menu of document tabs after a Refresh
- Fixed ALTER context sub menu of TableInfo when Server property is null (or other fundamental connection details cannot be resolved).
- Fixed whitespace only literal strings (e.g. `" "`) on command line causing error while parsing arguments
- Fixed bug with YesNoToAll popups launched from ChecksUI when running as a modal dialogue.
- Fixed bug with user setting 'Show Object Collection On Tab Change' when selecting tabs for objects in CohortBuilder configurations.

## [4.1.3] - 2020-06-15

### Added

- Added `-f` option to CLI (`rdmp.exe -f somefile.yaml`) to run all commands in a file
- Added "Go To" to tab right click context menu (previously only available in collections).
- Private key encryption file location can now be customized per user by setting an environment variable `RDMP_KEY_LOCATION`.  This will override any key file location specified in the RDMP platform database.

### Changed

- Frozen Extraction Configurations folder always appears at the bottom of the branch under Projects
- Improved layout of query building errors in QueryBuilder SQL viewing user interfaces

### Fixed

- Fixed bug in tree ordering when comparing a fixed order node to a non fixed order node.

## [4.1.2] - 2020-06-03

### Added

- Ability to create (Project Specific) Catalogues using the Project collection tree view top menu
- Ability to Enable/Disable many objects at once
- Catalogue icons under a load now show full range of status icons (e.g. internal / project specific)

### Changed

- When a load has only one LoadProgress dropdown no longer shows "All available"
- Double clicking a crashed configuration in cohort builder now shows the error message (previously would edit/expand the object).  Error message still accessible via context menu (as previously).
 
### Fixed

- Fixed Order not being considered 'OutOfSync' on ExtractableColumn
- Fixed changes to Catalogue visibility checkboxes not being persisted
- Fixed object caching system when RDMP user has insufficient permissions to view Change Tracking tables. 
- Fixed UserSettings last column sort order multithreading issue (causing File IO permissions error in rare cases)

## [4.1.1] - 2020-05-11


### Added

- Added ability to pick a folder in Metadata Report UI

### Fixed

- Opening 'Recent' items that have been deleted now prompts to remove from list
- Fixed race conditions updating UI during refresh / dispose of activators

## [4.1.0] - 2020-05-05

### Added

- Added tool strip to tree collection user interfaces
- Added new [PipelineComponent] `SetNull` which detects bad data in a specific column of pipeline data and sets cells matching the `Regex` to null
- Added support for template based metadata extractions ([Catalogue] descriptions etc) 
- Added new property RemoteServerReference to RemoteTableAttacher which centralises server name/database/credentials when creating many attachers that all pull data from the same place
- Added double click to expand tree option for RDMP
- When searching (Ctrl+F), exact matches now appear first
- Added RDMP platform database name (and server) to the window title
- Added Export Plugins command (which saves the currently loaded RDMP plugins to the selected folder)
- Double clicking a dataset in the Extraction user interface opens it for editing (previously you had to right click and select Edit)

### Changed

- CohortBuilder interface has been revamped
- Home screen now follows more consistent user experience and includes recently used items
- Catalogue collection no longer expands when CatalogueFolder changes

### Fixed

- LoadProgress with RemoteTableAttacher now works correctly with DBMS that do not support Sql parameter declarations (Oracle / Postgres)

## [4.0.3] - 2020-02-28

### Added

- Added timestamps to Word Metadata Reports (e.g. when document was created)
- Added icon for HashOnDataRelease
- Added Order column to [Catalogue] Collection tree view
- Added ability to disable the TicketingSystem that controls whether datasets can be released (only applies where one has been configured)
- Added ability to customize extraction directory subfolder names
- Added check for stale extraction records when generating a one off Release Document (i.e. not part of a Release workflow)
- Added clarifiaction on what to do if a table is not found during synchronization
- Refresh now shows 'waiting' cursor while updates take effect
- Creating a [Catalogue] from a CatalogueFolder right click context menu now creates the resulting [Catalogue] in that directory
- Added ability to right click a dataset in an [ExtractionConfiguration] and open the directory into which it was extracted (if it was extracted to disk)
- Added Extraction Category column for columns included in the project extractions
- Added command Import [Catalogue] Item Descriptions accessible from the [CatalogueItem] node menu that imports all descriptions (and other fields) from one [Catalogue] into another.
- Added 'Execute' button on [Catalogue] and Extraction dataset SQL viewing windows.
- 'Show' on collection based tab windows now prompts you to pick which you want to navigate to (previously did nothing)
- Datagrid UI now shows server/database names and DatabaseType
- Running Checks or CheckAll now shows the Checks column (if it isn't already visible)
- Added 'Clear Cache' option for clearing the cache on a single [Catalogue] in a cohort builder configuration (without affecting the cache state of the others)
- Added `FOR UPDATE` to the end of the DLE migration query for MySql server (prevents edge case deadlocks when live table changes during migration)

### Changed

- Datagrid/query syntax errors are now more visible and consistent with other SQL IDEs
- Open / New [Catalogue] no longer closes all toolboxes prior to setting up editing layout
- Bulk Process CatalogueItems now defaults to exact matching (ignoring case)
- Changed MySql adapter from `MySql.Data` to `MySqlConnector` (see [FAnsiSql] version 0.11.1 change notes)

### Fixed

- Fixed bug where broken Lookup configurations could result in DQE not passing checks
- Fixed top menu missing some options on extraction/cohort building graphs (e.g. timeout / retry query)
- Fixed DLE backup trigger creation for old versions of MySql (5.5 and earlier)
- Fixed some forms not getting launched when new objects are created (e.g. Supporting Documents)
- Fixed null reference when cancelling adding a SupportingDocument
- Fixed bug in axis section of graph editor where changing value would result in text box loosing focus
- Fixed ticketing system Reason [for not being able to release a configuration] not being displayed on the ReleaseUI

## [4.0.2] - 2020-01-23

### Fixed

- Fixed stack overflow when trying to edit 'unknown pipelines' in Tables tree view
- Undo/Redo button now changes label as well as icon during use
- Fixed null reference when using command `Reports->Generate...->Metadata Report...`
- Fixed bug in console gui where cancelling a property change (e.g. Description) would result in setting the value to null.

## [4.0.1] - 2019-12-03

### Added

- Ability to generate metadata reports for subset of catalogues (e.g. all catalogues in a folder).
- Cohort Builder build log now lists the [IsExtractionIdentifier] column for each cohort set

### Changed

- Cohort Builder now shows "No Cache" when there is no query cache server configured for a configuration instead of "0/1" (or "0/2" etc)

### Fixed

- Fixed issue using the 'context menu' button on compatible keyboards to access the GoTo menu (sometimes menu would not be expandable)
- Fixed issue where ProjectNumber and Version appeared editable in some tree controls (changes were ignored).  These cells are now correctly readonly.
- Fixed bug in log viewer right click (introduced in 4.0.1 command refactoring)
- TestConnection now shows obfuscated connection string when a connection cannot be established (affects RDMP API users only - not core software)
- Fixed changing join direciton in patient index tables not triggering refresh
- Fixed Data Load Engine RAW server credentials when running RDMP installer with sql user authentication (RAW server entry would be created with Integrated Security)

## [4.0.1-rc3] - 2019-11-25

### Added

- Console gui supports short code searches (e.g. "c", "ti" etc)

### Changed

- Updated to [FAnsiSql] 0.10.13

### Fixed

- Fixed various issues with new CLI gui

## [4.0.1-rc2] - 2019-11-20

### Added

- Added interactive terminal user interface `./rdmp gui`

### Changed

- Cloning an Extraction Configuration no longer expands clone and names the new copy "Clone of [..]" (previously name was a guid)
- Select object dialog now display a maximum of 1000 objects (prioritising your search text)
- Logging tasks are now case insensitive

### Fixed

- Fixed Console input in CLI when running under Linux
- Fixed issue where parallel checks could fail due to UI cross thread access
- Fixed bugs in DLE when loading tables with dodgy column names (e.g. `[My Group by lolz]`)
- 
...

## [4.0.1-rc1] - 2019-11-11

### Added

- Support for PostgreSql databases

### Changed

- Sql Server `..` syntax is no longer used (now uses `.dbo.` - or whatever the table schema is).  Since references can be shared by users the default schema notation is not good idea.
- Cohort Query Bulder will now connect to the database containing the data rather than the users default database when querying data on a single database
- Flat file Attachers now process files in alphabetical order (case insensitive) when Pattern matches multiple files (previously order was arbitrary / OS defined)
- Extraction source now specifies database to connect to when a dataset exists in a single database (previously connected to users default server e.g. master)
- Updated to latest version of [FAnsiSql] (0.10.12) for Postgres support
- 
### Fixed

- Fixed handling of credentials where password is blank (allowed)
- Fixed race condition when there are multiple cohort databases that host cohorts for the same project
- Extracting a dataset using Cross Server extraction source now shows the correct SQL in error message when no records are returned by the linkage

## [3.2.1] - 2019-10-30

### Added

- SET containers ([UNION] / [INTERSECT] / [EXCEPT]) now highlight (as a `Problem`) when they will be ignored (empty) or not applied (when they contain only 1 child)

## Fixed

- Fixed bug generating metadata reports that include Catalogues with orphan [ExtractionInformation] (not mapped to an underlying ColumnInfo)
- Fixed bug in column descriptions pie chart where navigate to CatalogueItem(s) would show all CatalogueItems instead of only those missing descriptions
- Fixed bug in example dataset creation where views (vConditions and vOperations) were not marked IsView

## [3.2.1-rc4] - 2019-10-22

### Added 

- Errors during caching (of cohort builder results) now appear in the results control (previously could generate erro popups)
- Patient Index Tables are no longer allowed to have parameters with the same name (but different values) of tables they are joined against
- Sql Parameters (e.g. `@test_code`) now work properly cross [DBMS] (e.g. MySql / SqlServer) when using a query cache.
- Added menu for inspecting the state of a cohort compiler (view SQL executed, build log, results etc)

### Fixed 

- Fixed ExceptionViewer showing the wrong stack trace under certain circumstances
- Fixed cache usage bug where sql parameters were used in queries (cache would not be used when it should)
- Fixed 'View Dataset Sample' user interface generating the wrong SQL when a patient index table has a column alias (e.g. `SELECT chi,AdmissionDate as fish from MyPatIndexTable`)
- Fixed renaming parameters causing UI to incorrectly ask if you want to save changes

## [3.2.1-rc3] - 2019-10-21

### Fixed 

- Fixed bug in cross server query building when using parameters (@testcode etc)

## [3.2.1-rc2] - 2019-10-18

### Added 

- Added GoTo from cohorts to Extraction Configuration(s)

### Changed

- View ThenVsNow Sql in right click context menu of data extractions is only evaluated when run (improves performance).  This results as the command always being enabled.

### Fixed

- Fixed [bug in cross server query building](https://github.com/HicServices/RDMP/commit/a0c6223d1a7793bde4a67b368ae062e8bec3d960#diff-196fcda7990895e9f656c99602d1972b) (via cache) when joining patient index tables on one server to a main dataset on another

## [3.2.1-rc1] - 2019-10-14

### Added

- Long running processes that previously blocked the UI (e.g. create primary key) now have a small dialog describing task and allowing cancellation.
- Proposed Fix dialog now has standard look and feel of RDMP message boxes (including keywords etc)
- Double clicking an executing task in Cohort Builder now shows cohort build log as well as Exception (if any)

### Changed
 
- Database patching user interface presents clearer information about what version upgrade is occuring and the patches that will be applied.
- Updated to latest version of [FAnsiSql] (0.10.7) for task cancellation
- Data load engine no longer lists dropping columns / anonymising in progress if there are no operations actually being performed (e.g. no ANOTables configured)
- Delete is now disabled for the top level container (e.g. "UNION - Inclusion criteria") of cohort builder configuration

### Fixed

- Database patching user interface no longer suggests restarting if the patching process has failed
- Improved usability of StartupUI when no repository connection strings are not set (previously would report status as 'Broken')
- Fixed bug where `DropTableIfLoadFails` of `ExecuteFullExtractionToDatabaseMSSql` would (under fail conditions) drop the destination table even if the table was created by a previous execution of the same pipeline.
- Fixed bug where adding a [Catalogue] to a cohort set container would create an extra duplicate copy (which would appear under orphans)
- Improved cross server cohort query building (e.g. combining cohort sets on seperate servers / server types)
- Fixed bug in checks dual reporting some errors when clicking on red angry face icons

### Removed

- Generate test data window no longer shows the output folder in Windows Explorer when done

## [3.2.0] - 2019-09-16

### Added

- Patient Index Tables now use the source column datatype for caching columns (as long as there is no transform declared).

## [3.2.0-rc1] - 2019-09-13

### Added

- Right clicking a mispelled word now offers spelling suggestions
- You can now add new datasets to an extraction configuration directly from the "Core" folder in Execute Extraction window (rather than having to go back to the DataExport tree view)
- MDFAttacher now checks for existing mdf/ldf files in the RAW server data directory.  Existing files will trigger a warning.  After the warning an attempt is still made to overwrite the file(s) (as occured previously)
- Tab key now also works for autocomplete in SQL editor windows (previously only Enter worked)
- Orphan cohort sets (do not belong to any Cohort Identification Configuration) now appear under a top level folder in 'Cohort Builder' collection
- Extraction Category can now be changed directly from a CatalogueItem, [ExtractionInformation] 
- Extraction Category can be changed for all columns in a [Catalogue] at once by right clicking the or the CatalogueItemsNode (folder under a Catalogue)
- Right clicking a column allows you to Alter it's type e.g. increase the size of a varchar field

### Changed

- Help documentation for objects no longer uses NuDoq library (now faster and more maintainable)
- Extraction source component `ExecuteCrossServerDatasetExtractionSource` now never drops the temporary cohort database (previously it would drop it if it created it and CreateTemporaryDatabaseIfNotExists was true)
- Updated to latest version of [FAnsiSql] (0.10.4) for better Oracle, localization and type estimation
- Dashboards now appear in tree view instead of application tool strip and are searchable
- [CatalogueItem] descriptions pie chart has flags for including internal/project specific etc in it's counts
- [CatalogueItem] descriptions pie chart now lets you navigate directly to problem objects rather than showing a data table

### Fixed 
- Deleting an object now clears the selection in tree views (previously selection would become an arbitrary object).
- Fixed bug where adding/moving cohort sets between containers ([INTERSECT]/[UNION]/[EXCEPT]) could result in 2 objects with the same Order in the same container (resulting in ambiguous order of execution).
- Fixed UI bug where selecting an extractable [Catalogue] would hide it's extractable (small green e) icon overlay
- Fixed bug where deleting a Pinned object would not unpin the object
- Fixed bug where database tables with brackets in the name could break synchronization (these tables are now ignored by RDMP and cannot be imported).
- Fixed bug deleting multiple objects at once when some objects are parents of others (and cause implicit delete).
- Fixed bug with low resolution monitors and the Create New Cohort Wizard
- Fixed bug with low resolution monitors and collections where leading columns could shrink to be no longer visible
- Adding new filters/containers (AND/OR) now correctly expand and highlight the created object in collections
- Fixed AggregateEditorUI could incorrectly offer to save changes even when no changes had been made
- Clonng a Cohort Identification Configuration now preserves custom set container names e.g. "UNION Inclusion Criteria"
- Fixed bug in DataTableUploadDestination where multiple root (DataLoadInfo) logging entries were created for a single large bulk insert 
- Fixed bug in QueryBuilder when there are multiple IsPrimaryExtractionTable tables (Exception thrown was NullReferenceException instead of QueryBuilderException)
- Fixed bug in generating FROM SQL when there are circular [JoinInfo] configured between tables used in the query
- Fixed bug where closing the server/database selection dialog with the X instead of cancel could cause error messages (e.g. in Bulk Import TableInfos)
- Fixed bug where searching for "Pipeline" or "Pipe" did not show all pipelines
- Fixed bug caching patient index tables (cohort creation) when there are multiple tables being joined in the query.
- Fixed error when logging very large (over 4000 characters) to the RDMP logging database

### Removed
- Cohort sets no longer appear under Catalogues (Find / GoTo now open the parent cohort identification configuration)
- Removed OnlyUseOldDateTimes option on DataTableUploadDestination as it didn't actually do anything ([DBMS] type decisions are handled in a standard way by FAnsiSql)

## [3.1.0] - 2019-07-31

### Added

- Cohort sets with HAVING sql now support 'View Dataset Sample' (of matched records)
- Added new property IsView to TableInfo
- Added GoTo menu item Catalogue=>TableInfo
- Added user setting for skipping Cohort Creation wizard
- MDFAttacher emits more messages when looking up location on disk to copy MDF file to.
- Added menu option to set [IsExtractionIdentifier] on a [Catalogue] without having to open ExtractionInformations directly
- Added the ability to set custom number of patients / rows per dataset when creating example datasets (from command line or when setting up client)
- FlatFileAttacher now issues a warning if TableToLoad isn't one of the tables loaded by the currently executing load (previously it would just say 'table x wasn't found in RAW')
- Added (initially hidden) column Order to cohort query builder to help debugging any issues with order of display

### Changed

- Attempting to generate a graph from a query that returns more than 1,000,000 cells now asks for confirmation.
- Updated to latest version of [FAnsiSql] (0.9.4) for better Oracle support
- Oracle extraction commands no longer generate parameters (e.g. @projectNumber).  Previously invalid SQL was generated.
- Improved layout of message boxes and link highlighting
- Add (Copy Of) cohort set no longer complains about creating a copy of one already in the cohort builder configuration
- Extraction destination property CleanExtractionFolderBeforeExtraction now defaults to false (i.e. do not delete the contents of the extraction directory before extracting)
- Extraction destination property CleanExtractionFolderBeforeExtraction is now implemented in the Checks phase of the component lifecycle rather than on reciept of first batch of records (this prevents accidentally deleting files produced by upstream components)
- 
### Fixed 
- Fixed bug in [Catalogue] validation setup window (DQE Validation Rules) which resulted in changes not being saved if it had been refreshed after initially loading
- Fixed scrollbars not appearing in [Catalogue] validation setup window when lots of validation rules are applied to a single column
- Type text dialog prompt now resizes correctly and has a display limit of 20,000 characters for messages
- Fixed bug that prevented exiting if the RDMP directory (in user's application data folder) was deleted while the program was running
- Fixed bug where CatalogueItems created when importing Oracle tables had database qualifiers in the name e.g. "CHI" (including the double quotes)
- Fixed bug where deleting a Filter from a cohort set in a Cohort Identification Query could result in the display order changing to alphabetical (until tab was refreshed).
- Fixed obscure bug in plugins implementing the `ICustomUI` interface when returning a new object in `GetFinalStateOfUnderlyingObject` that resulted in the UI showing a stale version of the object
- Connecting to a non existant server in ServerDatabaseTableSelector now shows the Exception in the RAG icon (previously just showed empty database list)
 
- Fixed bug where adding/removing a column in Aggregate Editor would would reset the Name/Description if there were unsaved changes (to Name/Description)
- Fixed bug where example datasets created would have the text value "NULL" instead of db nulls (only affected initial install/setup datasets)

## [3.0.16-rc2] - 2019-07-17

### Added 

- Example data generated on install can now be given a seed (allows for reproducibility)
- Creating a Query Caching server for an cohort identification AggregateConfiguration now asks you if you want to set it as the default QueryCaching server (if there isn't already one)
- Double clicking a row in SQL query editor user interfaces now shows text summary of the row
- DLE load logs tree view now supports double clicking on messages/errors to see summary
- All RDMP platform objects now have icons even if not visible in the UI (this affects the objects documentation file generation)
- MetadataReport now supports generating data for Catalogues with no extractable columns

### Changed

- Updated to latest version of BadMedicine (0.1.5)
- Improved error message shown when attempting to delete a used patient index table (now lists the users)
- System no longer auto selects objects when there is only 1 option (e.g. when user starts a Release when there is only one [Project] in the system).  This previously created an inconsistent user experience.
- Dita extraction checks no longer propose deleting non dita files in the output directory
- Improved Find (Ctrl+F) dialog layout and added shortcut codes (e.g. typing "c Bob" will return all Catalogues containing the word "Bob")
- Message boxes now display a limit of 20,000 characters (full text can still be accessed by the copy to clipboard button).
- DLE Debug options (e.g. Skip migrating RAW=>STAGING) now appear as a drop down with more descriptive titles (e.g. StopAfterRAW)
 
### Fixed 

- Fixed bug when cloning a Pipeline called "Bob" when there was already an existing Pipeline called "Bob (Clone)"
- Fixed validation issue in some user interfaces of INamed classes (e.g. Catalogue) where all properties were checked for illegal characters instead of just the Name
- Fixed image scaling in Metadata reports to 100% (previously 133%)
- Governance report now properly escapes newlines and quotes in [Catalogue] descriptions when outputting as CSV
- Fixed bug in Plugin code generator for tables with a Name property (previously incorrect C# code was generated)
- Fixed bug in SQL query editor user interface when the query returned a table that included binary columns with large amounts of data in
- Clicking a collection button or using GoTo/Show now correctly pops the relevant collection if it is set to auto dock (pinned).
- Application title bar now correctly updates after loading a tab (previously it was left with the caption "Loading...")
- Un Pinning in a collection using X now correctly maintains tree selection (consistent with the context menu Tree=>UnPin)
- Fixed display order of cohort sets in Cohort Query Builder to correctly match the compiler (previously the tree view order was misleading)

## [3.0.16-rc] - 2019-07-08

### Added 

- Forward/backward navigation in LogViewer now preserves text filters / TOP X
- Added the ability to create example datasets and configurations/projects etc during installation / startup
- Objects with names containing problematic characters (e.g. \ ") are highlighted red
- New right click context menu GoTo shows related objects e.g. which ExtractionConfiguration(s) a [Catalogue] has been used in
- Heatmap hover tool tip now shows more information about the cell value
- 'Other Pipelines' (unknown use case) can now be edited by double clicking.  This prompts user to pick a use case to edit them under
- Creating a Catalogue/TableInfo by importing a file now lets you rename the table after it has been created
- Added new DLE module ExecuteSqlFileRuntimeTask which runs the SQL stored in the RDMP platform database (rather than relying on an sql file on disk like ExecuteSqlFileRuntimeTask)
- RDMP platform database schemas no longer require 100% matching to models.  This allows limited backwards compatibility between minor versions of RDMP in which new fields are added to the database.

### Changed

- Updated to latest version of [BadMedicine] (0.0.1.2)
- Updated to latest version of [FAnsiSql] (0.9.2)
- File=>New now launches modal dialog instead of dropdown menu
- [Project] objects can now be sorted (previously they always appeared alphabetically)
- [Project] creation UI now shows duplicate ProjectNumbers as a Warning instead of an Error allowing users to create 2+ Projects with shared cohorts
- Disabled objects in tree views now appear greyed out instead of red
- Improved message shown when cohorts with null descriptions are preventing cohort importing
- Attempting to deleting an Extractable [Catalogue] no longer shows an error and instead asks if you want to make it non extractable (then delete)
- xmldoc are now shipped inside SourceCodeForSelfAwareness.zip (instead of side by side with the binary).  This avoids an issue where [Squirrel drops xmldoc files](https://github.com/Squirrel/Squirrel.Windows/issues/1323)

### Fixed 

- Fixed bug in CLI (rdmp.exe) where yaml settings would override command line values for connection strings to platform databases
- Disabled smiley controls now render in greyscale
- Fixed bug in Aggregate graphs which included a PIVOT on columns containing values with leading whitespace
- Fixed crash bug in UI responsible for picking the DLE load folder that could occur when when xmldocs are missing
- Fixed bug resolving Plugin dll dependencies where dependencies would only be resolved correctly the first time they were loaded into the AppDomain
- Fixed Culture (e.g. en-us) not being passed correctly in DelimitedFlatFileAttacher
- Fixed bug where Updater would show older versions of RDMP as installable 'updates'

[Unreleased]: https://github.com/HicServices/RDMP/compare/v6.0.2...develop
[6.0.2]: https://github.com/HicServices/RDMP/compare/v6.0.1...v6.0.2
[6.0.1]: https://github.com/HicServices/RDMP/compare/v6.0.0...v6.0.1
[6.0.0]: https://github.com/HicServices/RDMP/compare/v5.0.3...v6.0.0
[5.0.3]: https://github.com/HicServices/RDMP/compare/v5.0.2...v5.0.3
[5.0.2]: https://github.com/HicServices/RDMP/compare/v5.0.1...v5.0.2
[5.0.1]: https://github.com/HicServices/RDMP/compare/v5.0.0...v5.0.1
[5.0.0]: https://github.com/HicServices/RDMP/compare/v4.2.4...v5.0.0
[4.2.4]: https://github.com/HicServices/RDMP/compare/v4.2.3...v4.2.4
[4.2.3]: https://github.com/HicServices/RDMP/compare/v4.2.2...v4.2.3
[4.2.2]: https://github.com/HicServices/RDMP/compare/v4.2.1...v4.2.2
[4.2.1]: https://github.com/HicServices/RDMP/compare/v4.2.0...v4.2.1
[4.2.0]: https://github.com/HicServices/RDMP/compare/v4.1.9...v4.2.0
[4.1.9]: https://github.com/HicServices/RDMP/compare/v4.1.8...v4.1.9
[4.1.8]: https://github.com/HicServices/RDMP/compare/v4.1.7...v4.1.8
[4.1.7]: https://github.com/HicServices/RDMP/compare/v4.1.6...v4.1.7
[4.1.6]: https://github.com/HicServices/RDMP/compare/v4.1.5...v4.1.6
[4.1.5]: https://github.com/HicServices/RDMP/compare/v4.1.4...v4.1.5
[4.1.4]: https://github.com/HicServices/RDMP/compare/v4.1.3...v4.1.4
[4.1.3]: https://github.com/HicServices/RDMP/compare/v4.1.2...v4.1.3
[4.1.2]: https://github.com/HicServices/RDMP/compare/v4.1.1...v4.1.2
[4.1.1]: https://github.com/HicServices/RDMP/compare/v4.1.0...v4.1.1
[4.1.0]: https://github.com/HicServices/RDMP/compare/v4.0.3...v4.1.0
[4.0.3]: https://github.com/HicServices/RDMP/compare/v4.0.2...v4.0.3
[4.0.2]: https://github.com/HicServices/RDMP/compare/v4.0.1...v4.0.2
[4.0.1]: https://github.com/HicServices/RDMP/compare/v4.0.1-rc3...v4.0.1
[4.0.1-rc3]: https://github.com/HicServices/RDMP/compare/v4.0.1-rc2...v4.0.1-rc3
[4.0.1-rc2]: https://github.com/HicServices/RDMP/compare/v4.0.1-rc1...v4.0.1-rc2
[4.0.1-rc1]: https://github.com/HicServices/RDMP/compare/v3.2.1...v4.0.1-rc1
[3.2.1]: https://github.com/HicServices/RDMP/compare/v3.2.1-rc4...v3.2.1
[3.2.1-rc4]: https://github.com/HicServices/RDMP/compare/v3.2.1-rc3...v3.2.1-rc4
[3.2.1-rc3]: https://github.com/HicServices/RDMP/compare/v3.2.1-rc2...v3.2.1-rc3
[3.2.1-rc2]: https://github.com/HicServices/RDMP/compare/3.2.1-rc1...v3.2.1-rc2
[3.2.1-rc1]: https://github.com/HicServices/RDMP/compare/3.2.0...3.2.1-rc1
[3.2.0]: https://github.com/HicServices/RDMP/compare/v3.2.0-rc1...3.2.0
[3.2.0-rc1]: https://github.com/HicServices/RDMP/compare/3.1.0...v3.2.0-rc1
[3.1.0]: https://github.com/HicServices/RDMP/compare/v3.0.16-rc2...3.1.0
[3.0.16-rc2]: https://github.com/HicServices/RDMP/compare/v3.0.16-rc...v3.0.16-rc2
[3.0.16-rc]: https://github.com/HicServices/RDMP/compare/v3.0.15...v3.0.16-rc
[FAnsiSql]: https://github.com/HicServices/FAnsiSql/
[BadMedicine]: https://github.com/HicServices/BadMedicine/

[DBMS]: ./Documentation/CodeTutorials/Glossary.md#DBMS
[UNION]: ./Documentation/CodeTutorials/Glossary.md#UNION
[INTERSECT]: ./Documentation/CodeTutorials/Glossary.md#INTERSECT
[EXCEPT]: ./Documentation/CodeTutorials/Glossary.md#EXCEPT
[IsExtractionIdentifier]: ./Documentation/CodeTutorials/Glossary.md#IsExtractionIdentifier
[DataAccessCredentials]: ./Documentation/CodeTutorials/Glossary.md#DataAccessCredentials
[Catalogue]: ./Documentation/CodeTutorials/Glossary.md#Catalogue
[SupportingDocument]: ./Documentation/CodeTutorials/Glossary.md#SupportingDocument
[TableInfo]: ./Documentation/CodeTutorials/Glossary.md#TableInfo

[ExtractionConfiguration]: ./Documentation/CodeTutorials/Glossary.md#ExtractionConfiguration
[Project]: ./Documentation/CodeTutorials/Glossary.md#Project

[CatalogueItem]: ./Documentation/CodeTutorials/Glossary.md#CatalogueItem
[ExtractionInformation]: ./Documentation/CodeTutorials/Glossary.md#ExtractionInformation
[ColumnInfo]: ./Documentation/CodeTutorials/Glossary.md#ColumnInfo

[JoinInfo]: ./Documentation/CodeTutorials/Glossary.md#JoinInfo

[PipelineComponent]: ./Documentation/CodeTutorials/Glossary.md#PipelineComponent
[Pipeline]: ./Documentation/CodeTutorials/Glossary.md#Pipeline

[Lookup]: ./Documentation/CodeTutorials/Glossary.md#Lookup
[CohortIdentificationConfiguration]: ./Documentation/CodeTutorials/Glossary.md#CohortIdentificationConfiguration
[LoadMetadata]: ./Documentation/CodeTutorials/Glossary.md#LoadMetadata
[ExtractableCohort]: ./Documentation/CodeTutorials/Glossary.md#ExtractableCohort
[CohortAggregateContainer]: ./Documentation/CodeTutorials/Glossary.md#CohortAggregateContainer
[ExtractionFilter]: ./Documentation/CodeTutorials/Glossary.md#ExtractionFilter<|MERGE_RESOLUTION|>--- conflicted
+++ resolved
@@ -47,11 +47,8 @@
 - Added ability to filter datasets and selected datasets by Catalogue criteria (e.g. Deprecated, Internal)
 - Added Clone, Freeze, Unfreeze and add dataset(s) ExtractionConfiguration commands to command line
 - Added support for identifying items by properties on CLI (e.g. list all Catalogues with Folder name containing 'edris')
-<<<<<<< HEAD
 - Added new command ViewCohortSample for viewing a sample or extracting all cohort identifiers (and anonymous mapping) to console/file
-=======
 - Added the ability to pick which tables to import during Bulk Import TableInfos
->>>>>>> 819990eb
 - Added CLI command to create DLE load directory hierarchy ('CreateNewLoadDirectory')
 
 ### Fixed
