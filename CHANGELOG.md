# Changelog
All notable changes to this project will be documented in this file.

The format is based on [Keep a Changelog](https://keepachangelog.com/en/1.0.0/),
and this project adheres to [Semantic Versioning](https://semver.org/spec/v2.0.0.html).

## [Unreleased]

...

### Added

<<<<<<< HEAD
- Added tool strip to tree collection user interfaces
=======
- Added support for template based metadata extractions ([Catalogue] descriptions etc) 
- Added new property RemoteServerReference to RemoteTableAttacher which centralises server name/database/credentials when creating many attachers that all pull data from the same place
>>>>>>> 1c771c7c
- Added double click to expand tree option for RDMP
- When searching (Ctrl+F), exact matches now appear first
- Added RDMP platform database name (and server) to the window title
- Added Export Plugins command (which saves the currently loaded RDMP plugins to the selected folder)
- Double clicking a dataset in the Extraction user interface opens it for editing (previously you had to right click and select Edit)

### Changed

- Home screen now follows more consistent user experience and includes recently used items
- Catalogue collection no longer expands when CatalogueFolder changes

### Fixed

- LoadProgress with RemoteTableAttacher now works correctly with DBMS that do not support Sql parameter declarations (Oracle / Postgres)

## [4.0.3] - 2020-02-28

### Added

- Added timestamps to Word Metadata Reports (e.g. when document was created)
- Added icon for HashOnDataRelease
- Added Order column to [Catalogue] Collection tree view
- Added ability to disable the TicketingSystem that controls whether datasets can be released (only applies where one has been configured)
- Added ability to customize extraction directory subfolder names
- Added check for stale extraction records when generating a one off Release Document (i.e. not part of a Release workflow)
- Added clarifiaction on what to do if a table is not found during synchronization
- Refresh now shows 'waiting' cursor while updates take effect
- Creating a [Catalogue] from a CatalogueFolder right click context menu now creates the resulting [Catalogue] in that directory
- Added ability to right click a dataset in an [ExtractionConfiguration] and open the directory into which it was extracted (if it was extracted to disk)
- Added Extraction Category column for columns included in the project extractions
- Added command Import [Catalogue] Item Descriptions accessible from the [CatalogueItem] node menu that imports all descriptions (and other fields) from one [Catalogue] into another.
- Added 'Execute' button on [Catalogue] and Extraction dataset SQL viewing windows.
- 'Show' on collection based tab windows now prompts you to pick which you want to navigate to (previously did nothing)
- Datagrid UI now shows server/database names and DatabaseType
- Running Checks or CheckAll now shows the Checks column (if it isn't already visible)
- Added 'Clear Cache' option for clearing the cache on a single [Catalogue] in a cohort builder configuration (without affecting the cache state of the others)
- Added `FOR UPDATE` to the end of the DLE migration query for MySql server (prevents edge case deadlocks when live table changes during migration)

### Changed

- Datagrid/query syntax errors are now more visible and consistent with other SQL IDEs
- Open / New [Catalogue] no longer closes all toolboxes prior to setting up editing layout
- Bulk Process CatalogueItems now defaults to exact matching (ignoring case)
- Changed MySql adapter from `MySql.Data` to `MySqlConnector` (see [FAnsiSql] version 0.11.1 change notes)

### Fixed

- Fixed bug where broken Lookup configurations could result in DQE not passing checks
- Fixed top menu missing some options on extraction/cohort building graphs (e.g. timeout / retry query)
- Fixed DLE backup trigger creation for old versions of MySql (5.5 and earlier)
- Fixed some forms not getting launched when new objects are created (e.g. Supporting Documents)
- Fixed null reference when cancelling adding a SupportingDocument
- Fixed bug in axis section of graph editor where changing value would result in text box loosing focus
- Fixed ticketing system Reason [for not being able to release a configuration] not being displayed on the ReleaseUI

## [4.0.2] - 2020-01-23

### Fixed

- Fixed stack overflow when trying to edit 'unknown pipelines' in Tables tree view
- Undo/Redo button now changes label as well as icon during use
- Fixed null reference when using command `Reports->Generate...->Metadata Report...`
- Fixed bug in console gui where cancelling a property change (e.g. Description) would result in setting the value to null.

## [4.0.1] - 2019-12-03

### Added

- Ability to generate metadata reports for subset of catalogues (e.g. all catalogues in a folder).
- Cohort Builder build log now lists the [IsExtractionIdentifier] column for each cohort set

### Changed

- Cohort Builder now shows "No Cache" when there is no query cache server configured for a configuration instead of "0/1" (or "0/2" etc)

### Fixed

- Fixed issue using the 'context menu' button on compatible keyboards to access the GoTo menu (sometimes menu would not be expandable)
- Fixed issue where ProjectNumber and Version appeared editable in some tree controls (changes were ignored).  These cells are now correctly readonly.
- Fixed bug in log viewer right click (introduced in 4.0.1 command refactoring)
- TestConnection now shows obfuscated connection string when a connection cannot be established (affects RDMP API users only - not core software)
- Fixed changing join direciton in patient index tables not triggering refresh
- Fixed Data Load Engine RAW server credentials when running RDMP installer with sql user authentication (RAW server entry would be created with Integrated Security)

## [4.0.1-rc3] - 2019-11-25

### Added

- Console gui supports short code searches (e.g. "c", "ti" etc)

### Changed

- Updated to [FAnsiSql] 0.10.13

### Fixed

- Fixed various issues with new CLI gui

## [4.0.1-rc2] - 2019-11-20

### Added

- Added interactive terminal user interface `./rdmp gui`

### Changed

- Cloning an Extraction Configuration no longer expands clone and names the new copy "Clone of [..]" (previously name was a guid)
- Select object dialog now display a maximum of 1000 objects (prioritising your search text)
- Logging tasks are now case insensitive

### Fixed

- Fixed Console input in CLI when running under Linux
- Fixed issue where parallel checks could fail due to UI cross thread access
- Fixed bugs in DLE when loading tables with dodgy column names (e.g. `[My Group by lolz]`)
- 
...

## [4.0.1-rc1] - 2019-11-11

### Added

- Support for PostgreSql databases

### Changed

- Sql Server `..` syntax is no longer used (now uses `.dbo.` - or whatever the table schema is).  Since references can be shared by users the default schema notation is not good idea.
- Cohort Query Bulder will now connect to the database containing the data rather than the users default database when querying data on a single database
- Flat file Attachers now process files in alphabetical order (case insensitive) when Pattern matches multiple files (previously order was arbitrary / OS defined)
- Extraction source now specifies database to connect to when a dataset exists in a single database (previously connected to users default server e.g. master)
- Updated to latest version of [FAnsiSql] (0.10.12) for Postgres support
- 
### Fixed

- Fixed handling of credentials where password is blank (allowed)
- Fixed race condition when there are multiple cohort databases that host cohorts for the same project
- Extracting a dataset using Cross Server extraction source now shows the correct SQL in error message when no records are returned by the linkage

## [3.2.1] - 2019-10-30

### Added

- SET containers ([UNION] / [INTERSECT] / [EXCEPT]) now highlight (as a `Problem`) when they will be ignored (empty) or not applied (when they contain only 1 child)

## Fixed

- Fixed bug generating metadata reports that include Catalogues with orphan [ExtractionInformation] (not mapped to an underlying ColumnInfo)
- Fixed bug in column descriptions pie chart where navigate to CatalogueItem(s) would show all CatalogueItems instead of only those missing descriptions
- Fixed bug in example dataset creation where views (vConditions and vOperations) were not marked IsView

## [3.2.1-rc4] - 2019-10-22

### Added 

- Errors during caching (of cohort builder results) now appear in the results control (previously could generate erro popups)
- Patient Index Tables are no longer allowed to have parameters with the same name (but different values) of tables they are joined against
- Sql Parameters (e.g. `@test_code`) now work properly cross [DBMS] (e.g. MySql / SqlServer) when using a query cache.
- Added menu for inspecting the state of a cohort compiler (view SQL executed, build log, results etc)

### Fixed 

- Fixed ExceptionViewer showing the wrong stack trace under certain circumstances
- Fixed cache usage bug where sql parameters were used in queries (cache would not be used when it should)
- Fixed 'View Dataset Sample' user interface generating the wrong SQL when a patient index table has a column alias (e.g. `SELECT chi,AdmissionDate as fish from MyPatIndexTable`)
- Fixed renaming parameters causing UI to incorrectly ask if you want to save changes

## [3.2.1-rc3] - 2019-10-21

### Fixed 

- Fixed bug in cross server query building when using parameters (@testcode etc)

## [3.2.1-rc2] - 2019-10-18

### Added 

- Added GoTo from cohorts to Extraction Configuration(s)

### Changed

- View ThenVsNow Sql in right click context menu of data extractions is only evaluated when run (improves performance).  This results as the command always being enabled.

### Fixed

- Fixed [bug in cross server query building](https://github.com/HicServices/RDMP/commit/a0c6223d1a7793bde4a67b368ae062e8bec3d960#diff-196fcda7990895e9f656c99602d1972b) (via cache) when joining patient index tables on one server to a main dataset on another

## [3.2.1-rc1] - 2019-10-14

### Added

- Long running processes that previously blocked the UI (e.g. create primary key) now have a small dialog describing task and allowing cancellation.
- Proposed Fix dialog now has standard look and feel of RDMP message boxes (including keywords etc)
- Double clicking an executing task in Cohort Builder now shows cohort build log as well as Exception (if any)

### Changed
 
- Database patching user interface presents clearer information about what version upgrade is occuring and the patches that will be applied.
- Updated to latest version of [FAnsiSql] (0.10.7) for task cancellation
- Data load engine no longer lists dropping columns / anonymising in progress if there are no operations actually being performed (e.g. no ANOTables configured)
- Delete is now disabled for the top level container (e.g. "UNION - Inclusion criteria") of cohort builder configuration

### Fixed

- Database patching user interface no longer suggests restarting if the patching process has failed
- Improved usability of StartupUI when no repository connection strings are not set (previously would report status as 'Broken')
- Fixed bug where `DropTableIfLoadFails` of `ExecuteFullExtractionToDatabaseMSSql` would (under fail conditions) drop the destination table even if the table was created by a previous execution of the same pipeline.
- Fixed bug where adding a [Catalogue] to a cohort set container would create an extra duplicate copy (which would appear under orphans)
- Improved cross server cohort query building (e.g. combining cohort sets on seperate servers / server types)
- Fixed bug in checks dual reporting some errors when clicking on red angry face icons

### Removed

- Generate test data window no longer shows the output folder in Windows Explorer when done

## [3.2.0] - 2019-09-16

### Added

- Patient Index Tables now use the source column datatype for caching columns (as long as there is no transform declared).

## [3.2.0-rc1] - 2019-09-13

### Added

- Right clicking a mispelled word now offers spelling suggestions
- You can now add new datasets to an extraction configuration directly from the "Core" folder in Execute Extraction window (rather than having to go back to the DataExport tree view)
- MDFAttacher now checks for existing mdf/ldf files in the RAW server data directory.  Existing files will trigger a warning.  After the warning an attempt is still made to overwrite the file(s) (as occured previously)
- Tab key now also works for autocomplete in SQL editor windows (previously only Enter worked)
- Orphan cohort sets (do not belong to any Cohort Identification Configuration) now appear under a top level folder in 'Cohort Builder' collection
- Extraction Category can now be changed directly from a CatalogueItem, [ExtractionInformation] 
- Extraction Category can be changed for all columns in a [Catalogue] at once by right clicking the or the CatalogueItemsNode (folder under a Catalogue)
- Right clicking a column allows you to Alter it's type e.g. increase the size of a varchar field

### Changed

- Help documentation for objects no longer uses NuDoq library (now faster and more maintainable)
- Extraction source component `ExecuteCrossServerDatasetExtractionSource` now never drops the temporary cohort database (previously it would drop it if it created it and CreateTemporaryDatabaseIfNotExists was true)
- Updated to latest version of [FAnsiSql] (0.10.4) for better Oracle, localization and type estimation
- Dashboards now appear in tree view instead of application tool strip and are searchable
- [CatalogueItem] descriptions pie chart has flags for including internal/project specific etc in it's counts
- [CatalogueItem] descriptions pie chart now lets you navigate directly to problem objects rather than showing a data table

### Fixed 
- Deleting an object now clears the selection in tree views (previously selection would become an arbitrary object).
- Fixed bug where adding/moving cohort sets between containers ([INTERSECT]/[UNION]/[EXCEPT]) could result in 2 objects with the same Order in the same container (resulting in ambiguous order of execution).
- Fixed UI bug where selecting an extractable [Catalogue] would hide it's extractable (small green e) icon overlay
- Fixed bug where deleting a Pinned object would not unpin the object
- Fixed bug where database tables with brackets in the name could break synchronization (these tables are now ignored by RDMP and cannot be imported).
- Fixed bug deleting multiple objects at once when some objects are parents of others (and cause implicit delete).
- Fixed bug with low resolution monitors and the Create New Cohort Wizard
- Fixed bug with low resolution monitors and collections where leading columns could shrink to be no longer visible
- Adding new filters/containers (AND/OR) now correctly expand and highlight the created object in collections
- Fixed AggregateEditorUI could incorrectly offer to save changes even when no changes had been made
- Clonng a Cohort Identification Configuration now preserves custom set container names e.g. "UNION Inclusion Criteria"
- Fixed bug in DataTableUploadDestination where multiple root (DataLoadInfo) logging entries were created for a single large bulk insert 
- Fixed bug in QueryBuilder when there are multiple IsPrimaryExtractionTable tables (Exception thrown was NullReferenceException instead of QueryBuilderException)
- Fixed bug in generating FROM SQL when there are circular [JoinInfo] configured between tables used in the query
- Fixed bug where closing the server/database selection dialog with the X instead of cancel could cause error messages (e.g. in Bulk Import TableInfos)
- Fixed bug where searching for "Pipeline" or "Pipe" did not show all pipelines
- Fixed bug caching patient index tables (cohort creation) when there are multiple tables being joined in the query.
- Fixed error when logging very large (over 4000 characters) to the RDMP logging database

### Removed
- Cohort sets no longer appear under Catalogues (Find / GoTo now open the parent cohort identification configuration)
- Removed OnlyUseOldDateTimes option on DataTableUploadDestination as it didn't actually do anything ([DBMS] type decisions are handled in a standard way by FAnsiSql)

## [3.1.0] - 2019-07-31

### Added

- Cohort sets with HAVING sql now support 'View Dataset Sample' (of matched records)
- Added new property IsView to TableInfo
- Added GoTo menu item Catalogue=>TableInfo
- Added user setting for skipping Cohort Creation wizard
- MDFAttacher emits more messages when looking up location on disk to copy MDF file to.
- Added menu option to set [IsExtractionIdentifier] on a [Catalogue] without having to open ExtractionInformations directly
- Added the ability to set custom number of patients / rows per dataset when creating example datasets (from command line or when setting up client)
- FlatFileAttacher now issues a warning if TableToLoad isn't one of the tables loaded by the currently executing load (previously it would just say 'table x wasn't found in RAW')
- Added (initially hidden) column Order to cohort query builder to help debugging any issues with order of display

### Changed

- Attempting to generate a graph from a query that returns more than 1,000,000 cells now asks for confirmation.
- Updated to latest version of [FAnsiSql] (0.9.4) for better Oracle support
- Oracle extraction commands no longer generate parameters (e.g. @projectNumber).  Previously invalid SQL was generated.
- Improved layout of message boxes and link highlighting
- Add (Copy Of) cohort set no longer complains about creating a copy of one already in the cohort builder configuration
- Extraction destination property CleanExtractionFolderBeforeExtraction now defaults to false (i.e. do not delete the contents of the extraction directory before extracting)
- Extraction destination property CleanExtractionFolderBeforeExtraction is now implemented in the Checks phase of the component lifecycle rather than on reciept of first batch of records (this prevents accidentally deleting files produced by upstream components)
- 
### Fixed 
- Fixed bug in [Catalogue] validation setup window (DQE Validation Rules) which resulted in changes not being saved if it had been refreshed after initially loading
- Fixed scrollbars not appearing in [Catalogue] validation setup window when lots of validation rules are applied to a single column
- Type text dialog prompt now resizes correctly and has a display limit of 20,000 characters for messages
- Fixed bug that prevented exiting if the RDMP directory (in user's application data folder) was deleted while the program was running
- Fixed bug where CatalogueItems created when importing Oracle tables had database qualifiers in the name e.g. "CHI" (including the double quotes)
- Fixed bug where deleting a Filter from a cohort set in a Cohort Identification Query could result in the display order changing to alphabetical (until tab was refreshed).
- Fixed obscure bug in plugins implementing the `ICustomUI` interface when returning a new object in `GetFinalStateOfUnderlyingObject` that resulted in the UI showing a stale version of the object
- Connecting to a non existant server in ServerDatabaseTableSelector now shows the Exception in the RAG icon (previously just showed empty database list)
 
- Fixed bug where adding/removing a column in Aggregate Editor would would reset the Name/Description if there were unsaved changes (to Name/Description)
- Fixed bug where example datasets created would have the text value "NULL" instead of db nulls (only affected initial install/setup datasets)

## [3.0.16-rc2] - 2019-07-17

### Added 

- Example data generated on install can now be given a seed (allows for reproducibility)
- Creating a Query Caching server for an cohort identification AggregateConfiguration now asks you if you want to set it as the default QueryCaching server (if there isn't already one)
- Double clicking a row in SQL query editor user interfaces now shows text summary of the row
- DLE load logs tree view now supports double clicking on messages/errors to see summary
- All RDMP platform objects now have icons even if not visible in the UI (this affects the objects documentation file generation)
- MetadataReport now supports generating data for Catalogues with no extractable columns

### Changed

- Updated to latest version of BadMedicine (0.1.5)
- Improved error message shown when attempting to delete a used patient index table (now lists the users)
- System no longer auto selects objects when there is only 1 option (e.g. when user starts a Release when there is only one [Project] in the system).  This previously created an inconsistent user experience.
- Dita extraction checks no longer propose deleting non dita files in the output directory
- Improved Find (Ctrl+F) dialog layout and added shortcut codes (e.g. typing "c Bob" will return all Catalogues containing the word "Bob")
- Message boxes now display a limit of 20,000 characters (full text can still be accessed by the copy to clipboard button).
- DLE Debug options (e.g. Skip migrating RAW=>STAGING) now appear as a drop down with more descriptive titles (e.g. StopAfterRAW)
 
### Fixed 

- Fixed bug when cloning a Pipeline called "Bob" when there was already an existing Pipeline called "Bob (Clone)"
- Fixed validation issue in some user interfaces of INamed classes (e.g. Catalogue) where all properties were checked for illegal characters instead of just the Name
- Fixed image scaling in Metadata reports to 100% (previously 133%)
- Governance report now properly escapes newlines and quotes in [Catalogue] descriptions when outputting as CSV
- Fixed bug in Plugin code generator for tables with a Name property (previously incorrect C# code was generated)
- Fixed bug in SQL query editor user interface when the query returned a table that included binary columns with large amounts of data in
- Clicking a collection button or using GoTo/Show now correctly pops the relevant collection if it is set to auto dock (pinned).
- Application title bar now correctly updates after loading a tab (previously it was left with the caption "Loading...")
- Un Pinning in a collection using X now correctly maintains tree selection (consistent with the context menu Tree=>UnPin)
- Fixed display order of cohort sets in Cohort Query Builder to correctly match the compiler (previously the tree view order was misleading)

## [3.0.16-rc] - 2019-07-08

### Added 

- Forward/backward navigation in LogViewer now preserves text filters / TOP X
- Added the ability to create example datasets and configurations/projects etc during installation / startup
- Objects with names containing problematic characters (e.g. \ ") are highlighted red
- New right click context menu GoTo shows related objects e.g. which ExtractionConfiguration(s) a [Catalogue] has been used in
- Heatmap hover tool tip now shows more information about the cell value
- 'Other Pipelines' (unknown use case) can now be edited by double clicking.  This prompts user to pick a use case to edit them under
- Creating a Catalogue/TableInfo by importing a file now lets you rename the table after it has been created
- Added new DLE module ExecuteSqlFileRuntimeTask which runs the SQL stored in the RDMP platform database (rather than relying on an sql file on disk like ExecuteSqlFileRuntimeTask)
- RDMP platform database schemas no longer require 100% matching to models.  This allows limited backwards compatibility between minor versions of RDMP in which new fields are added to the database.

### Changed

- Updated to latest version of [BadMedicine] (0.0.1.2)
- Updated to latest version of [FAnsiSql] (0.9.2)
- File=>New now launches modal dialog instead of dropdown menu
- [Project] objects can now be sorted (previously they always appeared alphabetically)
- [Project] creation UI now shows duplicate ProjectNumbers as a Warning instead of an Error allowing users to create 2+ Projects with shared cohorts
- Disabled objects in tree views now appear greyed out instead of red
- Improved message shown when cohorts with null descriptions are preventing cohort importing
- Attempting to deleting an Extractable [Catalogue] no longer shows an error and instead asks if you want to make it non extractable (then delete)
- xmldoc are now shipped inside SourceCodeForSelfAwareness.zip (instead of side by side with the binary).  This avoids an issue where [Squirrel drops xmldoc files](https://github.com/Squirrel/Squirrel.Windows/issues/1323)

### Fixed 

- Fixed bug in CLI (rdmp.exe) where yaml settings would override command line values for connection strings to platform databases
- Disabled smiley controls now render in greyscale
- Fixed bug in Aggregate graphs which included a PIVOT on columns containing values with leading whitespace
- Fixed crash bug in UI responsible for picking the DLE load folder that could occur when when xmldocs are missing
- Fixed bug resolving Plugin dll dependencies where dependencies would only be resolved correctly the first time they were loaded into the AppDomain
- Fixed Culture (e.g. en-us) not being passed correctly in DelimitedFlatFileAttacher
- Fixed bug where Updater would show older versions of RDMP as installable 'updates'

[Unreleased]: https://github.com/HicServices/RDMP/compare/v4.0.3...develop
[4.0.3]: https://github.com/HicServices/RDMP/compare/v4.0.2...v4.0.3
[4.0.2]: https://github.com/HicServices/RDMP/compare/v4.0.1...v4.0.2
[4.0.1]: https://github.com/HicServices/RDMP/compare/v4.0.1-rc3...v4.0.1
[4.0.1-rc3]: https://github.com/HicServices/RDMP/compare/v4.0.1-rc2...v4.0.1-rc3
[4.0.1-rc2]: https://github.com/HicServices/RDMP/compare/v4.0.1-rc1...v4.0.1-rc2
[4.0.1-rc1]: https://github.com/HicServices/RDMP/compare/v3.2.1...v4.0.1-rc1
[3.2.1]: https://github.com/HicServices/RDMP/compare/v3.2.1-rc4...v3.2.1
[3.2.1-rc4]: https://github.com/HicServices/RDMP/compare/v3.2.1-rc3...v3.2.1-rc4
[3.2.1-rc3]: https://github.com/HicServices/RDMP/compare/v3.2.1-rc2...v3.2.1-rc3
[3.2.1-rc2]: https://github.com/HicServices/RDMP/compare/3.2.1-rc1...v3.2.1-rc2
[3.2.1-rc1]: https://github.com/HicServices/RDMP/compare/3.2.0...3.2.1-rc1
[3.2.0]: https://github.com/HicServices/RDMP/compare/v3.2.0-rc1...3.2.0
[3.2.0-rc1]: https://github.com/HicServices/RDMP/compare/3.1.0...v3.2.0-rc1
[3.1.0]: https://github.com/HicServices/RDMP/compare/v3.0.16-rc2...3.1.0
[3.0.16-rc2]: https://github.com/HicServices/RDMP/compare/v3.0.16-rc...v3.0.16-rc2
[3.0.16-rc]: https://github.com/HicServices/RDMP/compare/v3.0.15...v3.0.16-rc
[FAnsiSql]: https://github.com/HicServices/FAnsiSql/
[BadMedicine]: https://github.com/HicServices/BadMedicine/

[DBMS]: ./Documentation/CodeTutorials/Glossary.md#DBMS
[UNION]: ./Documentation/CodeTutorials/Glossary.md#UNION
[INTERSECT]: ./Documentation/CodeTutorials/Glossary.md#INTERSECT
[EXCEPT]: ./Documentation/CodeTutorials/Glossary.md#EXCEPT
[IsExtractionIdentifier]: ./Documentation/CodeTutorials/Glossary.md#IsExtractionIdentifier

[Catalogue]: ./Documentation/CodeTutorials/Glossary.md#Catalogue
[SupportingDocument]: ./Documentation/CodeTutorials/Glossary.md#SupportingDocument
[TableInfo]: ./Documentation/CodeTutorials/Glossary.md#TableInfo

[ExtractionConfiguration]: ./Documentation/CodeTutorials/Glossary.md#ExtractionConfiguration
[Project]: ./Documentation/CodeTutorials/Glossary.md#Project

[CatalogueItem]: ./Documentation/CodeTutorials/Glossary.md#CatalogueItem
[ExtractionInformation]: ./Documentation/CodeTutorials/Glossary.md#ExtractionInformation
[ColumnInfo]: ./Documentation/CodeTutorials/Glossary.md#ColumnInfo

[JoinInfo]: ./Documentation/CodeTutorials/Glossary.md#JoinInfo

[Pipeline]: ./Documentation/CodeTutorials/Glossary.md#Pipeline

[Lookup]: ./Documentation/CodeTutorials/Glossary.md#Lookup<|MERGE_RESOLUTION|>--- conflicted
+++ resolved
@@ -10,12 +10,9 @@
 
 ### Added
 
-<<<<<<< HEAD
 - Added tool strip to tree collection user interfaces
-=======
 - Added support for template based metadata extractions ([Catalogue] descriptions etc) 
 - Added new property RemoteServerReference to RemoteTableAttacher which centralises server name/database/credentials when creating many attachers that all pull data from the same place
->>>>>>> 1c771c7c
 - Added double click to expand tree option for RDMP
 - When searching (Ctrl+F), exact matches now appear first
 - Added RDMP platform database name (and server) to the window title
