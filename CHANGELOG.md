--- conflicted
+++ resolved
@@ -8,15 +8,10 @@
 
 ...
 
-<<<<<<< HEAD
 ### Fixed 
 
 - Fixed rare threading issue with tree representations of Lookups
-=======
-### Fixed
-
 - Fixed proxy objects context menus not functioning correctly since 4.2.0 (e.g. Catalogues associated with a load) for some commands
->>>>>>> 30ab98bb
 
 ## [4.2.2] - 2021-01-20
 
