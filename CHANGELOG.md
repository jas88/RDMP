# Changelog
All notable changes to this project will be documented in this file.

The format is based on [Keep a Changelog](https://keepachangelog.com/en/1.0.0/),
and this project adheres to [Semantic Versioning](https://semver.org/spec/v2.0.0.html).

## [Unreleased]

<<<<<<< HEAD
### Fixed

- Fixed a rare dll resolving issue that could occur during startup when running the RDMP windows client from outside the current directory (https://github.com/HicServices/RDMP/issues/877)
=======
### Added

- Added ability to export [ExtractableCohort] to CSV file
- Added 'Created From' column to cohort detail page (parses cohorts AuditLog)

### Fixed

- Fixed a bug where ProjectUI would not show cohorts when some cohort sources are unreachable
- Fixed ProgressUI filter hiding global errors on extraction where the whole operation failed and a dataset filter was selected ([888](https://github.com/HicServices/RDMP/issues/888))

### Changed

- Changed right click context menu item 'Delete' to say 'Remove' when deleting a chain or relationship object (e.g. cohort usage by a project) ([#887](https://github.com/HicServices/RDMP/issues/887))
>>>>>>> 20a1ea2c

## [7.0.5] - 2022-01-10

### Added

- Added ability to open extraction directory for an [ExtractionConfiguration]
- Added diagnostic screen logging last executed command (https://github.com/HicServices/RDMP/issues/815)
- Added tooltips for objects in tree views (https://github.com/HicServices/RDMP/issues/819).
- Added custom icon for [CatalogueItem] that represent transforms on the underlying column (https://github.com/HicServices/RDMP/issues/818)
- Added Extraction Primary Keys to Catalogue tooltip
- Added ability to 'View TOP 100' etc samples on [ExtractionInformation] (previously only available on [ColumnInfo] objects)
- Added icon overlays for 'Is Extraction Identifier' and 'Is Extraction Primary Key' (https://github.com/HicServices/RDMP/issues/830)
- Extraction Information for a Catalogue Item now includes "Transforms Data" property (which shows yes/no based on whether it transform the column data)
- Added 'open load directory' command to [Catalogue] context menu
- Added ability to switch between instances of RDMP using the Locations menu
- Added CLI command `ClearQueryCache`
- Added Description capability to prompts. More descriptions to be added (https://github.com/HicServices/RDMP/issues/814)
- Added description to Publish Filter "Select One" dialog (https://github.com/HicServices/RDMP/issues/813)
### Fixed
- Changed to SHIFT+Enter for closing multiline dialogs (https://github.com/HicServices/RDMP/issues/817)

### Changed
- Updated CatalogueItemUI (https://github.com/HicServices/RDMP/issues/820)
- Fixed bug where cached aggregates were not considered stale even though changes had been made to their patient index table (https://github.com/HicServices/RDMP/issues/849)
- "You only have one object Yes/No" box has been removed in favour of being more consistent for the user (https://github.com/HicServices/RDMP/issues/811)

### Fixed

- Fixed bug where configuring dataset didn't show all available tables when listing optional joinable tables (https://github.com/HicServices/RDMP/issues/804)

## [7.0.4] - 2021-12-08

### Added

- Added `RoundFloatsTo` to ExecuteDatasetExtractionFlatFileDestination
- Added new menu item Diagnostics->Restart Application
- Trying to extract an [ExtractionConfiguration] with a cohort that is marked IsDeprecated now fails checks
- Added [MigrateUsages] setting to cohort creation destination pipeline components.  When enabled and creating a new version of an existing cohort then all unreleased [ExtractionConfiguration] using the old (replaced) cohort switch to the new version
- Added an 'All Tasks', 'All Runs' etc commands to View Logs tab menu
- Added ability to filter [Catalogue] in the Find dialog by Internal/Deprecated etc
- Added search and filter compatible controls to [Pipeline] editing dialog
- Added ability to ignore/elevate specific errors in UserSettings
- Enabled Expand/Collapse all when right clicking whitespace in a tree collection
- Added title to graph charts
- Added a user setting for hiding Series in which all cells are 0/null
- Added `IPipelineOptionalRequirement` interface for Plugin Pipeline Components that can optionally make use of Pipeline initialization objects but do not require them to function.
- Support for templating in `ColumnSwapper` when used in an extraction pipeline (e.g. $n for project number)
- Support for specifying `--ConnectionStringsFile somefile.yaml` when starting RDMP (gui client or CLI)
- Added 'Hash On Release' column to initial new Catalogue extractability configuration dialog (https://github.com/HicServices/RDMP/issues/394)

### Fixed

- Fixed [Pipeline] objects showing an ID of 0 in tree collections
- Fixed the 'filters' count column in [Catalogue] tree collection showing edit control when clicked
- Fixed Find not working when searching by ID for [Pipeline] objects
- Prevented showing out dated cohorts when changing Project half way through defining a cohort
- When plugins contain dlls with differing version numbers then the latest dll version is loaded (previously the first encountered was used)
- Fixed bug in Console Gui where edit window showed value set directly instead of passing through Property Setters
- Fixed bug in Console Gui where password properties showed (encrypted) HEX binary value instead of ****
- Fixed Command Line UI showing abstract and interfaces when prompting user to pick a Type
- Fixed `OverrideCommandName` not working for `ExecuteCommandViewLogs` command
- Fixed `View Logs` commands appearing twice in right click context menu for logging servers objects (once on root and once under 'View Logs' submenu)
- Generate Release Document now shows as impossible when Cohort is not defined or unreachable (e.g. if user does not have access to cohort database)
- Fixed bug where selecting a [PipelineComponent] for which help is unavailable would leave the previously selected component's help visible
- Fixed bug with 'Commit Cohort' storing the target cohort database for future clicks
- Fixed a bug where editing a field like `Description` would fire validation on other properties e.g. `Name` which could slow controls down when validation is slow and change events are fired in rapid succession.
- Edit Catalogue window layout updated to allow errors to be seen on the right hand side of inputs (https://github.com/HicServices/RDMP/issues/758)
- Cohort Identification Configuration descriptions box is now easy to read and edit (https://github.com/HicServices/RDMP/issues/755)
- Fixed bug where RDMP would lose focus when "checks" were being run in background resulting in RDMP appearing unresponsive (https://github.com/HicServices/RDMP/issues/747)
- Fixed bug where some words in RDMP would have spaces in the wrong place (e.g. "W HERE") (https://github.com/HicServices/RDMP/issues/752)

### Changed

- Bump System.Drawing.Common from 5.0.2 to 5.0.3
- Bump System.Security.Permissions from 5.0.0 to 6.0.0
- Bump NLog from 4.7.12 to 4.7.13
- Changed to Dock layout for Pipeline editing control (may improve performance on older machines)
- Removed dependency on `System.Drawing.Common` by updating usages to `System.Drawing`
- Increased size of all text fields in [Catalogue] and [CatalogueItem] to `nvarchar(max)` to support long urls etc
- Updated icons to a more modern look. Catalogue Item image no longer has black corner. Green yellow and red smiley faces have been replaced. Cloud API icon replaced (https://github.com/HicServices/RDMP/issues/712)
- Extract to database now checks for explicit table names amongst pre-existing tables on the destination
- Startup no longer reports non dotnet dlls as 'unable to load' (warnings)
- Added Project number to Title Bar (and full project name to tooltip) for Extraction Configurations (https://github.com/HicServices/RDMP/issues/621)
- Root Cohort Identification Configuration will now highlight SET container issues with red highlight (https://github.com/HicServices/RDMP/issues/681)
- "Data Export" has been renamed to "Projects" to be more consistent (https://github.com/HicServices/RDMP/issues/720)
- Corrected layout of "Master Ticket" in New Project dialog (https://github.com/HicServices/RDMP/issues/735)
- Corrected layout of "Create New Lookup" (https://github.com/HicServices/RDMP/issues/730)
- Aligned buttons for Pipeline options (https://github.com/HicServices/RDMP/issues/721)
- Add "clause" (e.g. WHERE) to SQL attribute input to make it clearer what SQL you need to enter (https://github.com/HicServices/RDMP/issues/751)
- User Settings dialog now has a nicer layout (https://github.com/HicServices/RDMP/issues/760)


## [7.0.3] - 2021-11-04

### Fixed

- Fixed bug with ConfirmLogs when running with multiple [CacheProgress]

## [7.0.2] - 2021-11-03

### Fixed

- Fixed 'package downgrade' dependencies issue with `HIC.RDMP.Plugin.UI`
- Fixed log viewer total time display in logs view when task ran for > 24 hours.
- Fixed not implemented Exception when using username/password authentication and viewing [CohortIdentificationConfiguration] SQL
- Fixed missing 'add sql file process task' in DLE load stage right click context menus


### Added

- Console gui context menu now shows compatible commands from plugins
- Added the 'ConfirmLogs' command for verifying if a task is failing (e.g. a DLE run)

### Changed

- When syncing table columns with the database, the full column (including table name) is displayed in the proposed fix (previously only the column name was displayed).
- Bump Terminal.Gui from 1.2.1 to 1.3.1

## [7.0.1] - 2021-10-27

### Changed

- Bump NLog from 4.7.11 to 4.7.12
- Bump Microsoft.NET.Test.Sdk from 16.11.0 to 17.0.0
- [Catalogue] and [CatalogueItem] edit tab now expands to fill free space and allows resizing

### Fixed

- Fixed Null Reference exception when collection tabs are opened twice
- Fixed CohortBuilder 'Execute' showing ExceptionViewer on the wrong Thread

### Added

- Column visibility and size are now persisted in UserSettings

### Removed

- Removed FillsFreeSpace on columns.  User must now manually resize columns as desired

## [7.0.0] - 2021-10-18

### Changed

- IPluginUserInterface is now in `Rdmp.Core` and therefore you can write console gui or dual mode (console and winforms) plugin UIs
- IPluginUserInterface CustomActivate now takes IMapsDirectlyToDatabaseTable allowing custom plugin behaviour for activating any object
- DatasetRaceway chart (depicts multiple datasets along a shared timeline) now ignores outlier values (months with count less than 1000th as many records as the average month)
- Renamed `SelectIMapsDirectlyToDatabaseTableDialog` to `SelectDialog<T>` (now supports any object Type)
- Selected datasets icon now includes all symbols of the Catalogue they represent (e.g. ProjectSpecific, Internal)
- Changed how RDMP treats cohorts where the data has been deleted from the cohort table.  'Broken Cohort' renamed 'Orphan Cohort' and made more stable
- [CohortAggregateContainer] now show up in the find dialog (you can disable this in UserSettings)
- Bump Microsoft.Data.SqlClient from 3.0.0 to 3.0.1
- Checks buttons on the toolbars are now hidden instead of disabled when inapplicable
- Shortened tool tips in top menu bar

### Removed

- IPluginUserInterface can no longer add items to tab menu bars (only context menus)
- Removed some Catalogue context menu items when the Catalogue is an API call
- Adding a Filter from Catalogue no longer opens it up in edit mode after adding
- Command line execution (e.g. `rdmp cmd ...`) no longer supports user interactive calls (e.g. YesNo questions)
- Removed PickOneOrCancelDialog
- Removed RAG smiley from server connection UI.  Now errors are reported 'Connection Failed' text label

### Added
- Added CatalogueFolder column to Select Catalogue dialog
- Added custom metadata report tokens:
  - $Comma (for use with formats that require seperation e.g. JSON when using the `$foreach` operation)
  - $TimeCoverage_ExtractionInformation (the column that provides the time element of a dataset to the DQE e.g. StudyDate)
- Added support for default values in constructors invoked from the command line (previously command line had to specify all arguments.  Now you can skip default ones at the end of the line)
- Added support for deleting multiple objects at once with the delete command (e.g. `rdmp cmd Delete Plugin true` to delete all plugins)
  - Boolean flag at the end is optional and defaults to false (expect to delete only 1 object)
  - Use `rdmp cmd DescribeCommand Delete` for more information
- Added ability to directly query Catalogue/DataExport to Console Gui
- Added extraction check that datasets are not marked `IsInternalDataset`
- Added ability to script multiple tables at once via right click context menu in windows client
- Support for shortcodes in arguments to commands on CLI e.g. `rdmp cmd describe c:11`
- Added new command 'AddPipelineComponent' for use with RDMP command line
- Added ability to filter datasets and selected datasets by Catalogue criteria (e.g. Deprecated, Internal)
- Added Clone, Freeze, Unfreeze and add dataset(s) ExtractionConfiguration commands to command line
- Added support for identifying items by properties on CLI (e.g. list all Catalogues with Folder name containing 'edris')
- Cloning a [CohortIdentificationConfiguration] now opens the clone
- Added ability to remove objects from a UI session
- Added new command ViewCohortSample for viewing a sample or extracting all cohort identifiers (and anonymous mapping) to console/file
- Added the ability to pick which tables to import during Bulk Import TableInfos
- Added CLI command to create DLE load directory hierarchy ('CreateNewLoadDirectory')

### Fixed
- Fixed deleting a parameter value set failing due to a database constraint
- Fixed a bug where changing the server/database name could disable the Create button when selecting a database
- Added the ability to drop onto the Core/Project folders in the 'execute extraction' window
- Fixed a big where Yes/No close popup after running a pipeline in console gui could crash on 'No'
- Fixed deleting source/destination pipeline components directly from tree UI
- Fixed various issues when viewing the DQE results of a run on an empty table
- DatasetRaceway in dashboards now shows 'Table(s) were empty for...' instead of `No DQE Evaluation for...` when the DQE was run but there was no result set
- Added better error message when trying to create a new RDMP platform database into an existing database that already has one set up
- Fixed [CohortAggregateContainer] and filter containers not showing up in Find when explicitly requested
- Fixed deleting an [ExtractionFilter] with many parameter values configured.  Now confirmation message is shown and all objects are deleted together
- Fixed bug saving an [ExtractionInformation] when it is an extraction transform without an alias
- Fixed bug refreshing Data Export tree collection when deleting multiple Projects/Packages at once (deleted objects were still shown)
- Fixed bug dragging filters into Cohort Builder

## [6.0.2] - 2021-08-26

### Changed

- Bump Microsoft.NET.Test.Sdk from 16.10.0 to 16.11.0
- Bump NLog from 4.7.10 to 4.7.11

### Added

- Support for plugin Catalogues in cohort builder.  These allow you to write plugins that call out to arbitrary APIs (e.g. REST etc) from the RDMP cohort builder

### Fixed

- Fixed ExecuteCommandCloneCohortIdentificationConfiguration asking for confirmation when activation layer is non interactive

## [6.0.1] - 2021-08-12

### Added

- Added new command 'Similar' for finding columns that have the same name in other datasets
- Added the ability to Query Catalogue/DataExport databases directly through RDMP
- Support for custom column names in ColumnSwapper that do not match the names of the lookup columns
- Added ScriptTables command for scripting multiple [TableInfo] at once (optionally porting schema to alternate DBMS types).
- Support for nullable value/Enum types in command constructors

### Fixed

- AlterColumnType command now shows as IsImpossible when column is part of a view or table valued function
- Describe command no longer shows relationship properties
- Fixed layout of Bulk Process Catalogue Items in dotnet 5
- Fixed missing dependency in new installations when rendering Charts

## [6.0.0] - 2021-07-28

### Changed

- Upgraded Sql Server library from `System.Data.SqlClient` to `Microsoft.Data.SqlClient`
- `ExecuteCommandAlterColumnType` now automatically alters \_Archive table too without asking for confirmation
- When foreign key values are missing from lookups, the 'Missing' status is now attributed to the `_Desc` field (previously to the foreign key field)
- Changed Console gui DLE / DQE (etc) execution to use ListView instead of TextView
- Referencing an object by name in a script file now returns the latest when there are collisions e.g. "[ExtractableCohort]" would return the latest one (created during the script execution session)
- Bump YamlDotNet from 11.2.0 to 11.2.1
- Bump SecurityCodeScan.VS2019 from 5.1.0 to 5.2.1
- Command 'Set' now shows as Impossible for property 'ID'
- RDMP no longer complains about mixed capitalisation in server names and will connect using the capitalisation of the first encountered.

## Fixed

- Fixed release engine not respecting `-g false` (do not release Globals)
- Fixed column order in DQE results graph sometimes resulting in shifted colors (e.g. Correct appearing in red instead of green)
- Fixed Prediction rules never being run when value being considered is null (DQE).
- Fixed a bug creating a cohort without specifying a Project from the console
- Fixed bug where searching in console gui could be slow or miss keystrokes
- Fixed bug in console gui where GoTo Project or Cohort would not highlight the correct item
- Fixed bug in console gui where delete key was not handled resulting in a loop if errors occurred trying to delete the object
- Removed limit of 500 characters on extraction SQL of columns

### Added

- Added user setting for filtering table load logs where there are 0 inserts,updates and deletes
- Added support for specifying datatype when calling `ExecuteCommandAlterColumnType`
- Pipeline and DLE components with object list arguments now show the previously selected items in the 'Select Object(s)' popup
- Pressing 'delete' key in console gui edit window now offers to set value of property to null
- Editing a foreign key property (e.g. `PivotCategory_ExtractionInformation_ID`) now shows objects rather than asking for an `int` value directly
- Fatal errrors in console gui now get logged by NLog (e.g. to console/file)
- Added user setting `CreateDatabaseTimeout`

### Removed

- Removed check for DataLoadProgress being before OriginDate of a `LoadProgress`

## [5.0.3] - 2021-06-17

- Hotfix extraction/DLE progress UI layout on some Windows configurations

## [5.0.2] - 2021-06-16

### Changed

- Bump YamlDotNet from 11.1.1 to 11.2.0


### Fixed

- Fixed layout of windows client engine progress controls not filling all available screen space

## [5.0.1] - 2021-06-08

### Added

- Added CLI console gui context menu for [LoadMetadata]
- Commit cohort from CohortIdentificationConfiguration now shows crash message Exception on failure
- Added `--usc` flag to `rdmp gui`.  This allows you to specify using the `NetDriver` for Terminal.Gui (an alternative display driver)
- Added optional file argument to `ExecuteAggregateGraph` command (outputs graph data table to the file specified)
- Added ability to select a [DataAccessCredentials] in table/database selector control
- Added TopX and Filter (text) to console view logs
- Added alternative colour scheme to console gui

### Changed

- Changed `ExtractMetadata` template syntax to require `DQE_` and added year/month/day sub components:
  - `$StartDate`, `$EndDate` and `$DateRange` are now `$DQE_StartDate`, $DQE_EndDate and $DQE_DateRange.
  - Added `$DQE_StartYear`,`$DQE_EndYear`,`$DQE_StartMonth`,`$DQE_EndMonth`,`$DQE_StartDay`,`$DQE_EndDay`
  - Added `$DQE_PercentNull` (must be used with a `$foreach CatalogueItem` block)
  - Added TableInfo and ColumnInfo properties (e.g. `$Server`)
  - Added $DQE_CountTotal
- Improved performance of checks user interface (especially when there are a large number of check messages)

### Fixed

- Fixed arguments not showing up under Pipeline components of 'Other' (unknown) pipelines node
- Fixed refresh speed of console gui causing problems with Guacamole
- Fixed Keyboard shortcuts of pipeline engine execution window sharing the same letters
- Fixed bug running rdmp gui (console) with a remote current directory
- Fixed 'View Catalogue Data' command when run on ProjectSpecific Catalogues
- Fixed 'Import ProjectSpecific Catalogue' command not preserving Project choice in configure extractability dialog
- When importing an existing data table into RDMP and cancelling [Catalogue] creation RDMP will prompt you to optionally also delete the [TableInfo]

### Dependencies

- Bump Terminal.Gui from 1.0.0 to 1.1.1
- Bump HIC.FAnsiSql from 1.0.6 to 1.0.7
- Bump Microsoft.NET.Test.Sdk from 16.9.4 to 16.10.0


## [5.0.0] - 2021-05-05

### Changed

- .Net 5.0 for all, instead of Framework 4.6.1+Core 2.2+Standard 2.0 mix
- Query editor autocomplete now uses integrated autocomplete (no icons, better matching)
- Throttled how often spelling is checked in Scintilla controls.
- Changed message about inaccessible cohorts to a warning instead of an error. 
- Collation is now explicitly specified when creating a new cohort source using the wizard (as long as there is a single collation amongst existing ColumnInfo of that type)

### Added

- Added `$foreach Catalogue` option for custom metadata report templates (to allow prefix, suffixes, table of contents etc)
- Added ability to search for objects by ID in console gui
- More detailed logging of Type decisions when extracting to database
- Added ability to cancel ongoing queries in CLI Sql Editor
- Added 'Reset Sql' and 'Clear Sql' buttons to CLI Sql Editor
- Added ability to set custom timeout for queries in CLI Sql Editor
- Added ability to save results of CLI Sql Editor (table) to CSV
- Added view data/aggregate etc on ColumnInfo objects to list of commands accessible from the CLI gui
- Added 'Go To' commands to CLI gui
- Exposed 'Add New Process Task...' to load stages in CLI menu
- Added 'ViewCatalogueData' command for CLI and CLI GUI use
- Better error reporting when item validators crash during validation execution (now includes constraint type, column name and value being validated).
- Added 'Go To' commands to CLI gui
- Exposed 'Add New Process Task...' to load stages in CLI menu
- Exposed 'View Logs' commands on CLI and CLI gui
- Added minimum timeout of 5 seconds for `CohortIdentificationConfigurationSource`
- 'View Logs' tree view now accessible for CacheProgress objects
- Added query/result tabs to CLI GUI Sql editor
- Console GUI now shows important information (e.g. 'Disabled') in brackets next to items where state is highly important
- Added new command RunSupportingSql
- Console GUI root nodes now offer sensible commands (e.g. create new Catalogue)
- Added Value column to tree views (allows user to quickly see current arguments' values)
- Added 'other' checkbox to 'Create Catalogue by importing a file' (for selecting custom piplelines)
- Command SetExtractionIdentifier now supports changing the linkage identifier for specific ExtractionConfigurations only
- Added new command `AlterTableMakeDistinct`
- Added CLI GUI window for running Pipelines that displays progress
- Added RDMP.Core version number to logs at startup of rdmp cli
- Added graph commands to CLI:
  - ExecuteCommandSetPivot
  - ExecuteCommandSetAxis
  - ExecuteCommandAddDimension


### Fixed

- Fixed CLI database selection UI not using password mask symbol (`*`)
- Fixed CLI GUI message boxes bug with very long messages
- Fixed Custom Metadata template stripping preceeding whitespace in templated lines e.g. `"  - $Name"` (like you might find in a table of contents section of a template)
- Fixed 'Set Global Dle Ignore Pattern' failing the first time it is used by creating a StandardRegex with no/null Pattern
- Fixed order of branches in CLI gui tree
- Fixed importing filter containers not saving Operation (AND/OR)
- Fixed right click menu not showing when right clicking after selecting multiple objects
- Fixed some delete commands not updating the UI until refreshed (e.g. disassociating a [Catalogue] from a [LoadMetadata])
- Fixed text on disassociating a [Catalogue] from a [LoadMetadata]
- Fixed sort order not being respected in cohort summary screen
- Fixed DQE graph when data has dates before the year 1,000
- Fixed `ExecuteCommandCreateNewCatalogueByImportingFile` when using blank constructor and from CLI GUI
- Fixed extraction UI showing "WaitingForSQLServer" when DBMS might not be (now says "WaitingForDatabase").
- Fixed bug where some UI tabs would not update when changes were made to child objects (e.g. deleting a dataset from an extraction using another window in the client)
- Fixed support for UNC paths in SupportingDocument extraction (e.g. \\myserver\somedir\myfile.txt)
- Fixed not being able to add `Pipeline` objects to Sessions

### Dependencies

- Bump System.Drawing.Common from 5.0.0 to 5.0.2
- Bump Moq from 4.16.0 to 4.16.1
- Bump Microsoft.NET.Test.Sdk from 16.8.3 to 16.9.4
- Bump NLog from 4.7.7 to 4.7.10
- Bump SecurityCodeScan.VS2019 from 5.0.0 to 5.1.0
- Bump Newtonsoft.Json from 12.0.3 to 13.0.1
- Bump YamlDotNet from 9.1.4 to 11.1.1
- Bump NUnit from 3.13.1 to 3.13.2

## [4.2.4] - 2021-02-05

- Added CLI commands for viewing/changing `UserSettings` e.g. AllowIdentifiableExtractions
- Added user setting `ShowPipelineCompletedPopup` for always popping a modal dialog on completion of a pipeline execution in the GUI client (e.g. committing a cohort)
- Added new flexible file/directory extraction component `SimpleFileExtractor`

### Changed

- Globals tickbox can now be checked even when there are no explicit files (this allows implicit files e.g. `SimpleFileExtractor` to still run)

### Fixed 

- Fixed MySql backup trigger implementation not updating validTo on the new row entering the table on UPDATE operations

## [4.2.3] - 2021-02-01

### Fixed 

- Fixed rare threading issue with tree representations of Lookups
- Fixed proxy objects context menus not functioning correctly since 4.2.0 (e.g. Catalogues associated with a load) for some commands

### Dependencies

- Bump NUnit from 3.13.0 to 3.13.1

## [4.2.2] - 2021-01-28

### Added

- Added `patch` command to rdmp CLI e.g. `./rdmp patch -b`
- Added ProjectName to ExtractionConfiguration objects visualisation in Find / Select popups

### Fixed

- Fixed erroneous warning where some characters were wrongly reported as illegal e.g. '#' in Filter names 
- Fixed RemoteDatabaseAttacher not logging table name (only database)

### Changed

- Metadata report now lists Catalogues in alphabetical order
- Changed hierarchy multiple parents state to be a Warning instead of an Error

### Dependencies

- Bump Moq from 4.15.2 to 4.16.0
- Bump YamlDotNet from 9.1.1 to 9.1.4
- Bump NLog from 4.7.6 to 4.7.7
- Bump SSH.NET from 2020.0.0 to 2020.0.1

## [4.2.1] - 2021-01-13

### Added

- Choose Load Directory on DLE now shows old value during editing
- Added property suggestions when using ExecuteCommandSet with an incorrect property name
- Added the ability to drag and drop aggregates into other CohortIdentificationConfigurations to import
- Added ColumnDropper that allows a user to specify the columns that should not be extracted in the pipeline.
- Added Favourite/UnFavourite to right click context menus
- CachingHost now logs the state of the CacheProgress being executed first thing on start
- Home screen now supports right click context menu, drag and drop etc
- Added 'Sessions'.  These are tree collection windows similar to Favourites but with a user defined name and limited duration (until closed)

### Fixed

- Fixed startup error when user enters a corrupt connection string for platform database locations.  This bug affected syntactically invalid (malformed) connection strings (i.e. not simply connection strings that point to non existant databases)
- Fixed various issues in ColumnSwapper
  - If input table contains nulls these are now passed through unchanged
  - If mapping table contains nulls these are ignored (and not used to map input nulls)
  - If input table column is of a different Type than the database table a suitable Type conversion is applied
- Data load engine logging checks are better able to repair issues with missing logging server IDs / logging tasks
- Better support for abort/cancel in
  - RemoteTableAttacher
  - ExcelAttacher
  - KVPAttacher
  - RemoteDatabaseAttacher
- Fixed View Inserts/Updates dialog when using non SqlServer DBMS (e.g. MySql)
- Fixed various layout and performance issues with RDMP console GUI.
- Fixed `rdmp cmd` loop exiting when commands entered result in error.
- Fixed autocomplete in `rdmp cmd` mode and enabled for Linux
- Fixed right click context menu being built twice on right click a new node (once for selection and once for right click)

### Changed

- Added timeout of 10 minutes (previously 30 seconds) for counting unique patient identifiers while writing metadata for extractions
- Choose Load Directory now lets you specify invalid directories e.g. when building a load on one computer designed to run on separate computer with an isolated file system.
- Reinvented Console Gui to more closely resemble the windows client

### Dependencies

- Bump SSH.NET from 2016.1.0 to 2020.0.0

## [4.2.0] - 2020-10-19

### Fixed

- Reduced memory overhead during refreshes
- Fixed various graphical/performance issues when running in VDI environments with limited CPU
- Fixed missing scrollbars in Explicit Column Typing user interface
- Fixed various errors that could occur when a [Catalogue] referenced by an extraction is deleted outside of RDMP (e.g. by truncating the database table(s))

### Added

- Support for importing WHERE logic into extraction datasets from other configurations or cohort builder configurations
- Pipeline ID and Name now recorded in logs for Data Extractions
- Added support for viewing extraction logs in tree form (for a given ExtractionConfiguration)
- Added `AllowIdentifiableExtractions` user setting.  Enabling this prevents RDMP reporting an error state when cohorts are created that have the same private and release ID fields.
- Added GoTo from extraction/cohort building filters to the parent Catalogue level filter and vice versa
- Added ability to suppress [LoadMetadata] triggers
- Added ability for Plugins to store custom information about objects in the RDMP Catalogue platform database
- Added IgnoreColumns setting for DLE to ignore specific columns in the final table completely (not created in RAW/STAGING and not migrated)

### Changed

- CLI tools now built for .Net Core 3.1 since 2.2 has reached EOL

## [4.1.9] - 2020-09-17

### Added

- Added ExplicitDateTimeFormat property to flat file attachers and pipeline sources.  Allows custom parsing of dates e.g. where no delimiters exist (e.g. 010120)

## [4.1.8] - 2020-08-17

### Fixed 

- Fixed progress logging still not being allowed to go backwards when logging to database

## [4.1.7] - 2020-08-14

### Changed

- Schema names (Sql Server) are now wrapped correctly e.g. `[My Cool Schema]`
- Progress logged (e.g. done x of y files) can now go backwards.

### Added

- New command `SetArgument` for easier changing of values of modules (e.g. [PipelineComponent]) from command line
- Support for `DescribeCommand` help text on `NewObject` and other commands that take dynamic argument lists (command line)

## [4.1.6] - 2020-08-04

### Added

- Added 'Save Changes' prompt when closing tabs
- Added Import command for bringing in one or more [CohortIdentificationConfiguration] into an existing container (like Merge / UnMerge but for existing configurations)
- Added checks for LoadProgress dates being in sensible ranges during DLE

### Fixed

- Fixed [bug when parsing lists of ints in CLI](https://github.com/HicServices/RDMP/issues/84)

## [4.1.5] - 2020-07-14

### Added

- Added Merge command, for combining two or more configurations in cohort builder into one
- Added Un Merge command for splitting one cohort builder configuration into multiple seperate ones
- Improved error messages in extraction checking when there are:
  -  2+ columns with the same name
  -  2+ columns with the same location in extraction order
  -  Cohort and dataset are on different servers
- Added ability to search by ID in find dialog

### Changed

- Unhandled Application/Thread exceptions (rare) now show in the top right task bar instead of as a popup dialog

### Fixed

- Fixed lookups, supporting documents etc not appearing in the extractable artifacts tree view of the extraction window when non global.

## [4.1.4] - 2020-07-02

### Added

- Custom Metadata Report now supports looping items in a Catalogue (use `$foreach CatalogueItem` to start and `$end` to end)
- Added help to 'New Project' user interface
- Forward/Backward now includes selection changes in tree collections
- Added support for newline replacement in custom metadata doc templates

### Changed

- Improved usability of selecting multiple datasets in the 'New Project' user interface
- When in multiple selection mode, double clicking a row in the object selection dialog will add it to the selection (previously would close the dialog with the double clicked item as the sole selected item)

### Fixed

- Extractable columns Order field defaults to Max + 1 (previously 1).  This results in new columns appearing last in extracted datasets and prevents Order collisions.
- 'Select Core' columns UI button now works correctly with ProjectSpecific Catalogues (previously the highlighted rows would not change)
- Fixed popup error message showing when deleting an ExtractionConfiguration where one or more datasets are currently being edited (in tabs) 
- Fixed context menu opening error that could occur in cohort builder when datasets are not configured properly (e.g. have too many [IsExtractionIdentifier] columns).
- Fixed alias changes not showing up as 'Differences' in edit dataeset extraction user interface
- Fixed bugs in using GoTo menu of document tabs after a Refresh
- Fixed ALTER context sub menu of TableInfo when Server property is null (or other fundamental connection details cannot be resolved).
- Fixed whitespace only literal strings (e.g. `" "`) on command line causing error while parsing arguments
- Fixed bug with YesNoToAll popups launched from ChecksUI when running as a modal dialogue.
- Fixed bug with user setting 'Show Object Collection On Tab Change' when selecting tabs for objects in CohortBuilder configurations.

## [4.1.3] - 2020-06-15

### Added

- Added `-f` option to CLI (`rdmp.exe -f somefile.yaml`) to run all commands in a file
- Added "Go To" to tab right click context menu (previously only available in collections).
- Private key encryption file location can now be customized per user by setting an environment variable `RDMP_KEY_LOCATION`.  This will override any key file location specified in the RDMP platform database.

### Changed

- Frozen Extraction Configurations folder always appears at the bottom of the branch under Projects
- Improved layout of query building errors in QueryBuilder SQL viewing user interfaces

### Fixed

- Fixed bug in tree ordering when comparing a fixed order node to a non fixed order node.

## [4.1.2] - 2020-06-03

### Added

- Ability to create (Project Specific) Catalogues using the Project collection tree view top menu
- Ability to Enable/Disable many objects at once
- Catalogue icons under a load now show full range of status icons (e.g. internal / project specific)

### Changed

- When a load has only one LoadProgress dropdown no longer shows "All available"
- Double clicking a crashed configuration in cohort builder now shows the error message (previously would edit/expand the object).  Error message still accessible via context menu (as previously).
 
### Fixed

- Fixed Order not being considered 'OutOfSync' on ExtractableColumn
- Fixed changes to Catalogue visibility checkboxes not being persisted
- Fixed object caching system when RDMP user has insufficient permissions to view Change Tracking tables. 
- Fixed UserSettings last column sort order multithreading issue (causing File IO permissions error in rare cases)

## [4.1.1] - 2020-05-11


### Added

- Added ability to pick a folder in Metadata Report UI

### Fixed

- Opening 'Recent' items that have been deleted now prompts to remove from list
- Fixed race conditions updating UI during refresh / dispose of activators

## [4.1.0] - 2020-05-05

### Added

- Added tool strip to tree collection user interfaces
- Added new [PipelineComponent] `SetNull` which detects bad data in a specific column of pipeline data and sets cells matching the `Regex` to null
- Added support for template based metadata extractions ([Catalogue] descriptions etc) 
- Added new property RemoteServerReference to RemoteTableAttacher which centralises server name/database/credentials when creating many attachers that all pull data from the same place
- Added double click to expand tree option for RDMP
- When searching (Ctrl+F), exact matches now appear first
- Added RDMP platform database name (and server) to the window title
- Added Export Plugins command (which saves the currently loaded RDMP plugins to the selected folder)
- Double clicking a dataset in the Extraction user interface opens it for editing (previously you had to right click and select Edit)

### Changed

- CohortBuilder interface has been revamped
- Home screen now follows more consistent user experience and includes recently used items
- Catalogue collection no longer expands when CatalogueFolder changes

### Fixed

- LoadProgress with RemoteTableAttacher now works correctly with DBMS that do not support Sql parameter declarations (Oracle / Postgres)

## [4.0.3] - 2020-02-28

### Added

- Added timestamps to Word Metadata Reports (e.g. when document was created)
- Added icon for HashOnDataRelease
- Added Order column to [Catalogue] Collection tree view
- Added ability to disable the TicketingSystem that controls whether datasets can be released (only applies where one has been configured)
- Added ability to customize extraction directory subfolder names
- Added check for stale extraction records when generating a one off Release Document (i.e. not part of a Release workflow)
- Added clarifiaction on what to do if a table is not found during synchronization
- Refresh now shows 'waiting' cursor while updates take effect
- Creating a [Catalogue] from a CatalogueFolder right click context menu now creates the resulting [Catalogue] in that directory
- Added ability to right click a dataset in an [ExtractionConfiguration] and open the directory into which it was extracted (if it was extracted to disk)
- Added Extraction Category column for columns included in the project extractions
- Added command Import [Catalogue] Item Descriptions accessible from the [CatalogueItem] node menu that imports all descriptions (and other fields) from one [Catalogue] into another.
- Added 'Execute' button on [Catalogue] and Extraction dataset SQL viewing windows.
- 'Show' on collection based tab windows now prompts you to pick which you want to navigate to (previously did nothing)
- Datagrid UI now shows server/database names and DatabaseType
- Running Checks or CheckAll now shows the Checks column (if it isn't already visible)
- Added 'Clear Cache' option for clearing the cache on a single [Catalogue] in a cohort builder configuration (without affecting the cache state of the others)
- Added `FOR UPDATE` to the end of the DLE migration query for MySql server (prevents edge case deadlocks when live table changes during migration)

### Changed

- Datagrid/query syntax errors are now more visible and consistent with other SQL IDEs
- Open / New [Catalogue] no longer closes all toolboxes prior to setting up editing layout
- Bulk Process CatalogueItems now defaults to exact matching (ignoring case)
- Changed MySql adapter from `MySql.Data` to `MySqlConnector` (see [FAnsiSql] version 0.11.1 change notes)

### Fixed

- Fixed bug where broken Lookup configurations could result in DQE not passing checks
- Fixed top menu missing some options on extraction/cohort building graphs (e.g. timeout / retry query)
- Fixed DLE backup trigger creation for old versions of MySql (5.5 and earlier)
- Fixed some forms not getting launched when new objects are created (e.g. Supporting Documents)
- Fixed null reference when cancelling adding a SupportingDocument
- Fixed bug in axis section of graph editor where changing value would result in text box loosing focus
- Fixed ticketing system Reason [for not being able to release a configuration] not being displayed on the ReleaseUI

## [4.0.2] - 2020-01-23

### Fixed

- Fixed stack overflow when trying to edit 'unknown pipelines' in Tables tree view
- Undo/Redo button now changes label as well as icon during use
- Fixed null reference when using command `Reports->Generate...->Metadata Report...`
- Fixed bug in console gui where cancelling a property change (e.g. Description) would result in setting the value to null.

## [4.0.1] - 2019-12-03

### Added

- Ability to generate metadata reports for subset of catalogues (e.g. all catalogues in a folder).
- Cohort Builder build log now lists the [IsExtractionIdentifier] column for each cohort set

### Changed

- Cohort Builder now shows "No Cache" when there is no query cache server configured for a configuration instead of "0/1" (or "0/2" etc)

### Fixed

- Fixed issue using the 'context menu' button on compatible keyboards to access the GoTo menu (sometimes menu would not be expandable)
- Fixed issue where ProjectNumber and Version appeared editable in some tree controls (changes were ignored).  These cells are now correctly readonly.
- Fixed bug in log viewer right click (introduced in 4.0.1 command refactoring)
- TestConnection now shows obfuscated connection string when a connection cannot be established (affects RDMP API users only - not core software)
- Fixed changing join direciton in patient index tables not triggering refresh
- Fixed Data Load Engine RAW server credentials when running RDMP installer with sql user authentication (RAW server entry would be created with Integrated Security)

## [4.0.1-rc3] - 2019-11-25

### Added

- Console gui supports short code searches (e.g. "c", "ti" etc)

### Changed

- Updated to [FAnsiSql] 0.10.13

### Fixed

- Fixed various issues with new CLI gui

## [4.0.1-rc2] - 2019-11-20

### Added

- Added interactive terminal user interface `./rdmp gui`

### Changed

- Cloning an Extraction Configuration no longer expands clone and names the new copy "Clone of [..]" (previously name was a guid)
- Select object dialog now display a maximum of 1000 objects (prioritising your search text)
- Logging tasks are now case insensitive

### Fixed

- Fixed Console input in CLI when running under Linux
- Fixed issue where parallel checks could fail due to UI cross thread access
- Fixed bugs in DLE when loading tables with dodgy column names (e.g. `[My Group by lolz]`)
- 
...

## [4.0.1-rc1] - 2019-11-11

### Added

- Support for PostgreSql databases

### Changed

- Sql Server `..` syntax is no longer used (now uses `.dbo.` - or whatever the table schema is).  Since references can be shared by users the default schema notation is not good idea.
- Cohort Query Bulder will now connect to the database containing the data rather than the users default database when querying data on a single database
- Flat file Attachers now process files in alphabetical order (case insensitive) when Pattern matches multiple files (previously order was arbitrary / OS defined)
- Extraction source now specifies database to connect to when a dataset exists in a single database (previously connected to users default server e.g. master)
- Updated to latest version of [FAnsiSql] (0.10.12) for Postgres support
- 
### Fixed

- Fixed handling of credentials where password is blank (allowed)
- Fixed race condition when there are multiple cohort databases that host cohorts for the same project
- Extracting a dataset using Cross Server extraction source now shows the correct SQL in error message when no records are returned by the linkage

## [3.2.1] - 2019-10-30

### Added

- SET containers ([UNION] / [INTERSECT] / [EXCEPT]) now highlight (as a `Problem`) when they will be ignored (empty) or not applied (when they contain only 1 child)

## Fixed

- Fixed bug generating metadata reports that include Catalogues with orphan [ExtractionInformation] (not mapped to an underlying ColumnInfo)
- Fixed bug in column descriptions pie chart where navigate to CatalogueItem(s) would show all CatalogueItems instead of only those missing descriptions
- Fixed bug in example dataset creation where views (vConditions and vOperations) were not marked IsView

## [3.2.1-rc4] - 2019-10-22

### Added 

- Errors during caching (of cohort builder results) now appear in the results control (previously could generate erro popups)
- Patient Index Tables are no longer allowed to have parameters with the same name (but different values) of tables they are joined against
- Sql Parameters (e.g. `@test_code`) now work properly cross [DBMS] (e.g. MySql / SqlServer) when using a query cache.
- Added menu for inspecting the state of a cohort compiler (view SQL executed, build log, results etc)

### Fixed 

- Fixed ExceptionViewer showing the wrong stack trace under certain circumstances
- Fixed cache usage bug where sql parameters were used in queries (cache would not be used when it should)
- Fixed 'View Dataset Sample' user interface generating the wrong SQL when a patient index table has a column alias (e.g. `SELECT chi,AdmissionDate as fish from MyPatIndexTable`)
- Fixed renaming parameters causing UI to incorrectly ask if you want to save changes

## [3.2.1-rc3] - 2019-10-21

### Fixed 

- Fixed bug in cross server query building when using parameters (@testcode etc)

## [3.2.1-rc2] - 2019-10-18

### Added 

- Added GoTo from cohorts to Extraction Configuration(s)

### Changed

- View ThenVsNow Sql in right click context menu of data extractions is only evaluated when run (improves performance).  This results as the command always being enabled.

### Fixed

- Fixed [bug in cross server query building](https://github.com/HicServices/RDMP/commit/a0c6223d1a7793bde4a67b368ae062e8bec3d960#diff-196fcda7990895e9f656c99602d1972b) (via cache) when joining patient index tables on one server to a main dataset on another

## [3.2.1-rc1] - 2019-10-14

### Added

- Long running processes that previously blocked the UI (e.g. create primary key) now have a small dialog describing task and allowing cancellation.
- Proposed Fix dialog now has standard look and feel of RDMP message boxes (including keywords etc)
- Double clicking an executing task in Cohort Builder now shows cohort build log as well as Exception (if any)

### Changed
 
- Database patching user interface presents clearer information about what version upgrade is occuring and the patches that will be applied.
- Updated to latest version of [FAnsiSql] (0.10.7) for task cancellation
- Data load engine no longer lists dropping columns / anonymising in progress if there are no operations actually being performed (e.g. no ANOTables configured)
- Delete is now disabled for the top level container (e.g. "UNION - Inclusion criteria") of cohort builder configuration

### Fixed

- Database patching user interface no longer suggests restarting if the patching process has failed
- Improved usability of StartupUI when no repository connection strings are not set (previously would report status as 'Broken')
- Fixed bug where `DropTableIfLoadFails` of `ExecuteFullExtractionToDatabaseMSSql` would (under fail conditions) drop the destination table even if the table was created by a previous execution of the same pipeline.
- Fixed bug where adding a [Catalogue] to a cohort set container would create an extra duplicate copy (which would appear under orphans)
- Improved cross server cohort query building (e.g. combining cohort sets on seperate servers / server types)
- Fixed bug in checks dual reporting some errors when clicking on red angry face icons

### Removed

- Generate test data window no longer shows the output folder in Windows Explorer when done

## [3.2.0] - 2019-09-16

### Added

- Patient Index Tables now use the source column datatype for caching columns (as long as there is no transform declared).

## [3.2.0-rc1] - 2019-09-13

### Added

- Right clicking a mispelled word now offers spelling suggestions
- You can now add new datasets to an extraction configuration directly from the "Core" folder in Execute Extraction window (rather than having to go back to the DataExport tree view)
- MDFAttacher now checks for existing mdf/ldf files in the RAW server data directory.  Existing files will trigger a warning.  After the warning an attempt is still made to overwrite the file(s) (as occured previously)
- Tab key now also works for autocomplete in SQL editor windows (previously only Enter worked)
- Orphan cohort sets (do not belong to any Cohort Identification Configuration) now appear under a top level folder in 'Cohort Builder' collection
- Extraction Category can now be changed directly from a CatalogueItem, [ExtractionInformation] 
- Extraction Category can be changed for all columns in a [Catalogue] at once by right clicking the or the CatalogueItemsNode (folder under a Catalogue)
- Right clicking a column allows you to Alter it's type e.g. increase the size of a varchar field

### Changed

- Help documentation for objects no longer uses NuDoq library (now faster and more maintainable)
- Extraction source component `ExecuteCrossServerDatasetExtractionSource` now never drops the temporary cohort database (previously it would drop it if it created it and CreateTemporaryDatabaseIfNotExists was true)
- Updated to latest version of [FAnsiSql] (0.10.4) for better Oracle, localization and type estimation
- Dashboards now appear in tree view instead of application tool strip and are searchable
- [CatalogueItem] descriptions pie chart has flags for including internal/project specific etc in it's counts
- [CatalogueItem] descriptions pie chart now lets you navigate directly to problem objects rather than showing a data table

### Fixed 
- Deleting an object now clears the selection in tree views (previously selection would become an arbitrary object).
- Fixed bug where adding/moving cohort sets between containers ([INTERSECT]/[UNION]/[EXCEPT]) could result in 2 objects with the same Order in the same container (resulting in ambiguous order of execution).
- Fixed UI bug where selecting an extractable [Catalogue] would hide it's extractable (small green e) icon overlay
- Fixed bug where deleting a Pinned object would not unpin the object
- Fixed bug where database tables with brackets in the name could break synchronization (these tables are now ignored by RDMP and cannot be imported).
- Fixed bug deleting multiple objects at once when some objects are parents of others (and cause implicit delete).
- Fixed bug with low resolution monitors and the Create New Cohort Wizard
- Fixed bug with low resolution monitors and collections where leading columns could shrink to be no longer visible
- Adding new filters/containers (AND/OR) now correctly expand and highlight the created object in collections
- Fixed AggregateEditorUI could incorrectly offer to save changes even when no changes had been made
- Clonng a Cohort Identification Configuration now preserves custom set container names e.g. "UNION Inclusion Criteria"
- Fixed bug in DataTableUploadDestination where multiple root (DataLoadInfo) logging entries were created for a single large bulk insert 
- Fixed bug in QueryBuilder when there are multiple IsPrimaryExtractionTable tables (Exception thrown was NullReferenceException instead of QueryBuilderException)
- Fixed bug in generating FROM SQL when there are circular [JoinInfo] configured between tables used in the query
- Fixed bug where closing the server/database selection dialog with the X instead of cancel could cause error messages (e.g. in Bulk Import TableInfos)
- Fixed bug where searching for "Pipeline" or "Pipe" did not show all pipelines
- Fixed bug caching patient index tables (cohort creation) when there are multiple tables being joined in the query.
- Fixed error when logging very large (over 4000 characters) to the RDMP logging database

### Removed
- Cohort sets no longer appear under Catalogues (Find / GoTo now open the parent cohort identification configuration)
- Removed OnlyUseOldDateTimes option on DataTableUploadDestination as it didn't actually do anything ([DBMS] type decisions are handled in a standard way by FAnsiSql)

## [3.1.0] - 2019-07-31

### Added

- Cohort sets with HAVING sql now support 'View Dataset Sample' (of matched records)
- Added new property IsView to TableInfo
- Added GoTo menu item Catalogue=>TableInfo
- Added user setting for skipping Cohort Creation wizard
- MDFAttacher emits more messages when looking up location on disk to copy MDF file to.
- Added menu option to set [IsExtractionIdentifier] on a [Catalogue] without having to open ExtractionInformations directly
- Added the ability to set custom number of patients / rows per dataset when creating example datasets (from command line or when setting up client)
- FlatFileAttacher now issues a warning if TableToLoad isn't one of the tables loaded by the currently executing load (previously it would just say 'table x wasn't found in RAW')
- Added (initially hidden) column Order to cohort query builder to help debugging any issues with order of display

### Changed

- Attempting to generate a graph from a query that returns more than 1,000,000 cells now asks for confirmation.
- Updated to latest version of [FAnsiSql] (0.9.4) for better Oracle support
- Oracle extraction commands no longer generate parameters (e.g. @projectNumber).  Previously invalid SQL was generated.
- Improved layout of message boxes and link highlighting
- Add (Copy Of) cohort set no longer complains about creating a copy of one already in the cohort builder configuration
- Extraction destination property CleanExtractionFolderBeforeExtraction now defaults to false (i.e. do not delete the contents of the extraction directory before extracting)
- Extraction destination property CleanExtractionFolderBeforeExtraction is now implemented in the Checks phase of the component lifecycle rather than on reciept of first batch of records (this prevents accidentally deleting files produced by upstream components)
- 
### Fixed 
- Fixed bug in [Catalogue] validation setup window (DQE Validation Rules) which resulted in changes not being saved if it had been refreshed after initially loading
- Fixed scrollbars not appearing in [Catalogue] validation setup window when lots of validation rules are applied to a single column
- Type text dialog prompt now resizes correctly and has a display limit of 20,000 characters for messages
- Fixed bug that prevented exiting if the RDMP directory (in user's application data folder) was deleted while the program was running
- Fixed bug where CatalogueItems created when importing Oracle tables had database qualifiers in the name e.g. "CHI" (including the double quotes)
- Fixed bug where deleting a Filter from a cohort set in a Cohort Identification Query could result in the display order changing to alphabetical (until tab was refreshed).
- Fixed obscure bug in plugins implementing the `ICustomUI` interface when returning a new object in `GetFinalStateOfUnderlyingObject` that resulted in the UI showing a stale version of the object
- Connecting to a non existant server in ServerDatabaseTableSelector now shows the Exception in the RAG icon (previously just showed empty database list)
 
- Fixed bug where adding/removing a column in Aggregate Editor would would reset the Name/Description if there were unsaved changes (to Name/Description)
- Fixed bug where example datasets created would have the text value "NULL" instead of db nulls (only affected initial install/setup datasets)

## [3.0.16-rc2] - 2019-07-17

### Added 

- Example data generated on install can now be given a seed (allows for reproducibility)
- Creating a Query Caching server for an cohort identification AggregateConfiguration now asks you if you want to set it as the default QueryCaching server (if there isn't already one)
- Double clicking a row in SQL query editor user interfaces now shows text summary of the row
- DLE load logs tree view now supports double clicking on messages/errors to see summary
- All RDMP platform objects now have icons even if not visible in the UI (this affects the objects documentation file generation)
- MetadataReport now supports generating data for Catalogues with no extractable columns

### Changed

- Updated to latest version of BadMedicine (0.1.5)
- Improved error message shown when attempting to delete a used patient index table (now lists the users)
- System no longer auto selects objects when there is only 1 option (e.g. when user starts a Release when there is only one [Project] in the system).  This previously created an inconsistent user experience.
- Dita extraction checks no longer propose deleting non dita files in the output directory
- Improved Find (Ctrl+F) dialog layout and added shortcut codes (e.g. typing "c Bob" will return all Catalogues containing the word "Bob")
- Message boxes now display a limit of 20,000 characters (full text can still be accessed by the copy to clipboard button).
- DLE Debug options (e.g. Skip migrating RAW=>STAGING) now appear as a drop down with more descriptive titles (e.g. StopAfterRAW)
 
### Fixed 

- Fixed bug when cloning a Pipeline called "Bob" when there was already an existing Pipeline called "Bob (Clone)"
- Fixed validation issue in some user interfaces of INamed classes (e.g. Catalogue) where all properties were checked for illegal characters instead of just the Name
- Fixed image scaling in Metadata reports to 100% (previously 133%)
- Governance report now properly escapes newlines and quotes in [Catalogue] descriptions when outputting as CSV
- Fixed bug in Plugin code generator for tables with a Name property (previously incorrect C# code was generated)
- Fixed bug in SQL query editor user interface when the query returned a table that included binary columns with large amounts of data in
- Clicking a collection button or using GoTo/Show now correctly pops the relevant collection if it is set to auto dock (pinned).
- Application title bar now correctly updates after loading a tab (previously it was left with the caption "Loading...")
- Un Pinning in a collection using X now correctly maintains tree selection (consistent with the context menu Tree=>UnPin)
- Fixed display order of cohort sets in Cohort Query Builder to correctly match the compiler (previously the tree view order was misleading)

## [3.0.16-rc] - 2019-07-08

### Added 

- Forward/backward navigation in LogViewer now preserves text filters / TOP X
- Added the ability to create example datasets and configurations/projects etc during installation / startup
- Objects with names containing problematic characters (e.g. \ ") are highlighted red
- New right click context menu GoTo shows related objects e.g. which ExtractionConfiguration(s) a [Catalogue] has been used in
- Heatmap hover tool tip now shows more information about the cell value
- 'Other Pipelines' (unknown use case) can now be edited by double clicking.  This prompts user to pick a use case to edit them under
- Creating a Catalogue/TableInfo by importing a file now lets you rename the table after it has been created
- Added new DLE module ExecuteSqlFileRuntimeTask which runs the SQL stored in the RDMP platform database (rather than relying on an sql file on disk like ExecuteSqlFileRuntimeTask)
- RDMP platform database schemas no longer require 100% matching to models.  This allows limited backwards compatibility between minor versions of RDMP in which new fields are added to the database.

### Changed

- Updated to latest version of [BadMedicine] (0.0.1.2)
- Updated to latest version of [FAnsiSql] (0.9.2)
- File=>New now launches modal dialog instead of dropdown menu
- [Project] objects can now be sorted (previously they always appeared alphabetically)
- [Project] creation UI now shows duplicate ProjectNumbers as a Warning instead of an Error allowing users to create 2+ Projects with shared cohorts
- Disabled objects in tree views now appear greyed out instead of red
- Improved message shown when cohorts with null descriptions are preventing cohort importing
- Attempting to deleting an Extractable [Catalogue] no longer shows an error and instead asks if you want to make it non extractable (then delete)
- xmldoc are now shipped inside SourceCodeForSelfAwareness.zip (instead of side by side with the binary).  This avoids an issue where [Squirrel drops xmldoc files](https://github.com/Squirrel/Squirrel.Windows/issues/1323)

### Fixed 

- Fixed bug in CLI (rdmp.exe) where yaml settings would override command line values for connection strings to platform databases
- Disabled smiley controls now render in greyscale
- Fixed bug in Aggregate graphs which included a PIVOT on columns containing values with leading whitespace
- Fixed crash bug in UI responsible for picking the DLE load folder that could occur when when xmldocs are missing
- Fixed bug resolving Plugin dll dependencies where dependencies would only be resolved correctly the first time they were loaded into the AppDomain
- Fixed Culture (e.g. en-us) not being passed correctly in DelimitedFlatFileAttacher
- Fixed bug where Updater would show older versions of RDMP as installable 'updates'

[Unreleased]: https://github.com/HicServices/RDMP/compare/v7.0.5...develop
[7.0.5]: https://github.com/HicServices/RDMP/compare/v7.0.4...v7.0.5
[7.0.4]: https://github.com/HicServices/RDMP/compare/v7.0.3...v7.0.4
[7.0.3]: https://github.com/HicServices/RDMP/compare/v7.0.2...v7.0.3
[7.0.2]: https://github.com/HicServices/RDMP/compare/v7.0.1...v7.0.2
[7.0.1]: https://github.com/HicServices/RDMP/compare/v7.0.0...v7.0.1
[7.0.0]: https://github.com/HicServices/RDMP/compare/v6.0.2...v7.0.0
[6.0.2]: https://github.com/HicServices/RDMP/compare/v6.0.1...v6.0.2
[6.0.1]: https://github.com/HicServices/RDMP/compare/v6.0.0...v6.0.1
[6.0.0]: https://github.com/HicServices/RDMP/compare/v5.0.3...v6.0.0
[5.0.3]: https://github.com/HicServices/RDMP/compare/v5.0.2...v5.0.3
[5.0.2]: https://github.com/HicServices/RDMP/compare/v5.0.1...v5.0.2
[5.0.1]: https://github.com/HicServices/RDMP/compare/v5.0.0...v5.0.1
[5.0.0]: https://github.com/HicServices/RDMP/compare/v4.2.4...v5.0.0
[4.2.4]: https://github.com/HicServices/RDMP/compare/v4.2.3...v4.2.4
[4.2.3]: https://github.com/HicServices/RDMP/compare/v4.2.2...v4.2.3
[4.2.2]: https://github.com/HicServices/RDMP/compare/v4.2.1...v4.2.2
[4.2.1]: https://github.com/HicServices/RDMP/compare/v4.2.0...v4.2.1
[4.2.0]: https://github.com/HicServices/RDMP/compare/v4.1.9...v4.2.0
[4.1.9]: https://github.com/HicServices/RDMP/compare/v4.1.8...v4.1.9
[4.1.8]: https://github.com/HicServices/RDMP/compare/v4.1.7...v4.1.8
[4.1.7]: https://github.com/HicServices/RDMP/compare/v4.1.6...v4.1.7
[4.1.6]: https://github.com/HicServices/RDMP/compare/v4.1.5...v4.1.6
[4.1.5]: https://github.com/HicServices/RDMP/compare/v4.1.4...v4.1.5
[4.1.4]: https://github.com/HicServices/RDMP/compare/v4.1.3...v4.1.4
[4.1.3]: https://github.com/HicServices/RDMP/compare/v4.1.2...v4.1.3
[4.1.2]: https://github.com/HicServices/RDMP/compare/v4.1.1...v4.1.2
[4.1.1]: https://github.com/HicServices/RDMP/compare/v4.1.0...v4.1.1
[4.1.0]: https://github.com/HicServices/RDMP/compare/v4.0.3...v4.1.0
[4.0.3]: https://github.com/HicServices/RDMP/compare/v4.0.2...v4.0.3
[4.0.2]: https://github.com/HicServices/RDMP/compare/v4.0.1...v4.0.2
[4.0.1]: https://github.com/HicServices/RDMP/compare/v4.0.1-rc3...v4.0.1
[4.0.1-rc3]: https://github.com/HicServices/RDMP/compare/v4.0.1-rc2...v4.0.1-rc3
[4.0.1-rc2]: https://github.com/HicServices/RDMP/compare/v4.0.1-rc1...v4.0.1-rc2
[4.0.1-rc1]: https://github.com/HicServices/RDMP/compare/v3.2.1...v4.0.1-rc1
[3.2.1]: https://github.com/HicServices/RDMP/compare/v3.2.1-rc4...v3.2.1
[3.2.1-rc4]: https://github.com/HicServices/RDMP/compare/v3.2.1-rc3...v3.2.1-rc4
[3.2.1-rc3]: https://github.com/HicServices/RDMP/compare/v3.2.1-rc2...v3.2.1-rc3
[3.2.1-rc2]: https://github.com/HicServices/RDMP/compare/3.2.1-rc1...v3.2.1-rc2
[3.2.1-rc1]: https://github.com/HicServices/RDMP/compare/3.2.0...3.2.1-rc1
[3.2.0]: https://github.com/HicServices/RDMP/compare/v3.2.0-rc1...3.2.0
[3.2.0-rc1]: https://github.com/HicServices/RDMP/compare/3.1.0...v3.2.0-rc1
[3.1.0]: https://github.com/HicServices/RDMP/compare/v3.0.16-rc2...3.1.0
[3.0.16-rc2]: https://github.com/HicServices/RDMP/compare/v3.0.16-rc...v3.0.16-rc2
[3.0.16-rc]: https://github.com/HicServices/RDMP/compare/v3.0.15...v3.0.16-rc
[FAnsiSql]: https://github.com/HicServices/FAnsiSql/
[BadMedicine]: https://github.com/HicServices/BadMedicine/

[DBMS]: ./Documentation/CodeTutorials/Glossary.md#DBMS
[UNION]: ./Documentation/CodeTutorials/Glossary.md#UNION
[INTERSECT]: ./Documentation/CodeTutorials/Glossary.md#INTERSECT
[EXCEPT]: ./Documentation/CodeTutorials/Glossary.md#EXCEPT
[IsExtractionIdentifier]: ./Documentation/CodeTutorials/Glossary.md#IsExtractionIdentifier
[DataAccessCredentials]: ./Documentation/CodeTutorials/Glossary.md#DataAccessCredentials
[Catalogue]: ./Documentation/CodeTutorials/Glossary.md#Catalogue
[SupportingDocument]: ./Documentation/CodeTutorials/Glossary.md#SupportingDocument
[TableInfo]: ./Documentation/CodeTutorials/Glossary.md#TableInfo

[ExtractionConfiguration]: ./Documentation/CodeTutorials/Glossary.md#ExtractionConfiguration
[Project]: ./Documentation/CodeTutorials/Glossary.md#Project

[CatalogueItem]: ./Documentation/CodeTutorials/Glossary.md#CatalogueItem
[ExtractionInformation]: ./Documentation/CodeTutorials/Glossary.md#ExtractionInformation
[ColumnInfo]: ./Documentation/CodeTutorials/Glossary.md#ColumnInfo
[CacheProgress]: ./Documentation/CodeTutorials/Glossary.md#CacheProgress

[JoinInfo]: ./Documentation/CodeTutorials/Glossary.md#JoinInfo

[PipelineComponent]: ./Documentation/CodeTutorials/Glossary.md#PipelineComponent
[Pipeline]: ./Documentation/CodeTutorials/Glossary.md#Pipeline

[Lookup]: ./Documentation/CodeTutorials/Glossary.md#Lookup
[CohortIdentificationConfiguration]: ./Documentation/CodeTutorials/Glossary.md#CohortIdentificationConfiguration
[LoadMetadata]: ./Documentation/CodeTutorials/Glossary.md#LoadMetadata
[ExtractableCohort]: ./Documentation/CodeTutorials/Glossary.md#ExtractableCohort
[CohortAggregateContainer]: ./Documentation/CodeTutorials/Glossary.md#CohortAggregateContainer
[ExtractionFilter]: ./Documentation/CodeTutorials/Glossary.md#ExtractionFilter
[MigrateUsages]: https://github.com/HicServices/RDMP/pull/666<|MERGE_RESOLUTION|>--- conflicted
+++ resolved
@@ -6,11 +6,6 @@
 
 ## [Unreleased]
 
-<<<<<<< HEAD
-### Fixed
-
-- Fixed a rare dll resolving issue that could occur during startup when running the RDMP windows client from outside the current directory (https://github.com/HicServices/RDMP/issues/877)
-=======
 ### Added
 
 - Added ability to export [ExtractableCohort] to CSV file
@@ -20,11 +15,12 @@
 
 - Fixed a bug where ProjectUI would not show cohorts when some cohort sources are unreachable
 - Fixed ProgressUI filter hiding global errors on extraction where the whole operation failed and a dataset filter was selected ([888](https://github.com/HicServices/RDMP/issues/888))
+- Fixed a rare dll resolving issue that could occur during startup when running the RDMP windows client from outside the current directory (https://github.com/HicServices/RDMP/issues/877)
 
 ### Changed
 
 - Changed right click context menu item 'Delete' to say 'Remove' when deleting a chain or relationship object (e.g. cohort usage by a project) ([#887](https://github.com/HicServices/RDMP/issues/887))
->>>>>>> 20a1ea2c
+
 
 ## [7.0.5] - 2022-01-10
 
