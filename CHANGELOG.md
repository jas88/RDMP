--- conflicted
+++ resolved
@@ -13,11 +13,8 @@
 - Added new command 'RefreshBrokenCohorts' for clearing the 'forbid list' of unreachable cohort sources - [#1094](https://github.com/HicServices/RDMP/issues/1094)
 - Added new command 'SetAggregateDimension' for changing the linkage column in cohort builder for an [AggregateConfiguration] - [#1102](https://github.com/HicServices/RDMP/issues/1102)
 - Added abilty to skip CIC validation checks when opening the commit cohort dialogue - [#1118](https://github.com/HicServices/RDMP/issues/1118)
-<<<<<<< HEAD
 - Ability to change cohort table name when using ExecuteCrossServerDatasetExtractionSource - [#1099](https://github.com/HicServices/RDMP/issues/1099)
-=======
 - Added Success bar to ProgressUI
->>>>>>> 79c61e8b
 
 ### Changed
 
