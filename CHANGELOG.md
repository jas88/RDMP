--- conflicted
+++ resolved
@@ -22,6 +22,7 @@
   - Added `$DQE_PercentNull` (must be used with a `$foreach CatalogueItem` block)
   - Added TableInfo and ColumnInfo properties (e.g. `$Server`)
   - Added $DQE_CountTotal
+- Improved performance of checks user interface (especially when there are a large number of check messages)
 
 ### Fixed
 
@@ -30,11 +31,7 @@
 - Fixed Keyboard shortcuts of pipeline engine execution window sharing the same letters
 - Fixed bug running rdmp gui (console) with a remote current directory
 - Fixed 'View Catalogue Data' command when run on ProjectSpecific Catalogues
-<<<<<<< HEAD
-- Improved performance of checks user interface (especially when there are a large number of check messages)
-=======
 - Fixed 'Import ProjectSpecific Catalogue' command not preserving Project choice in configure extractability dialog
->>>>>>> 3313298d
 
 ### Dependencies
 
