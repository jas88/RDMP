--- conflicted
+++ resolved
@@ -8,9 +8,7 @@
 
 ### Added
 
-<<<<<<< HEAD
 - Added [ExtractionProgress] for robustly extracting large datasets in multiple smaller executions
-=======
 - Added ability to export [ExtractableCohort] to CSV file
 - Added 'Created From' column to cohort detail page (parses cohorts AuditLog)
 
@@ -22,7 +20,6 @@
 ### Changed
 
 - Changed right click context menu item 'Delete' to say 'Remove' when deleting a chain or relationship object (e.g. cohort usage by a project) ([#887](https://github.com/HicServices/RDMP/issues/887))
->>>>>>> be4b4cf5
 
 ## [7.0.5] - 2022-01-10
 
