# Changelog
All notable changes to this project will be documented in this file.

The format is based on [Keep a Changelog](https://keepachangelog.com/en/1.0.0/),
and this project adheres to [Semantic Versioning](https://semver.org/spec/v2.0.0.html).


## [Unreleased]

...

## [3.1.0]

### Added

- Cohort sets with HAVING sql now support 'View Dataset Sample' (of matched records)
- Added new property IsView to TableInfo
- Added GoTo menu item Catalogue=>TableInfo
- Added user setting for skipping Cohort Creation wizard
<<<<<<< HEAD
=======
- MDFAttacher emits more messages when looking up location on disk to copy MDF file to.
- Added menu option to set IsExtractionIdentifier on a Catalogue without having to open ExtractionInformations directly
- Added the ability to set custom number of patients / rows per dataset when creating example datasets (from command line or when setting up client)
- FlatFileAttacher now issues a warning if TableToLoad isn't one of the tables loaded by the currently executing load (previously it would just say 'table x wasn't found in RAW')
- Added (initially hidden) column Order to cohort query builder to help debugging any issues with order of display
>>>>>>> 850b16dc

### Changed

- Attempting to generate a graph from a query that returns more than 1,000,000 cells now asks for confirmation.
- Updated to latest version of [FAnsiSql] (0.9.4) for better Oracle support
- Oracle extraction commands no longer generate parameters (e.g. @projectNumber).  Previously invalid SQL was generated.
- Improved layout of message boxes and link highlighting
- Add (Copy Of) cohort set no longer complains about creating a copy of one already in the cohort builder configuration
- Extraction destination property CleanExtractionFolderBeforeExtraction now defaults to false (i.e. do not delete the contents of the extraction directory before extracting)
- Extraction destination property CleanExtractionFolderBeforeExtraction is now implemented in the Checks phase of the component lifecycle rather than on reciept of first batch of records (this prevents accidentally deleting files produced by upstream components)
- 
### Fixed 
- Fixed bug in Catalogue validation setup window (DQE Validation Rules) which resulted in changes not being saved if it had been refreshed after initially loading
- Fixed scrollbars not appearing in Catalogue validation setup window when lots of validation rules are applied to a single column
- Type text dialog prompt now resizes correctly and has a display limit of 20,000 characters for messages
- Fixed bug that prevented exiting if the RDMP directory (in user's application data folder) was deleted while the program was running
- Fixed bug where CatalogueItems created when importing Oracle tables had database qualifiers in the name e.g. "CHI" (including the double quotes)
- Fixed bug where deleting a Filter from a cohort set in a Cohort Identification Query could result in the display order changing to alphabetical (until tab was refreshed).
- Fixed obscure bug in plugins implementing the `ICustomUI` interface when returning a new object in `GetFinalStateOfUnderlyingObject` that resulted in the UI showing a stale version of the object
- Connecting to a non existant server in ServerDatabaseTableSelector now shows the Exception in the RAG icon (previously just showed empty database list)
- Fixed bug where adding/removing a column in Aggregate Editor would would reset the Name/Description if there were unsaved changes (to Name/Description)
- Fixed bug where example datasets created would have the text value "NULL" instead of db nulls (only affected initial install/setup datasets)

## [3.0.16-rc2] - 2019-07-17

### Added 

- Example data generated on install can now be given a seed (allows for reproducibility)
- Creating a Query Caching server for an cohort identification AggregateConfiguration now asks you if you want to set it as the default QueryCaching server (if there isn't already one)
- Double clicking a row in SQL query editor user interfaces now shows text summary of the row
- DLE load logs tree view now supports double clicking on messages/errors to see summary
- All RDMP platform objects now have icons even if not visible in the UI (this affects the objects documentation file generation)
- MetadataReport now supports generating data for Catalogues with no extractable columns

### Changed

- Updated to latest version of BadMedicine (0.1.5)
- Improved error message shown when attempting to delete a used patient index table (now lists the users)
- System no longer auto selects objects when there is only 1 option (e.g. when user starts a Release when there is only one Project in the system).  This previously created an inconsistent user experience.
- Dita extraction checks no longer propose deleting non dita files in the output directory
- Improved Find (Ctrl+F) dialog layout and added shortcut codes (e.g. typing "c Bob" will return all Catalogues containing the word "Bob")
- Message boxes now display a limit of 20,000 characters (full text can still be accessed by the copy to clipboard button).
- DLE Debug options (e.g. Skip migrating RAW=>STAGING) now appear as a drop down with more descriptive titles (e.g. StopAfterRAW)
 
### Fixed 

- Fixed bug when cloning a Pipeline called "Bob" when there was already an existing Pipeline called "Bob (Clone)"
- Fixed validation issue in some user interfaces of INamed classes (e.g. Catalogue) where all properties were checked for illegal characters instead of just the Name
- Fixed image scaling in Metadata reports to 100% (previously 133%)
- Governance report now properly escapes newlines and quotes in Catalogue descriptions when outputting as CSV
- Fixed bug in Plugin code generator for tables with a Name property (previously incorrect C# code was generated)
- Fixed bug in SQL query editor user interface when the query returned a table that included binary columns with large amounts of data in
- Clicking a collection button or using GoTo/Show now correctly pops the relevant collection if it is set to auto dock (pinned).
- Application title bar now correctly updates after loading a tab (previously it was left with the caption "Loading...")
- Un Pinning in a collection using X now correctly maintains tree selection (consistent with the context menu Tree=>UnPin)
- Fixed display order of cohort sets in Cohort Query Builder to correctly match the compiler (previously the tree view order was misleading)

## [3.0.16-rc] - 2019-07-08

### Added 

- Forward/backward navigation in LogViewer now preserves text filters / TOP X
- Added the ability to create example datasets and configurations/projects etc during installation / startup
- Objects with names containing problematic characters (e.g. \ ") are highlighted red
- New right click context menu GoTo shows related objects e.g. which ExtractionConfiguration(s) a Catalogue has been used in
- Heatmap hover tool tip now shows more information about the cell value
- 'Other Pipelines' (unknown use case) can now be edited by double clicking.  This prompts user to pick a use case to edit them under
- Creating a Catalogue/TableInfo by importing a file now lets you rename the table after it has been created
- Added new DLE module ExecuteSqlFileRuntimeTask which runs the SQL stored in the RDMP platform database (rather than relying on an sql file on disk like ExecuteSqlFileRuntimeTask)
- RDMP platform database schemas no longer require 100% matching to models.  This allows limited backwards compatibility between minor versions of RDMP in which new fields are added to the database.

### Changed

- Updated to latest version of [BadMedicine] (0.0.1.2)
- Updated to latest version of [FAnsiSql] (0.9.2)
- File=>New now launches modal dialog instead of dropdown menu
- Project objects can now be sorted (previously they always appeared alphabetically)
- Project creation UI now shows duplicate ProjectNumbers as a Warning instead of an Error allowing users to create 2+ Projects with shared cohorts
- Disabled objects in tree views now appear greyed out instead of red
- Improved message shown when cohorts with null descriptions are preventing cohort importing
- Attempting to deleting an Extractable Catalogue no longer shows an error and instead asks if you want to make it non extractable (then delete)
- xmldoc are now shipped inside SourceCodeForSelfAwareness.zip (instead of side by side with the binary).  This avoids an issue where [Squirrel drops xmldoc files](https://github.com/Squirrel/Squirrel.Windows/issues/1323)


### Fixed 

- Fixed bug in CLI (rdmp.exe) where yaml settings would override command line values for connection strings to platform databases
- Disabled smiley controls now render in greyscale
- Fixed bug in Aggregate graphs which included a PIVOT on columns containing values with leading whitespace
- Fixed crash bug in UI responsible for picking the DLE load folder that could occur when when xmldocs are missing
- Fixed bug resolving Plugin dll dependencies where dependencies would only be resolved correctly the first time they were loaded into the AppDomain
- Fixed Culture (e.g. en-us) not being passed correctly in DelimitedFlatFileAttacher
- Fixed bug where Updater would show older versions of RDMP as installable 'updates'

[Unreleased]: https://github.com/HicServices/RDMP/compare/release/3.1.0...develop
[3.1.0]: https://github.com/HicServices/RDMP/compare/v3.0.16-rc2...release/3.1.0
[3.0.16-rc2]: https://github.com/HicServices/RDMP/compare/v3.0.16-rc...v3.0.16-rc2
[3.0.16-rc]: https://github.com/HicServices/RDMP/compare/v3.0.15...v3.0.16-rc
[FAnsiSql]: https://github.com/HicServices/FAnsiSql/
[BadMedicine]: https://github.com/HicServices/BadMedicine/<|MERGE_RESOLUTION|>--- conflicted
+++ resolved
@@ -17,14 +17,11 @@
 - Added new property IsView to TableInfo
 - Added GoTo menu item Catalogue=>TableInfo
 - Added user setting for skipping Cohort Creation wizard
-<<<<<<< HEAD
-=======
 - MDFAttacher emits more messages when looking up location on disk to copy MDF file to.
 - Added menu option to set IsExtractionIdentifier on a Catalogue without having to open ExtractionInformations directly
 - Added the ability to set custom number of patients / rows per dataset when creating example datasets (from command line or when setting up client)
 - FlatFileAttacher now issues a warning if TableToLoad isn't one of the tables loaded by the currently executing load (previously it would just say 'table x wasn't found in RAW')
 - Added (initially hidden) column Order to cohort query builder to help debugging any issues with order of display
->>>>>>> 850b16dc
 
 ### Changed
 
@@ -45,6 +42,7 @@
 - Fixed bug where deleting a Filter from a cohort set in a Cohort Identification Query could result in the display order changing to alphabetical (until tab was refreshed).
 - Fixed obscure bug in plugins implementing the `ICustomUI` interface when returning a new object in `GetFinalStateOfUnderlyingObject` that resulted in the UI showing a stale version of the object
 - Connecting to a non existant server in ServerDatabaseTableSelector now shows the Exception in the RAG icon (previously just showed empty database list)
+ 
 - Fixed bug where adding/removing a column in Aggregate Editor would would reset the Name/Description if there were unsaved changes (to Name/Description)
 - Fixed bug where example datasets created would have the text value "NULL" instead of db nulls (only affected initial install/setup datasets)
 
