# Changelog
All notable changes to this project will be documented in this file.

The format is based on [Keep a Changelog](https://keepachangelog.com/en/1.0.0/),
and this project adheres to [Semantic Versioning](https://semver.org/spec/v2.0.0.html).

## [Unreleased]

...

### Added

<<<<<<< HEAD
- Added ColumnDropper that allows a user to specify the columns that should not be extracted in the pipeline.
=======
- Added Favourite/UnFavourite to right click context menus
>>>>>>> b6ad8027

### Fixed

- Fixed startup error when user enters a corrupt connection string for platform database locations.  This bug affected syntactically invalid (malformed) connection strings (i.e. not simply connection strings that point to non existant databases)

### Changed

- Added timeout of 10 minutes (previously 30 seconds) for counting unique patient identifiers while writing metadata for extractions

## [4.2.0] - 2020-10-19

### Fixed

- Reduced memory overhead during refreshes
- Fixed various graphical/performance issues when running in VDI environments with limited CPU
- Fixed missing scrollbars in Explicit Column Typing user interface
- Fixed various errors that could occur when a [Catalogue] referenced by an extraction is deleted outside of RDMP (e.g. by truncating the database table(s))

### Added

- Support for importing WHERE logic into extraction datasets from other configurations or cohort builder configurations
- Pipeline ID and Name now recorded in logs for Data Extractions
- Added support for viewing extraction logs in tree form (for a given ExtractionConfiguration)
- Added `AllowIdentifiableExtractions` user setting.  Enabling this prevents RDMP reporting an error state when cohorts are created that have the same private and release ID fields.
- Added GoTo from extraction/cohort building filters to the parent Catalogue level filter and vice versa
- Added ability to suppress [LoadMetadata] triggers
- Added ability for Plugins to store custom information about objects in the RDMP Catalogue platform database
- Added IgnoreColumns setting for DLE to ignore specific columns in the final table completely (not created in RAW/STAGING and not migrated)

## [4.1.9] - 2020-09-17

### Added

- Added ExplicitDateTimeFormat property to flat file attachers and pipeline sources.  Allows custom parsing of dates e.g. where no delimiters exist (e.g. 010120)

## [4.1.8] - 2020-08-17

### Fixed 

- Fixed progress logging still not being allowed to go backwards when logging to database

## [4.1.7] - 2020-08-14

### Changed

- Schema names (Sql Server) are now wrapped correctly e.g. `[My Cool Schema]`
- Progress logged (e.g. done x of y files) can now go backwards.

### Added

- New command `SetArgument` for easier changing of values of modules (e.g. [PipelineComponent]) from command line
- Support for `DescribeCommand` help text on `NewObject` and other commands that take dynamic argument lists (command line)

## [4.1.6] - 2020-08-04

### Added

- Added 'Save Changes' prompt when closing tabs
- Added Import command for bringing in one or more [CohortIdentificationConfiguration] into an existing container (like Merge / UnMerge but for existing configurations)
- Added checks for LoadProgress dates being in sensible ranges during DLE

### Fixed

- Fixed [bug when parsing lists of ints in CLI](https://github.com/HicServices/RDMP/issues/84)

## [4.1.5] - 2020-07-14

### Added

- Added Merge command, for combining two or more configurations in cohort builder into one
- Added Un Merge command for splitting one cohort builder configuration into multiple seperate ones
- Improved error messages in extraction checking when there are:
  -  2+ columns with the same name
  -  2+ columns with the same location in extraction order
  -  Cohort and dataset are on different servers
- Added ability to search by ID in find dialog

### Changed

- Unhandled Application/Thread exceptions (rare) now show in the top right task bar instead of as a popup dialog

### Fixed

- Fixed lookups, supporting documents etc not appearing in the extractable artifacts tree view of the extraction window when non global.

## [4.1.4] - 2020-07-02

### Added

- Custom Metadata Report now supports looping items in a Catalogue (use `$foreach CatalogueItem` to start and `$end` to end)
- Added help to 'New Project' user interface
- Forward/Backward now includes selection changes in tree collections
- Added support for newline replacement in custom metadata doc templates

### Changed

- Improved usability of selecting multiple datasets in the 'New Project' user interface
- When in multiple selection mode, double clicking a row in the object selection dialog will add it to the selection (previously would close the dialog with the double clicked item as the sole selected item)

### Fixed

- Extractable columns Order field defaults to Max + 1 (previously 1).  This results in new columns appearing last in extracted datasets and prevents Order collisions.
- 'Select Core' columns UI button now works correctly with ProjectSpecific Catalogues (previously the highlighted rows would not change)
- Fixed popup error message showing when deleting an ExtractionConfiguration where one or more datasets are currently being edited (in tabs) 
- Fixed context menu opening error that could occur in cohort builder when datasets are not configured properly (e.g. have too many [IsExtractionIdentifier] columns).
- Fixed alias changes not showing up as 'Differences' in edit dataeset extraction user interface
- Fixed bugs in using GoTo menu of document tabs after a Refresh
- Fixed ALTER context sub menu of TableInfo when Server property is null (or other fundamental connection details cannot be resolved).
- Fixed whitespace only literal strings (e.g. `" "`) on command line causing error while parsing arguments
- Fixed bug with YesNoToAll popups launched from ChecksUI when running as a modal dialogue.
- Fixed bug with user setting 'Show Object Collection On Tab Change' when selecting tabs for objects in CohortBuilder configurations.

## [4.1.3] - 2020-06-15

### Added

- Added `-f` option to CLI (`rdmp.exe -f somefile.yaml`) to run all commands in a file
- Added "Go To" to tab right click context menu (previously only available in collections).
- Private key encryption file location can now be customized per user by setting an environment variable `RDMP_KEY_LOCATION`.  This will override any key file location specified in the RDMP platform database.

### Changed

- Frozen Extraction Configurations folder always appears at the bottom of the branch under Projects
- Improved layout of query building errors in QueryBuilder SQL viewing user interfaces

### Fixed

- Fixed bug in tree ordering when comparing a fixed order node to a non fixed order node.

## [4.1.2] - 2020-06-03

### Added

- Ability to create (Project Specific) Catalogues using the Project collection tree view top menu
- Ability to Enable/Disable many objects at once
- Catalogue icons under a load now show full range of status icons (e.g. internal / project specific)

### Changed

- When a load has only one LoadProgress dropdown no longer shows "All available"
- Double clicking a crashed configuration in cohort builder now shows the error message (previously would edit/expand the object).  Error message still accessible via context menu (as previously).
 
### Fixed

- Fixed Order not being considered 'OutOfSync' on ExtractableColumn
- Fixed changes to Catalogue visibility checkboxes not being persisted
- Fixed object caching system when RDMP user has insufficient permissions to view Change Tracking tables. 
- Fixed UserSettings last column sort order multithreading issue (causing File IO permissions error in rare cases)

## [4.1.1] - 2020-05-11


### Added

- Added ability to pick a folder in Metadata Report UI

### Fixed

- Opening 'Recent' items that have been deleted now prompts to remove from list
- Fixed race conditions updating UI during refresh / dispose of activators

## [4.1.0] - 2020-05-05

### Added

- Added tool strip to tree collection user interfaces
- Added new [PipelineComponent] `SetNull` which detects bad data in a specific column of pipeline data and sets cells matching the `Regex` to null
- Added support for template based metadata extractions ([Catalogue] descriptions etc) 
- Added new property RemoteServerReference to RemoteTableAttacher which centralises server name/database/credentials when creating many attachers that all pull data from the same place
- Added double click to expand tree option for RDMP
- When searching (Ctrl+F), exact matches now appear first
- Added RDMP platform database name (and server) to the window title
- Added Export Plugins command (which saves the currently loaded RDMP plugins to the selected folder)
- Double clicking a dataset in the Extraction user interface opens it for editing (previously you had to right click and select Edit)

### Changed

- CohortBuilder interface has been revamped
- Home screen now follows more consistent user experience and includes recently used items
- Catalogue collection no longer expands when CatalogueFolder changes

### Fixed

- LoadProgress with RemoteTableAttacher now works correctly with DBMS that do not support Sql parameter declarations (Oracle / Postgres)

## [4.0.3] - 2020-02-28

### Added

- Added timestamps to Word Metadata Reports (e.g. when document was created)
- Added icon for HashOnDataRelease
- Added Order column to [Catalogue] Collection tree view
- Added ability to disable the TicketingSystem that controls whether datasets can be released (only applies where one has been configured)
- Added ability to customize extraction directory subfolder names
- Added check for stale extraction records when generating a one off Release Document (i.e. not part of a Release workflow)
- Added clarifiaction on what to do if a table is not found during synchronization
- Refresh now shows 'waiting' cursor while updates take effect
- Creating a [Catalogue] from a CatalogueFolder right click context menu now creates the resulting [Catalogue] in that directory
- Added ability to right click a dataset in an [ExtractionConfiguration] and open the directory into which it was extracted (if it was extracted to disk)
- Added Extraction Category column for columns included in the project extractions
- Added command Import [Catalogue] Item Descriptions accessible from the [CatalogueItem] node menu that imports all descriptions (and other fields) from one [Catalogue] into another.
- Added 'Execute' button on [Catalogue] and Extraction dataset SQL viewing windows.
- 'Show' on collection based tab windows now prompts you to pick which you want to navigate to (previously did nothing)
- Datagrid UI now shows server/database names and DatabaseType
- Running Checks or CheckAll now shows the Checks column (if it isn't already visible)
- Added 'Clear Cache' option for clearing the cache on a single [Catalogue] in a cohort builder configuration (without affecting the cache state of the others)
- Added `FOR UPDATE` to the end of the DLE migration query for MySql server (prevents edge case deadlocks when live table changes during migration)

### Changed

- Datagrid/query syntax errors are now more visible and consistent with other SQL IDEs
- Open / New [Catalogue] no longer closes all toolboxes prior to setting up editing layout
- Bulk Process CatalogueItems now defaults to exact matching (ignoring case)
- Changed MySql adapter from `MySql.Data` to `MySqlConnector` (see [FAnsiSql] version 0.11.1 change notes)

### Fixed

- Fixed bug where broken Lookup configurations could result in DQE not passing checks
- Fixed top menu missing some options on extraction/cohort building graphs (e.g. timeout / retry query)
- Fixed DLE backup trigger creation for old versions of MySql (5.5 and earlier)
- Fixed some forms not getting launched when new objects are created (e.g. Supporting Documents)
- Fixed null reference when cancelling adding a SupportingDocument
- Fixed bug in axis section of graph editor where changing value would result in text box loosing focus
- Fixed ticketing system Reason [for not being able to release a configuration] not being displayed on the ReleaseUI

## [4.0.2] - 2020-01-23

### Fixed

- Fixed stack overflow when trying to edit 'unknown pipelines' in Tables tree view
- Undo/Redo button now changes label as well as icon during use
- Fixed null reference when using command `Reports->Generate...->Metadata Report...`
- Fixed bug in console gui where cancelling a property change (e.g. Description) would result in setting the value to null.

## [4.0.1] - 2019-12-03

### Added

- Ability to generate metadata reports for subset of catalogues (e.g. all catalogues in a folder).
- Cohort Builder build log now lists the [IsExtractionIdentifier] column for each cohort set

### Changed

- Cohort Builder now shows "No Cache" when there is no query cache server configured for a configuration instead of "0/1" (or "0/2" etc)

### Fixed

- Fixed issue using the 'context menu' button on compatible keyboards to access the GoTo menu (sometimes menu would not be expandable)
- Fixed issue where ProjectNumber and Version appeared editable in some tree controls (changes were ignored).  These cells are now correctly readonly.
- Fixed bug in log viewer right click (introduced in 4.0.1 command refactoring)
- TestConnection now shows obfuscated connection string when a connection cannot be established (affects RDMP API users only - not core software)
- Fixed changing join direciton in patient index tables not triggering refresh
- Fixed Data Load Engine RAW server credentials when running RDMP installer with sql user authentication (RAW server entry would be created with Integrated Security)

## [4.0.1-rc3] - 2019-11-25

### Added

- Console gui supports short code searches (e.g. "c", "ti" etc)

### Changed

- Updated to [FAnsiSql] 0.10.13

### Fixed

- Fixed various issues with new CLI gui

## [4.0.1-rc2] - 2019-11-20

### Added

- Added interactive terminal user interface `./rdmp gui`

### Changed

- Cloning an Extraction Configuration no longer expands clone and names the new copy "Clone of [..]" (previously name was a guid)
- Select object dialog now display a maximum of 1000 objects (prioritising your search text)
- Logging tasks are now case insensitive

### Fixed

- Fixed Console input in CLI when running under Linux
- Fixed issue where parallel checks could fail due to UI cross thread access
- Fixed bugs in DLE when loading tables with dodgy column names (e.g. `[My Group by lolz]`)
- 
...

## [4.0.1-rc1] - 2019-11-11

### Added

- Support for PostgreSql databases

### Changed

- Sql Server `..` syntax is no longer used (now uses `.dbo.` - or whatever the table schema is).  Since references can be shared by users the default schema notation is not good idea.
- Cohort Query Bulder will now connect to the database containing the data rather than the users default database when querying data on a single database
- Flat file Attachers now process files in alphabetical order (case insensitive) when Pattern matches multiple files (previously order was arbitrary / OS defined)
- Extraction source now specifies database to connect to when a dataset exists in a single database (previously connected to users default server e.g. master)
- Updated to latest version of [FAnsiSql] (0.10.12) for Postgres support
- 
### Fixed

- Fixed handling of credentials where password is blank (allowed)
- Fixed race condition when there are multiple cohort databases that host cohorts for the same project
- Extracting a dataset using Cross Server extraction source now shows the correct SQL in error message when no records are returned by the linkage

## [3.2.1] - 2019-10-30

### Added

- SET containers ([UNION] / [INTERSECT] / [EXCEPT]) now highlight (as a `Problem`) when they will be ignored (empty) or not applied (when they contain only 1 child)

## Fixed

- Fixed bug generating metadata reports that include Catalogues with orphan [ExtractionInformation] (not mapped to an underlying ColumnInfo)
- Fixed bug in column descriptions pie chart where navigate to CatalogueItem(s) would show all CatalogueItems instead of only those missing descriptions
- Fixed bug in example dataset creation where views (vConditions and vOperations) were not marked IsView

## [3.2.1-rc4] - 2019-10-22

### Added 

- Errors during caching (of cohort builder results) now appear in the results control (previously could generate erro popups)
- Patient Index Tables are no longer allowed to have parameters with the same name (but different values) of tables they are joined against
- Sql Parameters (e.g. `@test_code`) now work properly cross [DBMS] (e.g. MySql / SqlServer) when using a query cache.
- Added menu for inspecting the state of a cohort compiler (view SQL executed, build log, results etc)

### Fixed 

- Fixed ExceptionViewer showing the wrong stack trace under certain circumstances
- Fixed cache usage bug where sql parameters were used in queries (cache would not be used when it should)
- Fixed 'View Dataset Sample' user interface generating the wrong SQL when a patient index table has a column alias (e.g. `SELECT chi,AdmissionDate as fish from MyPatIndexTable`)
- Fixed renaming parameters causing UI to incorrectly ask if you want to save changes

## [3.2.1-rc3] - 2019-10-21

### Fixed 

- Fixed bug in cross server query building when using parameters (@testcode etc)

## [3.2.1-rc2] - 2019-10-18

### Added 

- Added GoTo from cohorts to Extraction Configuration(s)

### Changed

- View ThenVsNow Sql in right click context menu of data extractions is only evaluated when run (improves performance).  This results as the command always being enabled.

### Fixed

- Fixed [bug in cross server query building](https://github.com/HicServices/RDMP/commit/a0c6223d1a7793bde4a67b368ae062e8bec3d960#diff-196fcda7990895e9f656c99602d1972b) (via cache) when joining patient index tables on one server to a main dataset on another

## [3.2.1-rc1] - 2019-10-14

### Added

- Long running processes that previously blocked the UI (e.g. create primary key) now have a small dialog describing task and allowing cancellation.
- Proposed Fix dialog now has standard look and feel of RDMP message boxes (including keywords etc)
- Double clicking an executing task in Cohort Builder now shows cohort build log as well as Exception (if any)

### Changed
 
- Database patching user interface presents clearer information about what version upgrade is occuring and the patches that will be applied.
- Updated to latest version of [FAnsiSql] (0.10.7) for task cancellation
- Data load engine no longer lists dropping columns / anonymising in progress if there are no operations actually being performed (e.g. no ANOTables configured)
- Delete is now disabled for the top level container (e.g. "UNION - Inclusion criteria") of cohort builder configuration

### Fixed

- Database patching user interface no longer suggests restarting if the patching process has failed
- Improved usability of StartupUI when no repository connection strings are not set (previously would report status as 'Broken')
- Fixed bug where `DropTableIfLoadFails` of `ExecuteFullExtractionToDatabaseMSSql` would (under fail conditions) drop the destination table even if the table was created by a previous execution of the same pipeline.
- Fixed bug where adding a [Catalogue] to a cohort set container would create an extra duplicate copy (which would appear under orphans)
- Improved cross server cohort query building (e.g. combining cohort sets on seperate servers / server types)
- Fixed bug in checks dual reporting some errors when clicking on red angry face icons

### Removed

- Generate test data window no longer shows the output folder in Windows Explorer when done

## [3.2.0] - 2019-09-16

### Added

- Patient Index Tables now use the source column datatype for caching columns (as long as there is no transform declared).

## [3.2.0-rc1] - 2019-09-13

### Added

- Right clicking a mispelled word now offers spelling suggestions
- You can now add new datasets to an extraction configuration directly from the "Core" folder in Execute Extraction window (rather than having to go back to the DataExport tree view)
- MDFAttacher now checks for existing mdf/ldf files in the RAW server data directory.  Existing files will trigger a warning.  After the warning an attempt is still made to overwrite the file(s) (as occured previously)
- Tab key now also works for autocomplete in SQL editor windows (previously only Enter worked)
- Orphan cohort sets (do not belong to any Cohort Identification Configuration) now appear under a top level folder in 'Cohort Builder' collection
- Extraction Category can now be changed directly from a CatalogueItem, [ExtractionInformation] 
- Extraction Category can be changed for all columns in a [Catalogue] at once by right clicking the or the CatalogueItemsNode (folder under a Catalogue)
- Right clicking a column allows you to Alter it's type e.g. increase the size of a varchar field

### Changed

- Help documentation for objects no longer uses NuDoq library (now faster and more maintainable)
- Extraction source component `ExecuteCrossServerDatasetExtractionSource` now never drops the temporary cohort database (previously it would drop it if it created it and CreateTemporaryDatabaseIfNotExists was true)
- Updated to latest version of [FAnsiSql] (0.10.4) for better Oracle, localization and type estimation
- Dashboards now appear in tree view instead of application tool strip and are searchable
- [CatalogueItem] descriptions pie chart has flags for including internal/project specific etc in it's counts
- [CatalogueItem] descriptions pie chart now lets you navigate directly to problem objects rather than showing a data table

### Fixed 
- Deleting an object now clears the selection in tree views (previously selection would become an arbitrary object).
- Fixed bug where adding/moving cohort sets between containers ([INTERSECT]/[UNION]/[EXCEPT]) could result in 2 objects with the same Order in the same container (resulting in ambiguous order of execution).
- Fixed UI bug where selecting an extractable [Catalogue] would hide it's extractable (small green e) icon overlay
- Fixed bug where deleting a Pinned object would not unpin the object
- Fixed bug where database tables with brackets in the name could break synchronization (these tables are now ignored by RDMP and cannot be imported).
- Fixed bug deleting multiple objects at once when some objects are parents of others (and cause implicit delete).
- Fixed bug with low resolution monitors and the Create New Cohort Wizard
- Fixed bug with low resolution monitors and collections where leading columns could shrink to be no longer visible
- Adding new filters/containers (AND/OR) now correctly expand and highlight the created object in collections
- Fixed AggregateEditorUI could incorrectly offer to save changes even when no changes had been made
- Clonng a Cohort Identification Configuration now preserves custom set container names e.g. "UNION Inclusion Criteria"
- Fixed bug in DataTableUploadDestination where multiple root (DataLoadInfo) logging entries were created for a single large bulk insert 
- Fixed bug in QueryBuilder when there are multiple IsPrimaryExtractionTable tables (Exception thrown was NullReferenceException instead of QueryBuilderException)
- Fixed bug in generating FROM SQL when there are circular [JoinInfo] configured between tables used in the query
- Fixed bug where closing the server/database selection dialog with the X instead of cancel could cause error messages (e.g. in Bulk Import TableInfos)
- Fixed bug where searching for "Pipeline" or "Pipe" did not show all pipelines
- Fixed bug caching patient index tables (cohort creation) when there are multiple tables being joined in the query.
- Fixed error when logging very large (over 4000 characters) to the RDMP logging database

### Removed
- Cohort sets no longer appear under Catalogues (Find / GoTo now open the parent cohort identification configuration)
- Removed OnlyUseOldDateTimes option on DataTableUploadDestination as it didn't actually do anything ([DBMS] type decisions are handled in a standard way by FAnsiSql)

## [3.1.0] - 2019-07-31

### Added

- Cohort sets with HAVING sql now support 'View Dataset Sample' (of matched records)
- Added new property IsView to TableInfo
- Added GoTo menu item Catalogue=>TableInfo
- Added user setting for skipping Cohort Creation wizard
- MDFAttacher emits more messages when looking up location on disk to copy MDF file to.
- Added menu option to set [IsExtractionIdentifier] on a [Catalogue] without having to open ExtractionInformations directly
- Added the ability to set custom number of patients / rows per dataset when creating example datasets (from command line or when setting up client)
- FlatFileAttacher now issues a warning if TableToLoad isn't one of the tables loaded by the currently executing load (previously it would just say 'table x wasn't found in RAW')
- Added (initially hidden) column Order to cohort query builder to help debugging any issues with order of display

### Changed

- Attempting to generate a graph from a query that returns more than 1,000,000 cells now asks for confirmation.
- Updated to latest version of [FAnsiSql] (0.9.4) for better Oracle support
- Oracle extraction commands no longer generate parameters (e.g. @projectNumber).  Previously invalid SQL was generated.
- Improved layout of message boxes and link highlighting
- Add (Copy Of) cohort set no longer complains about creating a copy of one already in the cohort builder configuration
- Extraction destination property CleanExtractionFolderBeforeExtraction now defaults to false (i.e. do not delete the contents of the extraction directory before extracting)
- Extraction destination property CleanExtractionFolderBeforeExtraction is now implemented in the Checks phase of the component lifecycle rather than on reciept of first batch of records (this prevents accidentally deleting files produced by upstream components)
- 
### Fixed 
- Fixed bug in [Catalogue] validation setup window (DQE Validation Rules) which resulted in changes not being saved if it had been refreshed after initially loading
- Fixed scrollbars not appearing in [Catalogue] validation setup window when lots of validation rules are applied to a single column
- Type text dialog prompt now resizes correctly and has a display limit of 20,000 characters for messages
- Fixed bug that prevented exiting if the RDMP directory (in user's application data folder) was deleted while the program was running
- Fixed bug where CatalogueItems created when importing Oracle tables had database qualifiers in the name e.g. "CHI" (including the double quotes)
- Fixed bug where deleting a Filter from a cohort set in a Cohort Identification Query could result in the display order changing to alphabetical (until tab was refreshed).
- Fixed obscure bug in plugins implementing the `ICustomUI` interface when returning a new object in `GetFinalStateOfUnderlyingObject` that resulted in the UI showing a stale version of the object
- Connecting to a non existant server in ServerDatabaseTableSelector now shows the Exception in the RAG icon (previously just showed empty database list)
 
- Fixed bug where adding/removing a column in Aggregate Editor would would reset the Name/Description if there were unsaved changes (to Name/Description)
- Fixed bug where example datasets created would have the text value "NULL" instead of db nulls (only affected initial install/setup datasets)

## [3.0.16-rc2] - 2019-07-17

### Added 

- Example data generated on install can now be given a seed (allows for reproducibility)
- Creating a Query Caching server for an cohort identification AggregateConfiguration now asks you if you want to set it as the default QueryCaching server (if there isn't already one)
- Double clicking a row in SQL query editor user interfaces now shows text summary of the row
- DLE load logs tree view now supports double clicking on messages/errors to see summary
- All RDMP platform objects now have icons even if not visible in the UI (this affects the objects documentation file generation)
- MetadataReport now supports generating data for Catalogues with no extractable columns

### Changed

- Updated to latest version of BadMedicine (0.1.5)
- Improved error message shown when attempting to delete a used patient index table (now lists the users)
- System no longer auto selects objects when there is only 1 option (e.g. when user starts a Release when there is only one [Project] in the system).  This previously created an inconsistent user experience.
- Dita extraction checks no longer propose deleting non dita files in the output directory
- Improved Find (Ctrl+F) dialog layout and added shortcut codes (e.g. typing "c Bob" will return all Catalogues containing the word "Bob")
- Message boxes now display a limit of 20,000 characters (full text can still be accessed by the copy to clipboard button).
- DLE Debug options (e.g. Skip migrating RAW=>STAGING) now appear as a drop down with more descriptive titles (e.g. StopAfterRAW)
 
### Fixed 

- Fixed bug when cloning a Pipeline called "Bob" when there was already an existing Pipeline called "Bob (Clone)"
- Fixed validation issue in some user interfaces of INamed classes (e.g. Catalogue) where all properties were checked for illegal characters instead of just the Name
- Fixed image scaling in Metadata reports to 100% (previously 133%)
- Governance report now properly escapes newlines and quotes in [Catalogue] descriptions when outputting as CSV
- Fixed bug in Plugin code generator for tables with a Name property (previously incorrect C# code was generated)
- Fixed bug in SQL query editor user interface when the query returned a table that included binary columns with large amounts of data in
- Clicking a collection button or using GoTo/Show now correctly pops the relevant collection if it is set to auto dock (pinned).
- Application title bar now correctly updates after loading a tab (previously it was left with the caption "Loading...")
- Un Pinning in a collection using X now correctly maintains tree selection (consistent with the context menu Tree=>UnPin)
- Fixed display order of cohort sets in Cohort Query Builder to correctly match the compiler (previously the tree view order was misleading)

## [3.0.16-rc] - 2019-07-08

### Added 

- Forward/backward navigation in LogViewer now preserves text filters / TOP X
- Added the ability to create example datasets and configurations/projects etc during installation / startup
- Objects with names containing problematic characters (e.g. \ ") are highlighted red
- New right click context menu GoTo shows related objects e.g. which ExtractionConfiguration(s) a [Catalogue] has been used in
- Heatmap hover tool tip now shows more information about the cell value
- 'Other Pipelines' (unknown use case) can now be edited by double clicking.  This prompts user to pick a use case to edit them under
- Creating a Catalogue/TableInfo by importing a file now lets you rename the table after it has been created
- Added new DLE module ExecuteSqlFileRuntimeTask which runs the SQL stored in the RDMP platform database (rather than relying on an sql file on disk like ExecuteSqlFileRuntimeTask)
- RDMP platform database schemas no longer require 100% matching to models.  This allows limited backwards compatibility between minor versions of RDMP in which new fields are added to the database.

### Changed

- Updated to latest version of [BadMedicine] (0.0.1.2)
- Updated to latest version of [FAnsiSql] (0.9.2)
- File=>New now launches modal dialog instead of dropdown menu
- [Project] objects can now be sorted (previously they always appeared alphabetically)
- [Project] creation UI now shows duplicate ProjectNumbers as a Warning instead of an Error allowing users to create 2+ Projects with shared cohorts
- Disabled objects in tree views now appear greyed out instead of red
- Improved message shown when cohorts with null descriptions are preventing cohort importing
- Attempting to deleting an Extractable [Catalogue] no longer shows an error and instead asks if you want to make it non extractable (then delete)
- xmldoc are now shipped inside SourceCodeForSelfAwareness.zip (instead of side by side with the binary).  This avoids an issue where [Squirrel drops xmldoc files](https://github.com/Squirrel/Squirrel.Windows/issues/1323)

### Fixed 

- Fixed bug in CLI (rdmp.exe) where yaml settings would override command line values for connection strings to platform databases
- Disabled smiley controls now render in greyscale
- Fixed bug in Aggregate graphs which included a PIVOT on columns containing values with leading whitespace
- Fixed crash bug in UI responsible for picking the DLE load folder that could occur when when xmldocs are missing
- Fixed bug resolving Plugin dll dependencies where dependencies would only be resolved correctly the first time they were loaded into the AppDomain
- Fixed Culture (e.g. en-us) not being passed correctly in DelimitedFlatFileAttacher
- Fixed bug where Updater would show older versions of RDMP as installable 'updates'

[Unreleased]: https://github.com/HicServices/RDMP/compare/v4.2.0...develop
[4.2.0]: https://github.com/HicServices/RDMP/compare/v4.1.9...v4.2.0
[4.1.9]: https://github.com/HicServices/RDMP/compare/v4.1.8...v4.1.9
[4.1.8]: https://github.com/HicServices/RDMP/compare/v4.1.7...v4.1.8
[4.1.7]: https://github.com/HicServices/RDMP/compare/v4.1.6...v4.1.7
[4.1.6]: https://github.com/HicServices/RDMP/compare/v4.1.5...v4.1.6
[4.1.5]: https://github.com/HicServices/RDMP/compare/v4.1.4...v4.1.5
[4.1.4]: https://github.com/HicServices/RDMP/compare/v4.1.3...v4.1.4
[4.1.3]: https://github.com/HicServices/RDMP/compare/v4.1.2...v4.1.3
[4.1.2]: https://github.com/HicServices/RDMP/compare/v4.1.1...v4.1.2
[4.1.1]: https://github.com/HicServices/RDMP/compare/v4.1.0...v4.1.1
[4.1.0]: https://github.com/HicServices/RDMP/compare/v4.0.3...v4.1.0
[4.0.3]: https://github.com/HicServices/RDMP/compare/v4.0.2...v4.0.3
[4.0.2]: https://github.com/HicServices/RDMP/compare/v4.0.1...v4.0.2
[4.0.1]: https://github.com/HicServices/RDMP/compare/v4.0.1-rc3...v4.0.1
[4.0.1-rc3]: https://github.com/HicServices/RDMP/compare/v4.0.1-rc2...v4.0.1-rc3
[4.0.1-rc2]: https://github.com/HicServices/RDMP/compare/v4.0.1-rc1...v4.0.1-rc2
[4.0.1-rc1]: https://github.com/HicServices/RDMP/compare/v3.2.1...v4.0.1-rc1
[3.2.1]: https://github.com/HicServices/RDMP/compare/v3.2.1-rc4...v3.2.1
[3.2.1-rc4]: https://github.com/HicServices/RDMP/compare/v3.2.1-rc3...v3.2.1-rc4
[3.2.1-rc3]: https://github.com/HicServices/RDMP/compare/v3.2.1-rc2...v3.2.1-rc3
[3.2.1-rc2]: https://github.com/HicServices/RDMP/compare/3.2.1-rc1...v3.2.1-rc2
[3.2.1-rc1]: https://github.com/HicServices/RDMP/compare/3.2.0...3.2.1-rc1
[3.2.0]: https://github.com/HicServices/RDMP/compare/v3.2.0-rc1...3.2.0
[3.2.0-rc1]: https://github.com/HicServices/RDMP/compare/3.1.0...v3.2.0-rc1
[3.1.0]: https://github.com/HicServices/RDMP/compare/v3.0.16-rc2...3.1.0
[3.0.16-rc2]: https://github.com/HicServices/RDMP/compare/v3.0.16-rc...v3.0.16-rc2
[3.0.16-rc]: https://github.com/HicServices/RDMP/compare/v3.0.15...v3.0.16-rc
[FAnsiSql]: https://github.com/HicServices/FAnsiSql/
[BadMedicine]: https://github.com/HicServices/BadMedicine/

[DBMS]: ./Documentation/CodeTutorials/Glossary.md#DBMS
[UNION]: ./Documentation/CodeTutorials/Glossary.md#UNION
[INTERSECT]: ./Documentation/CodeTutorials/Glossary.md#INTERSECT
[EXCEPT]: ./Documentation/CodeTutorials/Glossary.md#EXCEPT
[IsExtractionIdentifier]: ./Documentation/CodeTutorials/Glossary.md#IsExtractionIdentifier

[Catalogue]: ./Documentation/CodeTutorials/Glossary.md#Catalogue
[SupportingDocument]: ./Documentation/CodeTutorials/Glossary.md#SupportingDocument
[TableInfo]: ./Documentation/CodeTutorials/Glossary.md#TableInfo

[ExtractionConfiguration]: ./Documentation/CodeTutorials/Glossary.md#ExtractionConfiguration
[Project]: ./Documentation/CodeTutorials/Glossary.md#Project

[CatalogueItem]: ./Documentation/CodeTutorials/Glossary.md#CatalogueItem
[ExtractionInformation]: ./Documentation/CodeTutorials/Glossary.md#ExtractionInformation
[ColumnInfo]: ./Documentation/CodeTutorials/Glossary.md#ColumnInfo

[JoinInfo]: ./Documentation/CodeTutorials/Glossary.md#JoinInfo

[PipelineComponent]: ./Documentation/CodeTutorials/Glossary.md#PipelineComponent
[Pipeline]: ./Documentation/CodeTutorials/Glossary.md#Pipeline

[Lookup]: ./Documentation/CodeTutorials/Glossary.md#Lookup
[CohortIdentificationConfiguration]: ./Documentation/CodeTutorials/Glossary.md#CohortIdentificationConfiguration
[LoadMetadata]: ./Documentation/CodeTutorials/Glossary.md#LoadMetadata<|MERGE_RESOLUTION|>--- conflicted
+++ resolved
@@ -10,11 +10,9 @@
 
 ### Added
 
-<<<<<<< HEAD
+
 - Added ColumnDropper that allows a user to specify the columns that should not be extracted in the pipeline.
-=======
 - Added Favourite/UnFavourite to right click context menus
->>>>>>> b6ad8027
 
 ### Fixed
 
