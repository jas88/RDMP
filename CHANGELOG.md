--- conflicted
+++ resolved
@@ -37,12 +37,9 @@
 - Added ability to directly query Catalogue/DataExport to Console Gui
 - Added extraction check that datasets are not marked `IsInternalDataset`
 - Added ability to script multiple tables at once via right click context menu in windows client
-<<<<<<< HEAD
 - Support for shortcodes in arguments to commands on CLI e.g. `rdmp cmd describe c:11`
-=======
 - Added new command 'AddPipelineComponent' for use with RDMP command line
 - Added ability to filter datasets and selected datasets by Catalogue criteria (e.g. Deprecated, Internal)
->>>>>>> 9926aa27
 
 ### Fixed
 - Fixed deleting a parameter value set failing due to a database constraint
