--- conflicted
+++ resolved
@@ -8,7 +8,6 @@
 
 ...
 
-<<<<<<< HEAD
 ### Changed
 
 - IPluginUserInterface is now in `Rdmp.Core` and therefore you can write console gui or dual mode (console and winforms) plugin UIs
@@ -16,13 +15,13 @@
 ### Removed
 
 - IPluginUserInterface can no longer add items to tab menu bars (only context menus)
-=======
+
 ### Added
 
 - Added custom metadata report tokens:
   - $Comma (for use with formats that require seperation e.g. JSON when using the `$foreach` operation)
   - $TimeCoverage_ExtractionInformation (the column that provides the time element of a dataset to the DQE e.g. StudyDate)
->>>>>>> e0c45dfd
+
 
 ## [6.0.2] - 2021-08-26
 
