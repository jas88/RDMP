# Changelog
All notable changes to this project will be documented in this file.

The format is based on [Keep a Changelog](https://keepachangelog.com/en/1.0.0/),
and this project adheres to [Semantic Versioning](https://semver.org/spec/v2.0.0.html).

## [Unreleased]

<<<<<<< HEAD
### Added

- Added ArchiveTriggerTimeout user setting [#623](https://github.com/HicServices/RDMP/issues/623)

...
=======
### Fixed

- Fixed closing and changing instance not consulting tabs before closing
- Fixed bug where setting `SuggestedCategory` on a plugin command resulted in it vanishing from context menu
>>>>>>> 4a1959f9

## [7.0.6] - 2022-01-25

*Database Patch Included (enables ExtractionProgress batching)*

### Added

- Added [ExtractionProgress] for robustly extracting large datasets in multiple smaller executions
- Added ability to export [ExtractableCohort] to CSV file
- Added 'Created From' column to cohort detail page (parses cohorts AuditLog)

### Fixed

- Fixed a bug where ProjectUI would not show cohorts when some cohort sources are unreachable
- Fixed ProgressUI filter hiding global errors on extraction where the whole operation failed and a dataset filter was selected ([888](https://github.com/HicServices/RDMP/issues/888))
- Fixed a rare dll resolving issue that could occur during startup when running the RDMP windows client from outside the current directory (https://github.com/HicServices/RDMP/issues/877)

### Changed

- Changed right click context menu item 'Delete' to say 'Remove' when deleting a chain or relationship object (e.g. cohort usage by a project) ([#887](https://github.com/HicServices/RDMP/issues/887))
- Restricted [Pipelines] shown to only those where all components are compatible with the input objects (previously on context was checked) (https://github.com/HicServices/RDMP/issues/885)
- "Show All/Incompatible Pipelines" option added to Pipelines dropdown to make a simpler user interface
- When committing a cohort through the Cohort Builder the Project will automatically be selected if it already belongs to a single one (https://github.com/HicServices/RDMP/issues/868)
- Removed requirement for filter parameters to have comments to be published (https://github.com/HicServices/RDMP/issues/582)

## [7.0.5] - 2022-01-10

### Added

- Added ability to open extraction directory for an [ExtractionConfiguration]
- Added diagnostic screen logging last executed command (https://github.com/HicServices/RDMP/issues/815)
- Added tooltips for objects in tree views (https://github.com/HicServices/RDMP/issues/819).
- Added custom icon for [CatalogueItem] that represent transforms on the underlying column (https://github.com/HicServices/RDMP/issues/818)
- Added Extraction Primary Keys to Catalogue tooltip
- Added ability to 'View TOP 100' etc samples on [ExtractionInformation] (previously only available on [ColumnInfo] objects)
- Added icon overlays for 'Is Extraction Identifier' and 'Is Extraction Primary Key' (https://github.com/HicServices/RDMP/issues/830)
- Extraction Information for a Catalogue Item now includes "Transforms Data" property (which shows yes/no based on whether it transform the column data)
- Added 'open load directory' command to [Catalogue] context menu
- Added ability to switch between instances of RDMP using the Locations menu
- Added CLI command `ClearQueryCache`
- Added Description capability to prompts. More descriptions to be added (https://github.com/HicServices/RDMP/issues/814)
- Added description to Publish Filter "Select One" dialog (https://github.com/HicServices/RDMP/issues/813)
### Fixed
- Changed to SHIFT+Enter for closing multiline dialogs (https://github.com/HicServices/RDMP/issues/817)
- Fixed bug where configuring dataset didn't show all available tables when listing optional joinable tables (https://github.com/HicServices/RDMP/issues/804)

### Changed
- Updated CatalogueItemUI (https://github.com/HicServices/RDMP/issues/820)
- Fixed bug where cached aggregates were not considered stale even though changes had been made to their patient index table (https://github.com/HicServices/RDMP/issues/849)
- "You only have one object Yes/No" box has been removed in favour of being more consistent for the user (https://github.com/HicServices/RDMP/issues/811)

## [7.0.4] - 2021-12-08

### Added

- Added `RoundFloatsTo` to ExecuteDatasetExtractionFlatFileDestination
- Added new menu item Diagnostics->Restart Application
- Trying to extract an [ExtractionConfiguration] with a cohort that is marked IsDeprecated now fails checks
- Added [MigrateUsages] setting to cohort creation destination pipeline components.  When enabled and creating a new version of an existing cohort then all unreleased [ExtractionConfiguration] using the old (replaced) cohort switch to the new version
- Added an 'All Tasks', 'All Runs' etc commands to View Logs tab menu
- Added ability to filter [Catalogue] in the Find dialog by Internal/Deprecated etc
- Added search and filter compatible controls to [Pipeline] editing dialog
- Added ability to ignore/elevate specific errors in UserSettings
- Enabled Expand/Collapse all when right clicking whitespace in a tree collection
- Added title to graph charts
- Added a user setting for hiding Series in which all cells are 0/null
- Added `IPipelineOptionalRequirement` interface for Plugin Pipeline Components that can optionally make use of Pipeline initialization objects but do not require them to function.
- Support for templating in `ColumnSwapper` when used in an extraction pipeline (e.g. $n for project number)
- Support for specifying `--ConnectionStringsFile somefile.yaml` when starting RDMP (gui client or CLI)
- Added 'Hash On Release' column to initial new Catalogue extractability configuration dialog (https://github.com/HicServices/RDMP/issues/394)

### Fixed

- Fixed [Pipeline] objects showing an ID of 0 in tree collections
- Fixed the 'filters' count column in [Catalogue] tree collection showing edit control when clicked
- Fixed Find not working when searching by ID for [Pipeline] objects
- Prevented showing out dated cohorts when changing Project half way through defining a cohort
- When plugins contain dlls with differing version numbers then the latest dll version is loaded (previously the first encountered was used)
- Fixed bug in Console Gui where edit window showed value set directly instead of passing through Property Setters
- Fixed bug in Console Gui where password properties showed (encrypted) HEX binary value instead of ****
- Fixed Command Line UI showing abstract and interfaces when prompting user to pick a Type
- Fixed `OverrideCommandName` not working for `ExecuteCommandViewLogs` command
- Fixed `View Logs` commands appearing twice in right click context menu for logging servers objects (once on root and once under 'View Logs' submenu)
- Generate Release Document now shows as impossible when Cohort is not defined or unreachable (e.g. if user does not have access to cohort database)
- Fixed bug where selecting a [PipelineComponent] for which help is unavailable would leave the previously selected component's help visible
- Fixed bug with 'Commit Cohort' storing the target cohort database for future clicks
- Fixed a bug where editing a field like `Description` would fire validation on other properties e.g. `Name` which could slow controls down when validation is slow and change events are fired in rapid succession.
- Edit Catalogue window layout updated to allow errors to be seen on the right hand side of inputs (https://github.com/HicServices/RDMP/issues/758)
- Cohort Identification Configuration descriptions box is now easy to read and edit (https://github.com/HicServices/RDMP/issues/755)
- Fixed bug where RDMP would lose focus when "checks" were being run in background resulting in RDMP appearing unresponsive (https://github.com/HicServices/RDMP/issues/747)
- Fixed bug where some words in RDMP would have spaces in the wrong place (e.g. "W HERE") (https://github.com/HicServices/RDMP/issues/752)

### Changed

- Bump System.Drawing.Common from 5.0.2 to 5.0.3
- Bump System.Security.Permissions from 5.0.0 to 6.0.0
- Bump NLog from 4.7.12 to 4.7.13
- Changed to Dock layout for Pipeline editing control (may improve performance on older machines)
- Removed dependency on `System.Drawing.Common` by updating usages to `System.Drawing`
- Increased size of all text fields in [Catalogue] and [CatalogueItem] to `nvarchar(max)` to support long urls etc
- Updated icons to a more modern look. Catalogue Item image no longer has black corner. Green yellow and red smiley faces have been replaced. Cloud API icon replaced (https://github.com/HicServices/RDMP/issues/712)
- Extract to database now checks for explicit table names amongst pre-existing tables on the destination
- Startup no longer reports non dotnet dlls as 'unable to load' (warnings)
- Added Project number to Title Bar (and full project name to tooltip) for Extraction Configurations (https://github.com/HicServices/RDMP/issues/621)
- Root Cohort Identification Configuration will now highlight SET container issues with red highlight (https://github.com/HicServices/RDMP/issues/681)
- "Data Export" has been renamed to "Projects" to be more consistent (https://github.com/HicServices/RDMP/issues/720)
- Corrected layout of "Master Ticket" in New Project dialog (https://github.com/HicServices/RDMP/issues/735)
- Corrected layout of "Create New Lookup" (https://github.com/HicServices/RDMP/issues/730)
- Aligned buttons for Pipeline options (https://github.com/HicServices/RDMP/issues/721)
- Add "clause" (e.g. WHERE) to SQL attribute input to make it clearer what SQL you need to enter (https://github.com/HicServices/RDMP/issues/751)
- User Settings dialog now has a nicer layout (https://github.com/HicServices/RDMP/issues/760)


## [7.0.3] - 2021-11-04

### Fixed

- Fixed bug with ConfirmLogs when running with multiple [CacheProgress]

## [7.0.2] - 2021-11-03

### Fixed

- Fixed 'package downgrade' dependencies issue with `HIC.RDMP.Plugin.UI`
- Fixed log viewer total time display in logs view when task ran for > 24 hours.
- Fixed not implemented Exception when using username/password authentication and viewing [CohortIdentificationConfiguration] SQL
- Fixed missing 'add sql file process task' in DLE load stage right click context menus


### Added

- Console gui context menu now shows compatible commands from plugins
- Added the 'ConfirmLogs' command for verifying if a task is failing (e.g. a DLE run)

### Changed

- When syncing table columns with the database, the full column (including table name) is displayed in the proposed fix (previously only the column name was displayed).
- Bump Terminal.Gui from 1.2.1 to 1.3.1

## [7.0.1] - 2021-10-27

### Changed

- Bump NLog from 4.7.11 to 4.7.12
- Bump Microsoft.NET.Test.Sdk from 16.11.0 to 17.0.0
- [Catalogue] and [CatalogueItem] edit tab now expands to fill free space and allows resizing

### Fixed

- Fixed Null Reference exception when collection tabs are opened twice
- Fixed CohortBuilder 'Execute' showing ExceptionViewer on the wrong Thread

### Added

- Column visibility and size are now persisted in UserSettings

### Removed

- Removed FillsFreeSpace on columns.  User must now manually resize columns as desired

## [7.0.0] - 2021-10-18

### Changed

- IPluginUserInterface is now in `Rdmp.Core` and therefore you can write console gui or dual mode (console and winforms) plugin UIs
- IPluginUserInterface CustomActivate now takes IMapsDirectlyToDatabaseTable allowing custom plugin behaviour for activating any object
- DatasetRaceway chart (depicts multiple datasets along a shared timeline) now ignores outlier values (months with count less than 1000th as many records as the average month)
- Renamed `SelectIMapsDirectlyToDatabaseTableDialog` to `SelectDialog<T>` (now supports any object Type)
- Selected datasets icon now includes all symbols of the Catalogue they represent (e.g. ProjectSpecific, Internal)
- Changed how RDMP treats cohorts where the data has been deleted from the cohort table.  'Broken Cohort' renamed 'Orphan Cohort' and made more stable
- [CohortAggregateContainer] now show up in the find dialog (you can disable this in UserSettings)
- Bump Microsoft.Data.SqlClient from 3.0.0 to 3.0.1
- Checks buttons on the toolbars are now hidden instead of disabled when inapplicable
- Shortened tool tips in top menu bar

### Removed

- IPluginUserInterface can no longer add items to tab menu bars (only context menus)
- Removed some Catalogue context menu items when the Catalogue is an API call
- Adding a Filter from Catalogue no longer opens it up in edit mode after adding
- Command line execution (e.g. `rdmp cmd ...`) no longer supports user interactive calls (e.g. YesNo questions)
- Removed PickOneOrCancelDialog
- Removed RAG smiley from server connection UI.  Now errors are reported 'Connection Failed' text label

### Added
- Added CatalogueFolder column to Select Catalogue dialog
- Added custom metadata report tokens:
  - $Comma (for use with formats that require seperation e.g. JSON when using the `$foreach` operation)
  - $TimeCoverage_ExtractionInformation (the column that provides the time element of a dataset to the DQE e.g. StudyDate)
- Added support for default values in constructors invoked from the command line (previously command line had to specify all arguments.  Now you can skip default ones at the end of the line)
- Added support for deleting multiple objects at once with the delete command (e.g. `rdmp cmd Delete Plugin true` to delete all plugins)
  - Boolean flag at the end is optional and defaults to false (expect to delete only 1 object)
  - Use `rdmp cmd DescribeCommand Delete` for more information
- Added ability to directly query Catalogue/DataExport to Console Gui
- Added extraction check that datasets are not marked `IsInternalDataset`
- Added ability to script multiple tables at once via right click context menu in windows client
- Support for shortcodes in arguments to commands on CLI e.g. `rdmp cmd describe c:11`
- Added new command 'AddPipelineComponent' for use with RDMP command line
- Added ability to filter datasets and selected datasets by Catalogue criteria (e.g. Deprecated, Internal)
- Added Clone, Freeze, Unfreeze and add dataset(s) ExtractionConfiguration commands to command line
- Added support for identifying items by properties on CLI (e.g. list all Catalogues with Folder name containing 'edris')
- Cloning a [CohortIdentificationConfiguration] now opens the clone
- Added ability to remove objects from a UI session
- Added new command ViewCohortSample for viewing a sample or extracting all cohort identifiers (and anonymous mapping) to console/file
- Added the ability to pick which tables to import during Bulk Import TableInfos
- Added CLI command to create DLE load directory hierarchy ('CreateNewLoadDirectory')

### Fixed
- Fixed deleting a parameter value set failing due to a database constraint
- Fixed a bug where changing the server/database name could disable the Create button when selecting a database
- Added the ability to drop onto the Core/Project folders in the 'execute extraction' window
- Fixed a big where Yes/No close popup after running a pipeline in console gui could crash on 'No'
- Fixed deleting source/destination pipeline components directly from tree UI
- Fixed various issues when viewing the DQE results of a run on an empty table
- DatasetRaceway in dashboards now shows 'Table(s) were empty for...' instead of `No DQE Evaluation for...` when the DQE was run but there was no result set
- Added better error message when trying to create a new RDMP platform database into an existing database that already has one set up
- Fixed [CohortAggregateContainer] and filter containers not showing up in Find when explicitly requested
- Fixed deleting an [ExtractionFilter] with many parameter values configured.  Now confirmation message is shown and all objects are deleted together
- Fixed bug saving an [ExtractionInformation] when it is an extraction transform without an alias
- Fixed bug refreshing Data Export tree collection when deleting multiple Projects/Packages at once (deleted objects were still shown)
- Fixed bug dragging filters into Cohort Builder

## [6.0.2] - 2021-08-26

### Changed

- Bump Microsoft.NET.Test.Sdk from 16.10.0 to 16.11.0
- Bump NLog from 4.7.10 to 4.7.11

### Added

- Support for plugin Catalogues in cohort builder.  These allow you to write plugins that call out to arbitrary APIs (e.g. REST etc) from the RDMP cohort builder

### Fixed

- Fixed ExecuteCommandCloneCohortIdentificationConfiguration asking for confirmation when activation layer is non interactive

## [6.0.1] - 2021-08-12

### Added

- Added new command 'Similar' for finding columns that have the same name in other datasets
- Added the ability to Query Catalogue/DataExport databases directly through RDMP
- Support for custom column names in ColumnSwapper that do not match the names of the lookup columns
- Added ScriptTables command for scripting multiple [TableInfo] at once (optionally porting schema to alternate DBMS types).
- Support for nullable value/Enum types in command constructors

### Fixed

- AlterColumnType command now shows as IsImpossible when column is part of a view or table valued function
- Describe command no longer shows relationship properties
- Fixed layout of Bulk Process Catalogue Items in dotnet 5
- Fixed missing dependency in new installations when rendering Charts

## [6.0.0] - 2021-07-28

### Changed

- Upgraded Sql Server library from `System.Data.SqlClient` to `Microsoft.Data.SqlClient`
- `ExecuteCommandAlterColumnType` now automatically alters \_Archive table too without asking for confirmation
- When foreign key values are missing from lookups, the 'Missing' status is now attributed to the `_Desc` field (previously to the foreign key field)
- Changed Console gui DLE / DQE (etc) execution to use ListView instead of TextView
- Referencing an object by name in a script file now returns the latest when there are collisions e.g. "[ExtractableCohort]" would return the latest one (created during the script execution session)
- Bump YamlDotNet from 11.2.0 to 11.2.1
- Bump SecurityCodeScan.VS2019 from 5.1.0 to 5.2.1
- Command 'Set' now shows as Impossible for property 'ID'
- RDMP no longer complains about mixed capitalisation in server names and will connect using the capitalisation of the first encountered.

## Fixed

- Fixed release engine not respecting `-g false` (do not release Globals)
- Fixed column order in DQE results graph sometimes resulting in shifted colors (e.g. Correct appearing in red instead of green)
- Fixed Prediction rules never being run when value being considered is null (DQE).
- Fixed a bug creating a cohort without specifying a Project from the console
- Fixed bug where searching in console gui could be slow or miss keystrokes
- Fixed bug in console gui where GoTo Project or Cohort would not highlight the correct item
- Fixed bug in console gui where delete key was not handled resulting in a loop if errors occurred trying to delete the object
- Removed limit of 500 characters on extraction SQL of columns

### Added

- Added user setting for filtering table load logs where there are 0 inserts,updates and deletes
- Added support for specifying datatype when calling `ExecuteCommandAlterColumnType`
- Pipeline and DLE components with object list arguments now show the previously selected items in the 'Select Object(s)' popup
- Pressing 'delete' key in console gui edit window now offers to set value of property to null
- Editing a foreign key property (e.g. `PivotCategory_ExtractionInformation_ID`) now shows objects rather than asking for an `int` value directly
- Fatal errrors in console gui now get logged by NLog (e.g. to console/file)
- Added user setting `CreateDatabaseTimeout`

### Removed

- Removed check for DataLoadProgress being before OriginDate of a `LoadProgress`

## [5.0.3] - 2021-06-17

- Hotfix extraction/DLE progress UI layout on some Windows configurations

## [5.0.2] - 2021-06-16

### Changed

- Bump YamlDotNet from 11.1.1 to 11.2.0


### Fixed

- Fixed layout of windows client engine progress controls not filling all available screen space

## [5.0.1] - 2021-06-08

### Added

- Added CLI console gui context menu for [LoadMetadata]
- Commit cohort from CohortIdentificationConfiguration now shows crash message Exception on failure
- Added `--usc` flag to `rdmp gui`.  This allows you to specify using the `NetDriver` for Terminal.Gui (an alternative display driver)
- Added optional file argument to `ExecuteAggregateGraph` command (outputs graph data table to the file specified)
- Added ability to select a [DataAccessCredentials] in table/database selector control
- Added TopX and Filter (text) to console view logs
- Added alternative colour scheme to console gui

### Changed

- Changed `ExtractMetadata` template syntax to require `DQE_` and added year/month/day sub components:
  - `$StartDate`, `$EndDate` and `$DateRange` are now `$DQE_StartDate`, $DQE_EndDate and $DQE_DateRange.
  - Added `$DQE_StartYear`,`$DQE_EndYear`,`$DQE_StartMonth`,`$DQE_EndMonth`,`$DQE_StartDay`,`$DQE_EndDay`
  - Added `$DQE_PercentNull` (must be used with a `$foreach CatalogueItem` block)
  - Added TableInfo and ColumnInfo properties (e.g. `$Server`)
  - Added $DQE_CountTotal
- Improved performance of checks user interface (especially when there are a large number of check messages)

### Fixed

- Fixed arguments not showing up under Pipeline components of 'Other' (unknown) pipelines node
- Fixed refresh speed of console gui causing problems with Guacamole
- Fixed Keyboard shortcuts of pipeline engine execution window sharing the same letters
- Fixed bug running rdmp gui (console) with a remote current directory
- Fixed 'View Catalogue Data' command when run on ProjectSpecific Catalogues
- Fixed 'Import ProjectSpecific Catalogue' command not preserving Project choice in configure extractability dialog
- When importing an existing data table into RDMP and cancelling [Catalogue] creation RDMP will prompt you to optionally also delete the [TableInfo]

### Dependencies

- Bump Terminal.Gui from 1.0.0 to 1.1.1
- Bump HIC.FAnsiSql from 1.0.6 to 1.0.7
- Bump Microsoft.NET.Test.Sdk from 16.9.4 to 16.10.0


## [5.0.0] - 2021-05-05

### Changed

- .Net 5.0 for all, instead of Framework 4.6.1+Core 2.2+Standard 2.0 mix
- Query editor autocomplete now uses integrated autocomplete (no icons, better matching)
- Throttled how often spelling is checked in Scintilla controls.
- Changed message about inaccessible cohorts to a warning instead of an error. 
- Collation is now explicitly specified when creating a new cohort source using the wizard (as long as there is a single collation amongst existing ColumnInfo of that type)

### Added

- Added `$foreach Catalogue` option for custom metadata report templates (to allow prefix, suffixes, table of contents etc)
- Added ability to search for objects by ID in console gui
- More detailed logging of Type decisions when extracting to database
- Added ability to cancel ongoing queries in CLI Sql Editor
- Added 'Reset Sql' and 'Clear Sql' buttons to CLI Sql Editor
- Added ability to set custom timeout for queries in CLI Sql Editor
- Added ability to save results of CLI Sql Editor (table) to CSV
- Added view data/aggregate etc on ColumnInfo objects to list of commands accessible from the CLI gui
- Added 'Go To' commands to CLI gui
- Exposed 'Add New Process Task...' to load stages in CLI menu
- Added 'ViewCatalogueData' command for CLI and CLI GUI use
- Better error reporting when item validators crash during validation execution (now includes constraint type, column name and value being validated).
- Added 'Go To' commands to CLI gui
- Exposed 'Add New Process Task...' to load stages in CLI menu
- Exposed 'View Logs' commands on CLI and CLI gui
- Added minimum timeout of 5 seconds for `CohortIdentificationConfigurationSource`
- 'View Logs' tree view now accessible for CacheProgress objects
- Added query/result tabs to CLI GUI Sql editor
- Console GUI now shows important information (e.g. 'Disabled') in brackets next to items where state is highly important
- Added new command RunSupportingSql
- Console GUI root nodes now offer sensible commands (e.g. create new Catalogue)
- Added Value column to tree views (allows user to quickly see current arguments' values)
- Added 'other' checkbox to 'Create Catalogue by importing a file' (for selecting custom piplelines)
- Command SetExtractionIdentifier now supports changing the linkage identifier for specific ExtractionConfigurations only
- Added new command `AlterTableMakeDistinct`
- Added CLI GUI window for running Pipelines that displays progress
- Added RDMP.Core version number to logs at startup of rdmp cli
- Added graph commands to CLI:
  - ExecuteCommandSetPivot
  - ExecuteCommandSetAxis
  - ExecuteCommandAddDimension


### Fixed

- Fixed CLI database selection UI not using password mask symbol (`*`)
- Fixed CLI GUI message boxes bug with very long messages
- Fixed Custom Metadata template stripping preceeding whitespace in templated lines e.g. `"  - $Name"` (like you might find in a table of contents section of a template)
- Fixed 'Set Global Dle Ignore Pattern' failing the first time it is used by creating a StandardRegex with no/null Pattern
- Fixed order of branches in CLI gui tree
- Fixed importing filter containers not saving Operation (AND/OR)
- Fixed right click menu not showing when right clicking after selecting multiple objects
- Fixed some delete commands not updating the UI until refreshed (e.g. disassociating a [Catalogue] from a [LoadMetadata])
- Fixed text on disassociating a [Catalogue] from a [LoadMetadata]
- Fixed sort order not being respected in cohort summary screen
- Fixed DQE graph when data has dates before the year 1,000
- Fixed `ExecuteCommandCreateNewCatalogueByImportingFile` when using blank constructor and from CLI GUI
- Fixed extraction UI showing "WaitingForSQLServer" when DBMS might not be (now says "WaitingForDatabase").
- Fixed bug where some UI tabs would not update when changes were made to child objects (e.g. deleting a dataset from an extraction using another window in the client)
- Fixed support for UNC paths in SupportingDocument extraction (e.g. \\myserver\somedir\myfile.txt)
- Fixed not being able to add `Pipeline` objects to Sessions

### Dependencies

- Bump System.Drawing.Common from 5.0.0 to 5.0.2
- Bump Moq from 4.16.0 to 4.16.1
- Bump Microsoft.NET.Test.Sdk from 16.8.3 to 16.9.4
- Bump NLog from 4.7.7 to 4.7.10
- Bump SecurityCodeScan.VS2019 from 5.0.0 to 5.1.0
- Bump Newtonsoft.Json from 12.0.3 to 13.0.1
- Bump YamlDotNet from 9.1.4 to 11.1.1
- Bump NUnit from 3.13.1 to 3.13.2

## [4.2.4] - 2021-02-05

- Added CLI commands for viewing/changing `UserSettings` e.g. AllowIdentifiableExtractions
- Added user setting `ShowPipelineCompletedPopup` for always popping a modal dialog on completion of a pipeline execution in the GUI client (e.g. committing a cohort)
- Added new flexible file/directory extraction component `SimpleFileExtractor`

### Changed

- Globals tickbox can now be checked even when there are no explicit files (this allows implicit files e.g. `SimpleFileExtractor` to still run)

### Fixed 

- Fixed MySql backup trigger implementation not updating validTo on the new row entering the table on UPDATE operations

## [4.2.3] - 2021-02-01

### Fixed 

- Fixed rare threading issue with tree representations of Lookups
- Fixed proxy objects context menus not functioning correctly since 4.2.0 (e.g. Catalogues associated with a load) for some commands

### Dependencies

- Bump NUnit from 3.13.0 to 3.13.1

## [4.2.2] - 2021-01-28

### Added

- Added `patch` command to rdmp CLI e.g. `./rdmp patch -b`
- Added ProjectName to ExtractionConfiguration objects visualisation in Find / Select popups

### Fixed

- Fixed erroneous warning where some characters were wrongly reported as illegal e.g. '#' in Filter names 
- Fixed RemoteDatabaseAttacher not logging table name (only database)

### Changed

- Metadata report now lists Catalogues in alphabetical order
- Changed hierarchy multiple parents state to be a Warning instead of an Error

### Dependencies

- Bump Moq from 4.15.2 to 4.16.0
- Bump YamlDotNet from 9.1.1 to 9.1.4
- Bump NLog from 4.7.6 to 4.7.7
- Bump SSH.NET from 2020.0.0 to 2020.0.1

## [4.2.1] - 2021-01-13

### Added

- Choose Load Directory on DLE now shows old value during editing
- Added property suggestions when using ExecuteCommandSet with an incorrect property name
- Added the ability to drag and drop aggregates into other CohortIdentificationConfigurations to import
- Added ColumnDropper that allows a user to specify the columns that should not be extracted in the pipeline.
- Added Favourite/UnFavourite to right click context menus
- CachingHost now logs the state of the CacheProgress being executed first thing on start
- Home screen now supports right click context menu, drag and drop etc
- Added 'Sessions'.  These are tree collection windows similar to Favourites but with a user defined name and limited duration (until closed)

### Fixed

- Fixed startup error when user enters a corrupt connection string for platform database locations.  This bug affected syntactically invalid (malformed) connection strings (i.e. not simply connection strings that point to non existant databases)
- Fixed various issues in ColumnSwapper
  - If input table contains nulls these are now passed through unchanged
  - If mapping table contains nulls these are ignored (and not used to map input nulls)
  - If input table column is of a different Type than the database table a suitable Type conversion is applied
- Data load engine logging checks are better able to repair issues with missing logging server IDs / logging tasks
- Better support for abort/cancel in
  - RemoteTableAttacher
  - ExcelAttacher
  - KVPAttacher
  - RemoteDatabaseAttacher
- Fixed View Inserts/Updates dialog when using non SqlServer DBMS (e.g. MySql)
- Fixed various layout and performance issues with RDMP console GUI.
- Fixed `rdmp cmd` loop exiting when commands entered result in error.
- Fixed autocomplete in `rdmp cmd` mode and enabled for Linux
- Fixed right click context menu being built twice on right click a new node (once for selection and once for right click)

### Changed

- Added timeout of 10 minutes (previously 30 seconds) for counting unique patient identifiers while writing metadata for extractions
- Choose Load Directory now lets you specify invalid directories e.g. when building a load on one computer designed to run on separate computer with an isolated file system.
- Reinvented Console Gui to more closely resemble the windows client

### Dependencies

- Bump SSH.NET from 2016.1.0 to 2020.0.0

## [4.2.0] - 2020-10-19

### Fixed

- Reduced memory overhead during refreshes
- Fixed various graphical/performance issues when running in VDI environments with limited CPU
- Fixed missing scrollbars in Explicit Column Typing user interface
- Fixed various errors that could occur when a [Catalogue] referenced by an extraction is deleted outside of RDMP (e.g. by truncating the database table(s))

### Added

- Support for importing WHERE logic into extraction datasets from other configurations or cohort builder configurations
- Pipeline ID and Name now recorded in logs for Data Extractions
- Added support for viewing extraction logs in tree form (for a given ExtractionConfiguration)
- Added `AllowIdentifiableExtractions` user setting.  Enabling this prevents RDMP reporting an error state when cohorts are created that have the same private and release ID fields.
- Added GoTo from extraction/cohort building filters to the parent Catalogue level filter and vice versa
- Added ability to suppress [LoadMetadata] triggers
- Added ability for Plugins to store custom information about objects in the RDMP Catalogue platform database
- Added IgnoreColumns setting for DLE to ignore specific columns in the final table completely (not created in RAW/STAGING and not migrated)

### Changed

- CLI tools now built for .Net Core 3.1 since 2.2 has reached EOL

## [4.1.9] - 2020-09-17

### Added

- Added ExplicitDateTimeFormat property to flat file attachers and pipeline sources.  Allows custom parsing of dates e.g. where no delimiters exist (e.g. 010120)

## [4.1.8] - 2020-08-17

### Fixed 

- Fixed progress logging still not being allowed to go backwards when logging to database

## [4.1.7] - 2020-08-14

### Changed

- Schema names (Sql Server) are now wrapped correctly e.g. `[My Cool Schema]`
- Progress logged (e.g. done x of y files) can now go backwards.

### Added

- New command `SetArgument` for easier changing of values of modules (e.g. [PipelineComponent]) from command line
- Support for `DescribeCommand` help text on `NewObject` and other commands that take dynamic argument lists (command line)

## [4.1.6] - 2020-08-04

### Added

- Added 'Save Changes' prompt when closing tabs
- Added Import command for bringing in one or more [CohortIdentificationConfiguration] into an existing container (like Merge / UnMerge but for existing configurations)
- Added checks for LoadProgress dates being in sensible ranges during DLE

### Fixed

- Fixed [bug when parsing lists of ints in CLI](https://github.com/HicServices/RDMP/issues/84)

## [4.1.5] - 2020-07-14

### Added

- Added Merge command, for combining two or more configurations in cohort builder into one
- Added Un Merge command for splitting one cohort builder configuration into multiple seperate ones
- Improved error messages in extraction checking when there are:
  -  2+ columns with the same name
  -  2+ columns with the same location in extraction order
  -  Cohort and dataset are on different servers
- Added ability to search by ID in find dialog

### Changed

- Unhandled Application/Thread exceptions (rare) now show in the top right task bar instead of as a popup dialog

### Fixed

- Fixed lookups, supporting documents etc not appearing in the extractable artifacts tree view of the extraction window when non global.

## [4.1.4] - 2020-07-02

### Added

- Custom Metadata Report now supports looping items in a Catalogue (use `$foreach CatalogueItem` to start and `$end` to end)
- Added help to 'New Project' user interface
- Forward/Backward now includes selection changes in tree collections
- Added support for newline replacement in custom metadata doc templates

### Changed

- Improved usability of selecting multiple datasets in the 'New Project' user interface
- When in multiple selection mode, double clicking a row in the object selection dialog will add it to the selection (previously would close the dialog with the double clicked item as the sole selected item)

### Fixed

- Extractable columns Order field defaults to Max + 1 (previously 1).  This results in new columns appearing last in extracted datasets and prevents Order collisions.
- 'Select Core' columns UI button now works correctly with ProjectSpecific Catalogues (previously the highlighted rows would not change)
- Fixed popup error message showing when deleting an ExtractionConfiguration where one or more datasets are currently being edited (in tabs) 
- Fixed context menu opening error that could occur in cohort builder when datasets are not configured properly (e.g. have too many [IsExtractionIdentifier] columns).
- Fixed alias changes not showing up as 'Differences' in edit dataeset extraction user interface
- Fixed bugs in using GoTo menu of document tabs after a Refresh
- Fixed ALTER context sub menu of TableInfo when Server property is null (or other fundamental connection details cannot be resolved).
- Fixed whitespace only literal strings (e.g. `" "`) on command line causing error while parsing arguments
- Fixed bug with YesNoToAll popups launched from ChecksUI when running as a modal dialogue.
- Fixed bug with user setting 'Show Object Collection On Tab Change' when selecting tabs for objects in CohortBuilder configurations.

## [4.1.3] - 2020-06-15

### Added

- Added `-f` option to CLI (`rdmp.exe -f somefile.yaml`) to run all commands in a file
- Added "Go To" to tab right click context menu (previously only available in collections).
- Private key encryption file location can now be customized per user by setting an environment variable `RDMP_KEY_LOCATION`.  This will override any key file location specified in the RDMP platform database.

### Changed

- Frozen Extraction Configurations folder always appears at the bottom of the branch under Projects
- Improved layout of query building errors in QueryBuilder SQL viewing user interfaces

### Fixed

- Fixed bug in tree ordering when comparing a fixed order node to a non fixed order node.

## [4.1.2] - 2020-06-03

### Added

- Ability to create (Project Specific) Catalogues using the Project collection tree view top menu
- Ability to Enable/Disable many objects at once
- Catalogue icons under a load now show full range of status icons (e.g. internal / project specific)

### Changed

- When a load has only one LoadProgress dropdown no longer shows "All available"
- Double clicking a crashed configuration in cohort builder now shows the error message (previously would edit/expand the object).  Error message still accessible via context menu (as previously).
 
### Fixed

- Fixed Order not being considered 'OutOfSync' on ExtractableColumn
- Fixed changes to Catalogue visibility checkboxes not being persisted
- Fixed object caching system when RDMP user has insufficient permissions to view Change Tracking tables. 
- Fixed UserSettings last column sort order multithreading issue (causing File IO permissions error in rare cases)

## [4.1.1] - 2020-05-11


### Added

- Added ability to pick a folder in Metadata Report UI

### Fixed

- Opening 'Recent' items that have been deleted now prompts to remove from list
- Fixed race conditions updating UI during refresh / dispose of activators

## [4.1.0] - 2020-05-05

### Added

- Added tool strip to tree collection user interfaces
- Added new [PipelineComponent] `SetNull` which detects bad data in a specific column of pipeline data and sets cells matching the `Regex` to null
- Added support for template based metadata extractions ([Catalogue] descriptions etc) 
- Added new property RemoteServerReference to RemoteTableAttacher which centralises server name/database/credentials when creating many attachers that all pull data from the same place
- Added double click to expand tree option for RDMP
- When searching (Ctrl+F), exact matches now appear first
- Added RDMP platform database name (and server) to the window title
- Added Export Plugins command (which saves the currently loaded RDMP plugins to the selected folder)
- Double clicking a dataset in the Extraction user interface opens it for editing (previously you had to right click and select Edit)

### Changed

- CohortBuilder interface has been revamped
- Home screen now follows more consistent user experience and includes recently used items
- Catalogue collection no longer expands when CatalogueFolder changes

### Fixed

- LoadProgress with RemoteTableAttacher now works correctly with DBMS that do not support Sql parameter declarations (Oracle / Postgres)

## [4.0.3] - 2020-02-28

### Added

- Added timestamps to Word Metadata Reports (e.g. when document was created)
- Added icon for HashOnDataRelease
- Added Order column to [Catalogue] Collection tree view
- Added ability to disable the TicketingSystem that controls whether datasets can be released (only applies where one has been configured)
- Added ability to customize extraction directory subfolder names
- Added check for stale extraction records when generating a one off Release Document (i.e. not part of a Release workflow)
- Added clarifiaction on what to do if a table is not found during synchronization
- Refresh now shows 'waiting' cursor while updates take effect
- Creating a [Catalogue] from a CatalogueFolder right click context menu now creates the resulting [Catalogue] in that directory
- Added ability to right click a dataset in an [ExtractionConfiguration] and open the directory into which it was extracted (if it was extracted to disk)
- Added Extraction Category column for columns included in the project extractions
- Added command Import [Catalogue] Item Descriptions accessible from the [CatalogueItem] node menu that imports all descriptions (and other fields) from one [Catalogue] into another.
- Added 'Execute' button on [Catalogue] and Extraction dataset SQL viewing windows.
- 'Show' on collection based tab windows now prompts you to pick which you want to navigate to (previously did nothing)
- Datagrid UI now shows server/database names and DatabaseType
- Running Checks or CheckAll now shows the Checks column (if it isn't already visible)
- Added 'Clear Cache' option for clearing the cache on a single [Catalogue] in a cohort builder configuration (without affecting the cache state of the others)
- Added `FOR UPDATE` to the end of the DLE migration query for MySql server (prevents edge case deadlocks when live table changes during migration)

### Changed

- Datagrid/query syntax errors are now more visible and consistent with other SQL IDEs
- Open / New [Catalogue] no longer closes all toolboxes prior to setting up editing layout
- Bulk Process CatalogueItems now defaults to exact matching (ignoring case)
- Changed MySql adapter from `MySql.Data` to `MySqlConnector` (see [FAnsiSql] version 0.11.1 change notes)

### Fixed

- Fixed bug where broken Lookup configurations could result in DQE not passing checks
- Fixed top menu missing some options on extraction/cohort building graphs (e.g. timeout / retry query)
- Fixed DLE backup trigger creation for old versions of MySql (5.5 and earlier)
- Fixed some forms not getting launched when new objects are created (e.g. Supporting Documents)
- Fixed null reference when cancelling adding a SupportingDocument
- Fixed bug in axis section of graph editor where changing value would result in text box loosing focus
- Fixed ticketing system Reason [for not being able to release a configuration] not being displayed on the ReleaseUI

## [4.0.2] - 2020-01-23

### Fixed

- Fixed stack overflow when trying to edit 'unknown pipelines' in Tables tree view
- Undo/Redo button now changes label as well as icon during use
- Fixed null reference when using command `Reports->Generate...->Metadata Report...`
- Fixed bug in console gui where cancelling a property change (e.g. Description) would result in setting the value to null.

## [4.0.1] - 2019-12-03

### Added

- Ability to generate metadata reports for subset of catalogues (e.g. all catalogues in a folder).
- Cohort Builder build log now lists the [IsExtractionIdentifier] column for each cohort set

### Changed

- Cohort Builder now shows "No Cache" when there is no query cache server configured for a configuration instead of "0/1" (or "0/2" etc)

### Fixed

- Fixed issue using the 'context menu' button on compatible keyboards to access the GoTo menu (sometimes menu would not be expandable)
- Fixed issue where ProjectNumber and Version appeared editable in some tree controls (changes were ignored).  These cells are now correctly readonly.
- Fixed bug in log viewer right click (introduced in 4.0.1 command refactoring)
- TestConnection now shows obfuscated connection string when a connection cannot be established (affects RDMP API users only - not core software)
- Fixed changing join direciton in patient index tables not triggering refresh
- Fixed Data Load Engine RAW server credentials when running RDMP installer with sql user authentication (RAW server entry would be created with Integrated Security)

## [4.0.1-rc3] - 2019-11-25

### Added

- Console gui supports short code searches (e.g. "c", "ti" etc)

### Changed

- Updated to [FAnsiSql] 0.10.13

### Fixed

- Fixed various issues with new CLI gui

## [4.0.1-rc2] - 2019-11-20

### Added

- Added interactive terminal user interface `./rdmp gui`

### Changed

- Cloning an Extraction Configuration no longer expands clone and names the new copy "Clone of [..]" (previously name was a guid)
- Select object dialog now display a maximum of 1000 objects (prioritising your search text)
- Logging tasks are now case insensitive

### Fixed

- Fixed Console input in CLI when running under Linux
- Fixed issue where parallel checks could fail due to UI cross thread access
- Fixed bugs in DLE when loading tables with dodgy column names (e.g. `[My Group by lolz]`)
- 
...

## [4.0.1-rc1] - 2019-11-11

### Added

- Support for PostgreSql databases

### Changed

- Sql Server `..` syntax is no longer used (now uses `.dbo.` - or whatever the table schema is).  Since references can be shared by users the default schema notation is not good idea.
- Cohort Query Bulder will now connect to the database containing the data rather than the users default database when querying data on a single database
- Flat file Attachers now process files in alphabetical order (case insensitive) when Pattern matches multiple files (previously order was arbitrary / OS defined)
- Extraction source now specifies database to connect to when a dataset exists in a single database (previously connected to users default server e.g. master)
- Updated to latest version of [FAnsiSql] (0.10.12) for Postgres support
- 
### Fixed

- Fixed handling of credentials where password is blank (allowed)
- Fixed race condition when there are multiple cohort databases that host cohorts for the same project
- Extracting a dataset using Cross Server extraction source now shows the correct SQL in error message when no records are returned by the linkage

## [3.2.1] - 2019-10-30

### Added

- SET containers ([UNION] / [INTERSECT] / [EXCEPT]) now highlight (as a `Problem`) when they will be ignored (empty) or not applied (when they contain only 1 child)

## Fixed

- Fixed bug generating metadata reports that include Catalogues with orphan [ExtractionInformation] (not mapped to an underlying ColumnInfo)
- Fixed bug in column descriptions pie chart where navigate to CatalogueItem(s) would show all CatalogueItems instead of only those missing descriptions
- Fixed bug in example dataset creation where views (vConditions and vOperations) were not marked IsView

## [3.2.1-rc4] - 2019-10-22

### Added 

- Errors during caching (of cohort builder results) now appear in the results control (previously could generate erro popups)
- Patient Index Tables are no longer allowed to have parameters with the same name (but different values) of tables they are joined against
- Sql Parameters (e.g. `@test_code`) now work properly cross [DBMS] (e.g. MySql / SqlServer) when using a query cache.
- Added menu for inspecting the state of a cohort compiler (view SQL executed, build log, results etc)

### Fixed 

- Fixed ExceptionViewer showing the wrong stack trace under certain circumstances
- Fixed cache usage bug where sql parameters were used in queries (cache would not be used when it should)
- Fixed 'View Dataset Sample' user interface generating the wrong SQL when a patient index table has a column alias (e.g. `SELECT chi,AdmissionDate as fish from MyPatIndexTable`)
- Fixed renaming parameters causing UI to incorrectly ask if you want to save changes

## [3.2.1-rc3] - 2019-10-21

### Fixed 

- Fixed bug in cross server query building when using parameters (@testcode etc)

## [3.2.1-rc2] - 2019-10-18

### Added 

- Added GoTo from cohorts to Extraction Configuration(s)

### Changed

- View ThenVsNow Sql in right click context menu of data extractions is only evaluated when run (improves performance).  This results as the command always being enabled.

### Fixed

- Fixed [bug in cross server query building](https://github.com/HicServices/RDMP/commit/a0c6223d1a7793bde4a67b368ae062e8bec3d960#diff-196fcda7990895e9f656c99602d1972b) (via cache) when joining patient index tables on one server to a main dataset on another

## [3.2.1-rc1] - 2019-10-14

### Added

- Long running processes that previously blocked the UI (e.g. create primary key) now have a small dialog describing task and allowing cancellation.
- Proposed Fix dialog now has standard look and feel of RDMP message boxes (including keywords etc)
- Double clicking an executing task in Cohort Builder now shows cohort build log as well as Exception (if any)

### Changed
 
- Database patching user interface presents clearer information about what version upgrade is occuring and the patches that will be applied.
- Updated to latest version of [FAnsiSql] (0.10.7) for task cancellation
- Data load engine no longer lists dropping columns / anonymising in progress if there are no operations actually being performed (e.g. no ANOTables configured)
- Delete is now disabled for the top level container (e.g. "UNION - Inclusion criteria") of cohort builder configuration

### Fixed

- Database patching user interface no longer suggests restarting if the patching process has failed
- Improved usability of StartupUI when no repository connection strings are not set (previously would report status as 'Broken')
- Fixed bug where `DropTableIfLoadFails` of `ExecuteFullExtractionToDatabaseMSSql` would (under fail conditions) drop the destination table even if the table was created by a previous execution of the same pipeline.
- Fixed bug where adding a [Catalogue] to a cohort set container would create an extra duplicate copy (which would appear under orphans)
- Improved cross server cohort query building (e.g. combining cohort sets on seperate servers / server types)
- Fixed bug in checks dual reporting some errors when clicking on red angry face icons

### Removed

- Generate test data window no longer shows the output folder in Windows Explorer when done

## [3.2.0] - 2019-09-16

### Added

- Patient Index Tables now use the source column datatype for caching columns (as long as there is no transform declared).

## [3.2.0-rc1] - 2019-09-13

### Added

- Right clicking a mispelled word now offers spelling suggestions
- You can now add new datasets to an extraction configuration directly from the "Core" folder in Execute Extraction window (rather than having to go back to the DataExport tree view)
- MDFAttacher now checks for existing mdf/ldf files in the RAW server data directory.  Existing files will trigger a warning.  After the warning an attempt is still made to overwrite the file(s) (as occured previously)
- Tab key now also works for autocomplete in SQL editor windows (previously only Enter worked)
- Orphan cohort sets (do not belong to any Cohort Identification Configuration) now appear under a top level folder in 'Cohort Builder' collection
- Extraction Category can now be changed directly from a CatalogueItem, [ExtractionInformation] 
- Extraction Category can be changed for all columns in a [Catalogue] at once by right clicking the or the CatalogueItemsNode (folder under a Catalogue)
- Right clicking a column allows you to Alter it's type e.g. increase the size of a varchar field

### Changed

- Help documentation for objects no longer uses NuDoq library (now faster and more maintainable)
- Extraction source component `ExecuteCrossServerDatasetExtractionSource` now never drops the temporary cohort database (previously it would drop it if it created it and CreateTemporaryDatabaseIfNotExists was true)
- Updated to latest version of [FAnsiSql] (0.10.4) for better Oracle, localization and type estimation
- Dashboards now appear in tree view instead of application tool strip and are searchable
- [CatalogueItem] descriptions pie chart has flags for including internal/project specific etc in it's counts
- [CatalogueItem] descriptions pie chart now lets you navigate directly to problem objects rather than showing a data table

### Fixed 
- Deleting an object now clears the selection in tree views (previously selection would become an arbitrary object).
- Fixed bug where adding/moving cohort sets between containers ([INTERSECT]/[UNION]/[EXCEPT]) could result in 2 objects with the same Order in the same container (resulting in ambiguous order of execution).
- Fixed UI bug where selecting an extractable [Catalogue] would hide it's extractable (small green e) icon overlay
- Fixed bug where deleting a Pinned object would not unpin the object
- Fixed bug where database tables with brackets in the name could break synchronization (these tables are now ignored by RDMP and cannot be imported).
- Fixed bug deleting multiple objects at once when some objects are parents of others (and cause implicit delete).
- Fixed bug with low resolution monitors and the Create New Cohort Wizard
- Fixed bug with low resolution monitors and collections where leading columns could shrink to be no longer visible
- Adding new filters/containers (AND/OR) now correctly expand and highlight the created object in collections
- Fixed AggregateEditorUI could incorrectly offer to save changes even when no changes had been made
- Clonng a Cohort Identification Configuration now preserves custom set container names e.g. "UNION Inclusion Criteria"
- Fixed bug in DataTableUploadDestination where multiple root (DataLoadInfo) logging entries were created for a single large bulk insert 
- Fixed bug in QueryBuilder when there are multiple IsPrimaryExtractionTable tables (Exception thrown was NullReferenceException instead of QueryBuilderException)
- Fixed bug in generating FROM SQL when there are circular [JoinInfo] configured between tables used in the query
- Fixed bug where closing the server/database selection dialog with the X instead of cancel could cause error messages (e.g. in Bulk Import TableInfos)
- Fixed bug where searching for "Pipeline" or "Pipe" did not show all pipelines
- Fixed bug caching patient index tables (cohort creation) when there are multiple tables being joined in the query.
- Fixed error when logging very large (over 4000 characters) to the RDMP logging database

### Removed
- Cohort sets no longer appear under Catalogues (Find / GoTo now open the parent cohort identification configuration)
- Removed OnlyUseOldDateTimes option on DataTableUploadDestination as it didn't actually do anything ([DBMS] type decisions are handled in a standard way by FAnsiSql)

## [3.1.0] - 2019-07-31

### Added

- Cohort sets with HAVING sql now support 'View Dataset Sample' (of matched records)
- Added new property IsView to TableInfo
- Added GoTo menu item Catalogue=>TableInfo
- Added user setting for skipping Cohort Creation wizard
- MDFAttacher emits more messages when looking up location on disk to copy MDF file to.
- Added menu option to set [IsExtractionIdentifier] on a [Catalogue] without having to open ExtractionInformations directly
- Added the ability to set custom number of patients / rows per dataset when creating example datasets (from command line or when setting up client)
- FlatFileAttacher now issues a warning if TableToLoad isn't one of the tables loaded by the currently executing load (previously it would just say 'table x wasn't found in RAW')
- Added (initially hidden) column Order to cohort query builder to help debugging any issues with order of display

### Changed

- Attempting to generate a graph from a query that returns more than 1,000,000 cells now asks for confirmation.
- Updated to latest version of [FAnsiSql] (0.9.4) for better Oracle support
- Oracle extraction commands no longer generate parameters (e.g. @projectNumber).  Previously invalid SQL was generated.
- Improved layout of message boxes and link highlighting
- Add (Copy Of) cohort set no longer complains about creating a copy of one already in the cohort builder configuration
- Extraction destination property CleanExtractionFolderBeforeExtraction now defaults to false (i.e. do not delete the contents of the extraction directory before extracting)
- Extraction destination property CleanExtractionFolderBeforeExtraction is now implemented in the Checks phase of the component lifecycle rather than on reciept of first batch of records (this prevents accidentally deleting files produced by upstream components)
- 
### Fixed 
- Fixed bug in [Catalogue] validation setup window (DQE Validation Rules) which resulted in changes not being saved if it had been refreshed after initially loading
- Fixed scrollbars not appearing in [Catalogue] validation setup window when lots of validation rules are applied to a single column
- Type text dialog prompt now resizes correctly and has a display limit of 20,000 characters for messages
- Fixed bug that prevented exiting if the RDMP directory (in user's application data folder) was deleted while the program was running
- Fixed bug where CatalogueItems created when importing Oracle tables had database qualifiers in the name e.g. "CHI" (including the double quotes)
- Fixed bug where deleting a Filter from a cohort set in a Cohort Identification Query could result in the display order changing to alphabetical (until tab was refreshed).
- Fixed obscure bug in plugins implementing the `ICustomUI` interface when returning a new object in `GetFinalStateOfUnderlyingObject` that resulted in the UI showing a stale version of the object
- Connecting to a non existant server in ServerDatabaseTableSelector now shows the Exception in the RAG icon (previously just showed empty database list)
 
- Fixed bug where adding/removing a column in Aggregate Editor would would reset the Name/Description if there were unsaved changes (to Name/Description)
- Fixed bug where example datasets created would have the text value "NULL" instead of db nulls (only affected initial install/setup datasets)

## [3.0.16-rc2] - 2019-07-17

### Added 

- Example data generated on install can now be given a seed (allows for reproducibility)
- Creating a Query Caching server for an cohort identification AggregateConfiguration now asks you if you want to set it as the default QueryCaching server (if there isn't already one)
- Double clicking a row in SQL query editor user interfaces now shows text summary of the row
- DLE load logs tree view now supports double clicking on messages/errors to see summary
- All RDMP platform objects now have icons even if not visible in the UI (this affects the objects documentation file generation)
- MetadataReport now supports generating data for Catalogues with no extractable columns

### Changed

- Updated to latest version of BadMedicine (0.1.5)
- Improved error message shown when attempting to delete a used patient index table (now lists the users)
- System no longer auto selects objects when there is only 1 option (e.g. when user starts a Release when there is only one [Project] in the system).  This previously created an inconsistent user experience.
- Dita extraction checks no longer propose deleting non dita files in the output directory
- Improved Find (Ctrl+F) dialog layout and added shortcut codes (e.g. typing "c Bob" will return all Catalogues containing the word "Bob")
- Message boxes now display a limit of 20,000 characters (full text can still be accessed by the copy to clipboard button).
- DLE Debug options (e.g. Skip migrating RAW=>STAGING) now appear as a drop down with more descriptive titles (e.g. StopAfterRAW)
 
### Fixed 

- Fixed bug when cloning a Pipeline called "Bob" when there was already an existing Pipeline called "Bob (Clone)"
- Fixed validation issue in some user interfaces of INamed classes (e.g. Catalogue) where all properties were checked for illegal characters instead of just the Name
- Fixed image scaling in Metadata reports to 100% (previously 133%)
- Governance report now properly escapes newlines and quotes in [Catalogue] descriptions when outputting as CSV
- Fixed bug in Plugin code generator for tables with a Name property (previously incorrect C# code was generated)
- Fixed bug in SQL query editor user interface when the query returned a table that included binary columns with large amounts of data in
- Clicking a collection button or using GoTo/Show now correctly pops the relevant collection if it is set to auto dock (pinned).
- Application title bar now correctly updates after loading a tab (previously it was left with the caption "Loading...")
- Un Pinning in a collection using X now correctly maintains tree selection (consistent with the context menu Tree=>UnPin)
- Fixed display order of cohort sets in Cohort Query Builder to correctly match the compiler (previously the tree view order was misleading)

## [3.0.16-rc] - 2019-07-08

### Added 

- Forward/backward navigation in LogViewer now preserves text filters / TOP X
- Added the ability to create example datasets and configurations/projects etc during installation / startup
- Objects with names containing problematic characters (e.g. \ ") are highlighted red
- New right click context menu GoTo shows related objects e.g. which ExtractionConfiguration(s) a [Catalogue] has been used in
- Heatmap hover tool tip now shows more information about the cell value
- 'Other Pipelines' (unknown use case) can now be edited by double clicking.  This prompts user to pick a use case to edit them under
- Creating a Catalogue/TableInfo by importing a file now lets you rename the table after it has been created
- Added new DLE module ExecuteSqlFileRuntimeTask which runs the SQL stored in the RDMP platform database (rather than relying on an sql file on disk like ExecuteSqlFileRuntimeTask)
- RDMP platform database schemas no longer require 100% matching to models.  This allows limited backwards compatibility between minor versions of RDMP in which new fields are added to the database.

### Changed

- Updated to latest version of [BadMedicine] (0.0.1.2)
- Updated to latest version of [FAnsiSql] (0.9.2)
- File=>New now launches modal dialog instead of dropdown menu
- [Project] objects can now be sorted (previously they always appeared alphabetically)
- [Project] creation UI now shows duplicate ProjectNumbers as a Warning instead of an Error allowing users to create 2+ Projects with shared cohorts
- Disabled objects in tree views now appear greyed out instead of red
- Improved message shown when cohorts with null descriptions are preventing cohort importing
- Attempting to deleting an Extractable [Catalogue] no longer shows an error and instead asks if you want to make it non extractable (then delete)
- xmldoc are now shipped inside SourceCodeForSelfAwareness.zip (instead of side by side with the binary).  This avoids an issue where [Squirrel drops xmldoc files](https://github.com/Squirrel/Squirrel.Windows/issues/1323)

### Fixed 

- Fixed bug in CLI (rdmp.exe) where yaml settings would override command line values for connection strings to platform databases
- Disabled smiley controls now render in greyscale
- Fixed bug in Aggregate graphs which included a PIVOT on columns containing values with leading whitespace
- Fixed crash bug in UI responsible for picking the DLE load folder that could occur when when xmldocs are missing
- Fixed bug resolving Plugin dll dependencies where dependencies would only be resolved correctly the first time they were loaded into the AppDomain
- Fixed Culture (e.g. en-us) not being passed correctly in DelimitedFlatFileAttacher
- Fixed bug where Updater would show older versions of RDMP as installable 'updates'

[Unreleased]: https://github.com/HicServices/RDMP/compare/v7.0.6...develop
[7.0.6]: https://github.com/HicServices/RDMP/compare/v7.0.5...v7.0.6
[7.0.5]: https://github.com/HicServices/RDMP/compare/v7.0.4...v7.0.5
[7.0.4]: https://github.com/HicServices/RDMP/compare/v7.0.3...v7.0.4
[7.0.3]: https://github.com/HicServices/RDMP/compare/v7.0.2...v7.0.3
[7.0.2]: https://github.com/HicServices/RDMP/compare/v7.0.1...v7.0.2
[7.0.1]: https://github.com/HicServices/RDMP/compare/v7.0.0...v7.0.1
[7.0.0]: https://github.com/HicServices/RDMP/compare/v6.0.2...v7.0.0
[6.0.2]: https://github.com/HicServices/RDMP/compare/v6.0.1...v6.0.2
[6.0.1]: https://github.com/HicServices/RDMP/compare/v6.0.0...v6.0.1
[6.0.0]: https://github.com/HicServices/RDMP/compare/v5.0.3...v6.0.0
[5.0.3]: https://github.com/HicServices/RDMP/compare/v5.0.2...v5.0.3
[5.0.2]: https://github.com/HicServices/RDMP/compare/v5.0.1...v5.0.2
[5.0.1]: https://github.com/HicServices/RDMP/compare/v5.0.0...v5.0.1
[5.0.0]: https://github.com/HicServices/RDMP/compare/v4.2.4...v5.0.0
[4.2.4]: https://github.com/HicServices/RDMP/compare/v4.2.3...v4.2.4
[4.2.3]: https://github.com/HicServices/RDMP/compare/v4.2.2...v4.2.3
[4.2.2]: https://github.com/HicServices/RDMP/compare/v4.2.1...v4.2.2
[4.2.1]: https://github.com/HicServices/RDMP/compare/v4.2.0...v4.2.1
[4.2.0]: https://github.com/HicServices/RDMP/compare/v4.1.9...v4.2.0
[4.1.9]: https://github.com/HicServices/RDMP/compare/v4.1.8...v4.1.9
[4.1.8]: https://github.com/HicServices/RDMP/compare/v4.1.7...v4.1.8
[4.1.7]: https://github.com/HicServices/RDMP/compare/v4.1.6...v4.1.7
[4.1.6]: https://github.com/HicServices/RDMP/compare/v4.1.5...v4.1.6
[4.1.5]: https://github.com/HicServices/RDMP/compare/v4.1.4...v4.1.5
[4.1.4]: https://github.com/HicServices/RDMP/compare/v4.1.3...v4.1.4
[4.1.3]: https://github.com/HicServices/RDMP/compare/v4.1.2...v4.1.3
[4.1.2]: https://github.com/HicServices/RDMP/compare/v4.1.1...v4.1.2
[4.1.1]: https://github.com/HicServices/RDMP/compare/v4.1.0...v4.1.1
[4.1.0]: https://github.com/HicServices/RDMP/compare/v4.0.3...v4.1.0
[4.0.3]: https://github.com/HicServices/RDMP/compare/v4.0.2...v4.0.3
[4.0.2]: https://github.com/HicServices/RDMP/compare/v4.0.1...v4.0.2
[4.0.1]: https://github.com/HicServices/RDMP/compare/v4.0.1-rc3...v4.0.1
[4.0.1-rc3]: https://github.com/HicServices/RDMP/compare/v4.0.1-rc2...v4.0.1-rc3
[4.0.1-rc2]: https://github.com/HicServices/RDMP/compare/v4.0.1-rc1...v4.0.1-rc2
[4.0.1-rc1]: https://github.com/HicServices/RDMP/compare/v3.2.1...v4.0.1-rc1
[3.2.1]: https://github.com/HicServices/RDMP/compare/v3.2.1-rc4...v3.2.1
[3.2.1-rc4]: https://github.com/HicServices/RDMP/compare/v3.2.1-rc3...v3.2.1-rc4
[3.2.1-rc3]: https://github.com/HicServices/RDMP/compare/v3.2.1-rc2...v3.2.1-rc3
[3.2.1-rc2]: https://github.com/HicServices/RDMP/compare/3.2.1-rc1...v3.2.1-rc2
[3.2.1-rc1]: https://github.com/HicServices/RDMP/compare/3.2.0...3.2.1-rc1
[3.2.0]: https://github.com/HicServices/RDMP/compare/v3.2.0-rc1...3.2.0
[3.2.0-rc1]: https://github.com/HicServices/RDMP/compare/3.1.0...v3.2.0-rc1
[3.1.0]: https://github.com/HicServices/RDMP/compare/v3.0.16-rc2...3.1.0
[3.0.16-rc2]: https://github.com/HicServices/RDMP/compare/v3.0.16-rc...v3.0.16-rc2
[3.0.16-rc]: https://github.com/HicServices/RDMP/compare/v3.0.15...v3.0.16-rc
[FAnsiSql]: https://github.com/HicServices/FAnsiSql/
[BadMedicine]: https://github.com/HicServices/BadMedicine/

[ExtractionProgress]: ./Documentation/CodeTutorials/Glossary.md#ExtractionProgress
[DBMS]: ./Documentation/CodeTutorials/Glossary.md#DBMS
[UNION]: ./Documentation/CodeTutorials/Glossary.md#UNION
[INTERSECT]: ./Documentation/CodeTutorials/Glossary.md#INTERSECT
[EXCEPT]: ./Documentation/CodeTutorials/Glossary.md#EXCEPT
[IsExtractionIdentifier]: ./Documentation/CodeTutorials/Glossary.md#IsExtractionIdentifier
[DataAccessCredentials]: ./Documentation/CodeTutorials/Glossary.md#DataAccessCredentials
[Catalogue]: ./Documentation/CodeTutorials/Glossary.md#Catalogue
[SupportingDocument]: ./Documentation/CodeTutorials/Glossary.md#SupportingDocument
[TableInfo]: ./Documentation/CodeTutorials/Glossary.md#TableInfo

[ExtractionConfiguration]: ./Documentation/CodeTutorials/Glossary.md#ExtractionConfiguration
[Project]: ./Documentation/CodeTutorials/Glossary.md#Project

[CatalogueItem]: ./Documentation/CodeTutorials/Glossary.md#CatalogueItem
[ExtractionInformation]: ./Documentation/CodeTutorials/Glossary.md#ExtractionInformation
[ColumnInfo]: ./Documentation/CodeTutorials/Glossary.md#ColumnInfo
[CacheProgress]: ./Documentation/CodeTutorials/Glossary.md#CacheProgress

[JoinInfo]: ./Documentation/CodeTutorials/Glossary.md#JoinInfo

[PipelineComponent]: ./Documentation/CodeTutorials/Glossary.md#PipelineComponent
[Pipeline]: ./Documentation/CodeTutorials/Glossary.md#Pipeline
[Pipelines]: ./Documentation/CodeTutorials/Glossary.md#Pipeline

[Lookup]: ./Documentation/CodeTutorials/Glossary.md#Lookup
[CohortIdentificationConfiguration]: ./Documentation/CodeTutorials/Glossary.md#CohortIdentificationConfiguration
[LoadMetadata]: ./Documentation/CodeTutorials/Glossary.md#LoadMetadata
[ExtractableCohort]: ./Documentation/CodeTutorials/Glossary.md#ExtractableCohort
[CohortAggregateContainer]: ./Documentation/CodeTutorials/Glossary.md#CohortAggregateContainer
[ExtractionFilter]: ./Documentation/CodeTutorials/Glossary.md#ExtractionFilter
[MigrateUsages]: https://github.com/HicServices/RDMP/pull/666<|MERGE_RESOLUTION|>--- conflicted
+++ resolved
@@ -6,18 +6,12 @@
 
 ## [Unreleased]
 
-<<<<<<< HEAD
-### Added
-
+### Added
 - Added ArchiveTriggerTimeout user setting [#623](https://github.com/HicServices/RDMP/issues/623)
-
-...
-=======
-### Fixed
-
+- 
+### Fixed
 - Fixed closing and changing instance not consulting tabs before closing
 - Fixed bug where setting `SuggestedCategory` on a plugin command resulted in it vanishing from context menu
->>>>>>> 4a1959f9
 
 ## [7.0.6] - 2022-01-25
 
