# Changelog
All notable changes to this project will be documented in this file.

The format is based on [Keep a Changelog](https://keepachangelog.com/en/1.0.0/),
and this project adheres to [Semantic Versioning](https://semver.org/spec/v2.0.0.html).

## [Unreleased]

### Added
- Added ArchiveTriggerTimeout user setting [#623](https://github.com/HicServices/RDMP/issues/623)
- Support for referencing plugin objects from command line e.g. `./rdmp.exe cmd delete MyPluginClass:2`
- The word 'now' is a valid date when supplied on the command line
- Added ability to query an [ExternalDatabaseServer] from the right click context menu [#910](https://github.com/HicServices/RDMP/issues/910)

### Fixed
- Fixed closing and changing instance not consulting tabs before closing
- Fixed bug where setting `SuggestedCategory` on a plugin command resulted in it vanishing from context menu
- Fixed bug with AllowEmptyExtractions not working under some situations
<<<<<<< HEAD
- Fixed [Lookup] creation UI creating CatalogueItem with the suffix _Desc even when you ask it not to in prompt
=======
- Fixed layout bug in rule validation configuration UI where rationale tip was cut off [#909](https://github.com/HicServices/RDMP/issues/909)
>>>>>>> 8bef6673

### Changed

- Find sorts ties firstly by favourite status (favourite items appear above others)
- Find sorts ties lastly alphabetically (previously by order of ID)

## [7.0.6] - 2022-01-25

*Database Patch Included (enables ExtractionProgress batching)*

### Added

- Added [ExtractionProgress] for robustly extracting large datasets in multiple smaller executions
- Added ability to export [ExtractableCohort] to CSV file
- Added 'Created From' column to cohort detail page (parses cohorts AuditLog)

### Fixed

- Fixed a bug where ProjectUI would not show cohorts when some cohort sources are unreachable
- Fixed ProgressUI filter hiding global errors on extraction where the whole operation failed and a dataset filter was selected ([888](https://github.com/HicServices/RDMP/issues/888))
- Fixed a rare dll resolving issue that could occur during startup when running the RDMP windows client from outside the current directory (https://github.com/HicServices/RDMP/issues/877)

### Changed

- Changed right click context menu item 'Delete' to say 'Remove' when deleting a chain or relationship object (e.g. cohort usage by a project) ([#887](https://github.com/HicServices/RDMP/issues/887))
- Restricted [Pipelines] shown to only those where all components are compatible with the input objects (previously on context was checked) (https://github.com/HicServices/RDMP/issues/885)
- "Show All/Incompatible Pipelines" option added to Pipelines dropdown to make a simpler user interface
- When committing a cohort through the Cohort Builder the Project will automatically be selected if it already belongs to a single one (https://github.com/HicServices/RDMP/issues/868)
- Removed requirement for filter parameters to have comments to be published (https://github.com/HicServices/RDMP/issues/582)

## [7.0.5] - 2022-01-10

### Added

- Added ability to open extraction directory for an [ExtractionConfiguration]
- Added diagnostic screen logging last executed command (https://github.com/HicServices/RDMP/issues/815)
- Added tooltips for objects in tree views (https://github.com/HicServices/RDMP/issues/819).
- Added custom icon for [CatalogueItem] that represent transforms on the underlying column (https://github.com/HicServices/RDMP/issues/818)
- Added Extraction Primary Keys to Catalogue tooltip
- Added ability to 'View TOP 100' etc samples on [ExtractionInformation] (previously only available on [ColumnInfo] objects)
- Added icon overlays for 'Is Extraction Identifier' and 'Is Extraction Primary Key' (https://github.com/HicServices/RDMP/issues/830)
- Extraction Information for a Catalogue Item now includes "Transforms Data" property (which shows yes/no based on whether it transform the column data)
- Added 'open load directory' command to [Catalogue] context menu
- Added ability to switch between instances of RDMP using the Locations menu
- Added CLI command `ClearQueryCache`
- Added Description capability to prompts. More descriptions to be added (https://github.com/HicServices/RDMP/issues/814)
- Added description to Publish Filter "Select One" dialog (https://github.com/HicServices/RDMP/issues/813)
### Fixed
- Changed to SHIFT+Enter for closing multiline dialogs (https://github.com/HicServices/RDMP/issues/817)
- Fixed bug where configuring dataset didn't show all available tables when listing optional joinable tables (https://github.com/HicServices/RDMP/issues/804)

### Changed
- Updated CatalogueItemUI (https://github.com/HicServices/RDMP/issues/820)
- Fixed bug where cached aggregates were not considered stale even though changes had been made to their patient index table (https://github.com/HicServices/RDMP/issues/849)
- "You only have one object Yes/No" box has been removed in favour of being more consistent for the user (https://github.com/HicServices/RDMP/issues/811)

## [7.0.4] - 2021-12-08

### Added

- Added `RoundFloatsTo` to ExecuteDatasetExtractionFlatFileDestination
- Added new menu item Diagnostics->Restart Application
- Trying to extract an [ExtractionConfiguration] with a cohort that is marked IsDeprecated now fails checks
- Added [MigrateUsages] setting to cohort creation destination pipeline components.  When enabled and creating a new version of an existing cohort then all unreleased [ExtractionConfiguration] using the old (replaced) cohort switch to the new version
- Added an 'All Tasks', 'All Runs' etc commands to View Logs tab menu
- Added ability to filter [Catalogue] in the Find dialog by Internal/Deprecated etc
- Added search and filter compatible controls to [Pipeline] editing dialog
- Added ability to ignore/elevate specific errors in UserSettings
- Enabled Expand/Collapse all when right clicking whitespace in a tree collection
- Added title to graph charts
- Added a user setting for hiding Series in which all cells are 0/null
- Added `IPipelineOptionalRequirement` interface for Plugin Pipeline Components that can optionally make use of Pipeline initialization objects but do not require them to function.
- Support for templating in `ColumnSwapper` when used in an extraction pipeline (e.g. $n for project number)
- Support for specifying `--ConnectionStringsFile somefile.yaml` when starting RDMP (gui client or CLI)
- Added 'Hash On Release' column to initial new Catalogue extractability configuration dialog (https://github.com/HicServices/RDMP/issues/394)

### Fixed

- Fixed [Pipeline] objects showing an ID of 0 in tree collections
- Fixed the 'filters' count column in [Catalogue] tree collection showing edit control when clicked
- Fixed Find not working when searching by ID for [Pipeline] objects
- Prevented showing out dated cohorts when changing Project half way through defining a cohort
- When plugins contain dlls with differing version numbers then the latest dll version is loaded (previously the first encountered was used)
- Fixed bug in Console Gui where edit window showed value set directly instead of passing through Property Setters
- Fixed bug in Console Gui where password properties showed (encrypted) HEX binary value instead of ****
- Fixed Command Line UI showing abstract and interfaces when prompting user to pick a Type
- Fixed `OverrideCommandName` not working for `ExecuteCommandViewLogs` command
- Fixed `View Logs` commands appearing twice in right click context menu for logging servers objects (once on root and once under 'View Logs' submenu)
- Generate Release Document now shows as impossible when Cohort is not defined or unreachable (e.g. if user does not have access to cohort database)
- Fixed bug where selecting a [PipelineComponent] for which help is unavailable would leave the previously selected component's help visible
- Fixed bug with 'Commit Cohort' storing the target cohort database for future clicks
- Fixed a bug where editing a field like `Description` would fire validation on other properties e.g. `Name` which could slow controls down when validation is slow and change events are fired in rapid succession.
- Edit Catalogue window layout updated to allow errors to be seen on the right hand side of inputs (https://github.com/HicServices/RDMP/issues/758)
- Cohort Identification Configuration descriptions box is now easy to read and edit (https://github.com/HicServices/RDMP/issues/755)
- Fixed bug where RDMP would lose focus when "checks" were being run in background resulting in RDMP appearing unresponsive (https://github.com/HicServices/RDMP/issues/747)
- Fixed bug where some words in RDMP would have spaces in the wrong place (e.g. "W HERE") (https://github.com/HicServices/RDMP/issues/752)

### Changed

- Bump System.Drawing.Common from 5.0.2 to 5.0.3
- Bump System.Security.Permissions from 5.0.0 to 6.0.0
- Bump NLog from 4.7.12 to 4.7.13
- Changed to Dock layout for Pipeline editing control (may improve performance on older machines)
- Removed dependency on `System.Drawing.Common` by updating usages to `System.Drawing`
- Increased size of all text fields in [Catalogue] and [CatalogueItem] to `nvarchar(max)` to support long urls etc
- Updated icons to a more modern look. Catalogue Item image no longer has black corner. Green yellow and red smiley faces have been replaced. Cloud API icon replaced (https://github.com/HicServices/RDMP/issues/712)
- Extract to database now checks for explicit table names amongst pre-existing tables on the destination
- Startup no longer reports non dotnet dlls as 'unable to load' (warnings)
- Added Project number to Title Bar (and full project name to tooltip) for Extraction Configurations (https://github.com/HicServices/RDMP/issues/621)
- Root Cohort Identification Configuration will now highlight SET container issues with red highlight (https://github.com/HicServices/RDMP/issues/681)
- "Data Export" has been renamed to "Projects" to be more consistent (https://github.com/HicServices/RDMP/issues/720)
- Corrected layout of "Master Ticket" in New Project dialog (https://github.com/HicServices/RDMP/issues/735)
- Corrected layout of "Create New Lookup" (https://github.com/HicServices/RDMP/issues/730)
- Aligned buttons for Pipeline options (https://github.com/HicServices/RDMP/issues/721)
- Add "clause" (e.g. WHERE) to SQL attribute input to make it clearer what SQL you need to enter (https://github.com/HicServices/RDMP/issues/751)
- User Settings dialog now has a nicer layout (https://github.com/HicServices/RDMP/issues/760)


## [7.0.3] - 2021-11-04

### Fixed

- Fixed bug with ConfirmLogs when running with multiple [CacheProgress]

## [7.0.2] - 2021-11-03

### Fixed

- Fixed 'package downgrade' dependencies issue with `HIC.RDMP.Plugin.UI`
- Fixed log viewer total time display in logs view when task ran for > 24 hours.
- Fixed not implemented Exception when using username/password authentication and viewing [CohortIdentificationConfiguration] SQL
- Fixed missing 'add sql file process task' in DLE load stage right click context menus


### Added

- Console gui context menu now shows compatible commands from plugins
- Added the 'ConfirmLogs' command for verifying if a task is failing (e.g. a DLE run)

### Changed

- When syncing table columns with the database, the full column (including table name) is displayed in the proposed fix (previously only the column name was displayed).
- Bump Terminal.Gui from 1.2.1 to 1.3.1

## [7.0.1] - 2021-10-27

### Changed

- Bump NLog from 4.7.11 to 4.7.12
- Bump Microsoft.NET.Test.Sdk from 16.11.0 to 17.0.0
- [Catalogue] and [CatalogueItem] edit tab now expands to fill free space and allows resizing

### Fixed

- Fixed Null Reference exception when collection tabs are opened twice
- Fixed CohortBuilder 'Execute' showing ExceptionViewer on the wrong Thread

### Added

- Column visibility and size are now persisted in UserSettings

### Removed

- Removed FillsFreeSpace on columns.  User must now manually resize columns as desired

## [7.0.0] - 2021-10-18

### Changed

- IPluginUserInterface is now in `Rdmp.Core` and therefore you can write console gui or dual mode (console and winforms) plugin UIs
- IPluginUserInterface CustomActivate now takes IMapsDirectlyToDatabaseTable allowing custom plugin behaviour for activating any object
- DatasetRaceway chart (depicts multiple datasets along a shared timeline) now ignores outlier values (months with count less than 1000th as many records as the average month)
- Renamed `SelectIMapsDirectlyToDatabaseTableDialog` to `SelectDialog<T>` (now supports any object Type)
- Selected datasets icon now includes all symbols of the Catalogue they represent (e.g. ProjectSpecific, Internal)
- Changed how RDMP treats cohorts where the data has been deleted from the cohort table.  'Broken Cohort' renamed 'Orphan Cohort' and made more stable
- [CohortAggregateContainer] now show up in the find dialog (you can disable this in UserSettings)
- Bump Microsoft.Data.SqlClient from 3.0.0 to 3.0.1
- Checks buttons on the toolbars are now hidden instead of disabled when inapplicable
- Shortened tool tips in top menu bar

### Removed

- IPluginUserInterface can no longer add items to tab menu bars (only context menus)
- Removed some Catalogue context menu items when the Catalogue is an API call
- Adding a Filter from Catalogue no longer opens it up in edit mode after adding
- Command line execution (e.g. `rdmp cmd ...`) no longer supports user interactive calls (e.g. YesNo questions)
- Removed PickOneOrCancelDialog
- Removed RAG smiley from server connection UI.  Now errors are reported 'Connection Failed' text label

### Added
- Added CatalogueFolder column to Select Catalogue dialog
- Added custom metadata report tokens:
  - $Comma (for use with formats that require seperation e.g. JSON when using the `$foreach` operation)
  - $TimeCoverage_ExtractionInformation (the column that provides the time element of a dataset to the DQE e.g. StudyDate)
- Added support for default values in constructors invoked from the command line (previously command line had to specify all arguments.  Now you can skip default ones at the end of the line)
- Added support for deleting multiple objects at once with the delete command (e.g. `rdmp cmd Delete Plugin true` to delete all plugins)
  - Boolean flag at the end is optional and defaults to false (expect to delete only 1 object)
  - Use `rdmp cmd DescribeCommand Delete` for more information
- Added ability to directly query Catalogue/DataExport to Console Gui
- Added extraction check that datasets are not marked `IsInternalDataset`
- Added ability to script multiple tables at once via right click context menu in windows client
- Support for shortcodes in arguments to commands on CLI e.g. `rdmp cmd describe c:11`
- Added new command 'AddPipelineComponent' for use with RDMP command line
- Added ability to filter datasets and selected datasets by Catalogue criteria (e.g. Deprecated, Internal)
- Added Clone, Freeze, Unfreeze and add dataset(s) ExtractionConfiguration commands to command line
- Added support for identifying items by properties on CLI (e.g. list all Catalogues with Folder name containing 'edris')
- Cloning a [CohortIdentificationConfiguration] now opens the clone
- Added ability to remove objects from a UI session
- Added new command ViewCohortSample for viewing a sample or extracting all cohort identifiers (and anonymous mapping) to console/file
- Added the ability to pick which tables to import during Bulk Import TableInfos
- Added CLI command to create DLE load directory hierarchy ('CreateNewLoadDirectory')

### Fixed
- Fixed deleting a parameter value set failing due to a database constraint
- Fixed a bug where changing the server/database name could disable the Create button when selecting a database
- Added the ability to drop onto the Core/Project folders in the 'execute extraction' window
- Fixed a big where Yes/No close popup after running a pipeline in console gui could crash on 'No'
- Fixed deleting source/destination pipeline components directly from tree UI
- Fixed various issues when viewing the DQE results of a run on an empty table
- DatasetRaceway in dashboards now shows 'Table(s) were empty for...' instead of `No DQE Evaluation for...` when the DQE was run but there was no result set
- Added better error message when trying to create a new RDMP platform database into an existing database that already has one set up
- Fixed [CohortAggregateContainer] and filter containers not showing up in Find when explicitly requested
- Fixed deleting an [ExtractionFilter] with many parameter values configured.  Now confirmation message is shown and all objects are deleted together
- Fixed bug saving an [ExtractionInformation] when it is an extraction transform without an alias
- Fixed bug refreshing Data Export tree collection when deleting multiple Projects/Packages at once (deleted objects were still shown)
- Fixed bug dragging filters into Cohort Builder

## [6.0.2] - 2021-08-26

### Changed

- Bump Microsoft.NET.Test.Sdk from 16.10.0 to 16.11.0
- Bump NLog from 4.7.10 to 4.7.11

### Added

- Support for plugin Catalogues in cohort builder.  These allow you to write plugins that call out to arbitrary APIs (e.g. REST etc) from the RDMP cohort builder

### Fixed

- Fixed ExecuteCommandCloneCohortIdentificationConfiguration asking for confirmation when activation layer is non interactive

## [6.0.1] - 2021-08-12

### Added

- Added new command 'Similar' for finding columns that have the same name in other datasets
- Added the ability to Query Catalogue/DataExport databases directly through RDMP
- Support for custom column names in ColumnSwapper that do not match the names of the lookup columns
- Added ScriptTables command for scripting multiple [TableInfo] at once (optionally porting schema to alternate DBMS types).
- Support for nullable value/Enum types in command constructors

### Fixed

- AlterColumnType command now shows as IsImpossible when column is part of a view or table valued function
- Describe command no longer shows relationship properties
- Fixed layout of Bulk Process Catalogue Items in dotnet 5
- Fixed missing dependency in new installations when rendering Charts

## [6.0.0] - 2021-07-28

### Changed

- Upgraded Sql Server library from `System.Data.SqlClient` to `Microsoft.Data.SqlClient`
- `ExecuteCommandAlterColumnType` now automatically alters \_Archive table too without asking for confirmation
- When foreign key values are missing from lookups, the 'Missing' status is now attributed to the `_Desc` field (previously to the foreign key field)
- Changed Console gui DLE / DQE (etc) execution to use ListView instead of TextView
- Referencing an object by name in a script file now returns the latest when there are collisions e.g. "[ExtractableCohort]" would return the latest one (created during the script execution session)
- Bump YamlDotNet from 11.2.0 to 11.2.1
- Bump SecurityCodeScan.VS2019 from 5.1.0 to 5.2.1
- Command 'Set' now shows as Impossible for property 'ID'
- RDMP no longer complains about mixed capitalisation in server names and will connect using the capitalisation of the first encountered.

## Fixed

- Fixed release engine not respecting `-g false` (do not release Globals)
- Fixed column order in DQE results graph sometimes resulting in shifted colors (e.g. Correct appearing in red instead of green)
- Fixed Prediction rules never being run when value being considered is null (DQE).
- Fixed a bug creating a cohort without specifying a Project from the console
- Fixed bug where searching in console gui could be slow or miss keystrokes
- Fixed bug in console gui where GoTo Project or Cohort would not highlight the correct item
- Fixed bug in console gui where delete key was not handled resulting in a loop if errors occurred trying to delete the object
- Removed limit of 500 characters on extraction SQL of columns

### Added

- Added user setting for filtering table load logs where there are 0 inserts,updates and deletes
- Added support for specifying datatype when calling `ExecuteCommandAlterColumnType`
- Pipeline and DLE components with object list arguments now show the previously selected items in the 'Select Object(s)' popup
- Pressing 'delete' key in console gui edit window now offers to set value of property to null
- Editing a foreign key property (e.g. `PivotCategory_ExtractionInformation_ID`) now shows objects rather than asking for an `int` value directly
- Fatal errrors in console gui now get logged by NLog (e.g. to console/file)
- Added user setting `CreateDatabaseTimeout`

### Removed

- Removed check for DataLoadProgress being before OriginDate of a `LoadProgress`

## [5.0.3] - 2021-06-17

- Hotfix extraction/DLE progress UI layout on some Windows configurations

## [5.0.2] - 2021-06-16

### Changed

- Bump YamlDotNet from 11.1.1 to 11.2.0


### Fixed

- Fixed layout of windows client engine progress controls not filling all available screen space

## [5.0.1] - 2021-06-08

### Added

- Added CLI console gui context menu for [LoadMetadata]
- Commit cohort from CohortIdentificationConfiguration now shows crash message Exception on failure
- Added `--usc` flag to `rdmp gui`.  This allows you to specify using the `NetDriver` for Terminal.Gui (an alternative display driver)
- Added optional file argument to `ExecuteAggregateGraph` command (outputs graph data table to the file specified)
- Added ability to select a [DataAccessCredentials] in table/database selector control
- Added TopX and Filter (text) to console view logs
- Added alternative colour scheme to console gui

### Changed

- Changed `ExtractMetadata` template syntax to require `DQE_` and added year/month/day sub components:
  - `$StartDate`, `$EndDate` and `$DateRange` are now `$DQE_StartDate`, $DQE_EndDate and $DQE_DateRange.
  - Added `$DQE_StartYear`,`$DQE_EndYear`,`$DQE_StartMonth`,`$DQE_EndMonth`,`$DQE_StartDay`,`$DQE_EndDay`
  - Added `$DQE_PercentNull` (must be used with a `$foreach CatalogueItem` block)
  - Added TableInfo and ColumnInfo properties (e.g. `$Server`)
  - Added $DQE_CountTotal
- Improved performance of checks user interface (especially when there are a large number of check messages)

### Fixed

- Fixed arguments not showing up under Pipeline components of 'Other' (unknown) pipelines node
- Fixed refresh speed of console gui causing problems with Guacamole
- Fixed Keyboard shortcuts of pipeline engine execution window sharing the same letters
- Fixed bug running rdmp gui (console) with a remote current directory
- Fixed 'View Catalogue Data' command when run on ProjectSpecific Catalogues
- Fixed 'Import ProjectSpecific Catalogue' command not preserving Project choice in configure extractability dialog
- When importing an existing data table into RDMP and cancelling [Catalogue] creation RDMP will prompt you to optionally also delete the [TableInfo]

### Dependencies

- Bump Terminal.Gui from 1.0.0 to 1.1.1
- Bump HIC.FAnsiSql from 1.0.6 to 1.0.7
- Bump Microsoft.NET.Test.Sdk from 16.9.4 to 16.10.0


## [5.0.0] - 2021-05-05

### Changed

- .Net 5.0 for all, instead of Framework 4.6.1+Core 2.2+Standard 2.0 mix
- Query editor autocomplete now uses integrated autocomplete (no icons, better matching)
- Throttled how often spelling is checked in Scintilla controls.
- Changed message about inaccessible cohorts to a warning instead of an error. 
- Collation is now explicitly specified when creating a new cohort source using the wizard (as long as there is a single collation amongst existing ColumnInfo of that type)

### Added

- Added `$foreach Catalogue` option for custom metadata report templates (to allow prefix, suffixes, table of contents etc)
- Added ability to search for objects by ID in console gui
- More detailed logging of Type decisions when extracting to database
- Added ability to cancel ongoing queries in CLI Sql Editor
- Added 'Reset Sql' and 'Clear Sql' buttons to CLI Sql Editor
- Added ability to set custom timeout for queries in CLI Sql Editor
- Added ability to save results of CLI Sql Editor (table) to CSV
- Added view data/aggregate etc on ColumnInfo objects to list of commands accessible from the CLI gui
- Added 'Go To' commands to CLI gui
- Exposed 'Add New Process Task...' to load stages in CLI menu
- Added 'ViewCatalogueData' command for CLI and CLI GUI use
- Better error reporting when item validators crash during validation execution (now includes constraint type, column name and value being validated).
- Added 'Go To' commands to CLI gui
- Exposed 'Add New Process Task...' to load stages in CLI menu
- Exposed 'View Logs' commands on CLI and CLI gui
- Added minimum timeout of 5 seconds for `CohortIdentificationConfigurationSource`
- 'View Logs' tree view now accessible for CacheProgress objects
- Added query/result tabs to CLI GUI Sql editor
- Console GUI now shows important information (e.g. 'Disabled') in brackets next to items where state is highly important
- Added new command RunSupportingSql
- Console GUI root nodes now offer sensible commands (e.g. create new Catalogue)
- Added Value column to tree views (allows user to quickly see current arguments' values)
- Added 'other' checkbox to 'Create Catalogue by importing a file' (for selecting custom piplelines)
- Command SetExtractionIdentifier now supports changing the linkage identifier for specific ExtractionConfigurations only
- Added new command `AlterTableMakeDistinct`
- Added CLI GUI window for running Pipelines that displays progress
- Added RDMP.Core version number to logs at startup of rdmp cli
- Added graph commands to CLI:
  - ExecuteCommandSetPivot
  - ExecuteCommandSetAxis
  - ExecuteCommandAddDimension


### Fixed

- Fixed CLI database selection UI not using password mask symbol (`*`)
- Fixed CLI GUI message boxes bug with very long messages
- Fixed Custom Metadata template stripping preceeding whitespace in templated lines e.g. `"  - $Name"` (like you might find in a table of contents section of a template)
- Fixed 'Set Global Dle Ignore Pattern' failing the first time it is used by creating a StandardRegex with no/null Pattern
- Fixed order of branches in CLI gui tree
- Fixed importing filter containers not saving Operation (AND/OR)
- Fixed right click menu not showing when right clicking after selecting multiple objects
- Fixed some delete commands not updating the UI until refreshed (e.g. disassociating a [Catalogue] from a [LoadMetadata])
- Fixed text on disassociating a [Catalogue] from a [LoadMetadata]
- Fixed sort order not being respected in cohort summary screen
- Fixed DQE graph when data has dates before the year 1,000
- Fixed `ExecuteCommandCreateNewCatalogueByImportingFile` when using blank constructor and from CLI GUI
- Fixed extraction UI showing "WaitingForSQLServer" when DBMS might not be (now says "WaitingForDatabase").
- Fixed bug where some UI tabs would not update when changes were made to child objects (e.g. deleting a dataset from an extraction using another window in the client)
- Fixed support for UNC paths in SupportingDocument extraction (e.g. \\myserver\somedir\myfile.txt)
- Fixed not being able to add `Pipeline` objects to Sessions

### Dependencies

- Bump System.Drawing.Common from 5.0.0 to 5.0.2
- Bump Moq from 4.16.0 to 4.16.1
- Bump Microsoft.NET.Test.Sdk from 16.8.3 to 16.9.4
- Bump NLog from 4.7.7 to 4.7.10
- Bump SecurityCodeScan.VS2019 from 5.0.0 to 5.1.0
- Bump Newtonsoft.Json from 12.0.3 to 13.0.1
- Bump YamlDotNet from 9.1.4 to 11.1.1
- Bump NUnit from 3.13.1 to 3.13.2

## [4.2.4] - 2021-02-05

- Added CLI commands for viewing/changing `UserSettings` e.g. AllowIdentifiableExtractions
- Added user setting `ShowPipelineCompletedPopup` for always popping a modal dialog on completion of a pipeline execution in the GUI client (e.g. committing a cohort)
- Added new flexible file/directory extraction component `SimpleFileExtractor`

### Changed

- Globals tickbox can now be checked even when there are no explicit files (this allows implicit files e.g. `SimpleFileExtractor` to still run)

### Fixed 

- Fixed MySql backup trigger implementation not updating validTo on the new row entering the table on UPDATE operations

## [4.2.3] - 2021-02-01

### Fixed 

- Fixed rare threading issue with tree representations of Lookups
- Fixed proxy objects context menus not functioning correctly since 4.2.0 (e.g. Catalogues associated with a load) for some commands

### Dependencies

- Bump NUnit from 3.13.0 to 3.13.1

## [4.2.2] - 2021-01-28

### Added

- Added `patch` command to rdmp CLI e.g. `./rdmp patch -b`
- Added ProjectName to ExtractionConfiguration objects visualisation in Find / Select popups

### Fixed

- Fixed erroneous warning where some characters were wrongly reported as illegal e.g. '#' in Filter names 
- Fixed RemoteDatabaseAttacher not logging table name (only database)

### Changed

- Metadata report now lists Catalogues in alphabetical order
- Changed hierarchy multiple parents state to be a Warning instead of an Error

### Dependencies

- Bump Moq from 4.15.2 to 4.16.0
- Bump YamlDotNet from 9.1.1 to 9.1.4
- Bump NLog from 4.7.6 to 4.7.7
- Bump SSH.NET from 2020.0.0 to 2020.0.1

## [4.2.1] - 2021-01-13

### Added

- Choose Load Directory on DLE now shows old value during editing
- Added property suggestions when using ExecuteCommandSet with an incorrect property name
- Added the ability to drag and drop aggregates into other CohortIdentificationConfigurations to import
- Added ColumnDropper that allows a user to specify the columns that should not be extracted in the pipeline.
- Added Favourite/UnFavourite to right click context menus
- CachingHost now logs the state of the CacheProgress being executed first thing on start
- Home screen now supports right click context menu, drag and drop etc
- Added 'Sessions'.  These are tree collection windows similar to Favourites but with a user defined name and limited duration (until closed)

### Fixed

- Fixed startup error when user enters a corrupt connection string for platform database locations.  This bug affected syntactically invalid (malformed) connection strings (i.e. not simply connection strings that point to non existant databases)
- Fixed various issues in ColumnSwapper
  - If input table contains nulls these are now passed through unchanged
  - If mapping table contains nulls these are ignored (and not used to map input nulls)
  - If input table column is of a different Type than the database table a suitable Type conversion is applied
- Data load engine logging checks are better able to repair issues with missing logging server IDs / logging tasks
- Better support for abort/cancel in
  - RemoteTableAttacher
  - ExcelAttacher
  - KVPAttacher
  - RemoteDatabaseAttacher
- Fixed View Inserts/Updates dialog when using non SqlServer DBMS (e.g. MySql)
- Fixed various layout and performance issues with RDMP console GUI.
- Fixed `rdmp cmd` loop exiting when commands entered result in error.
- Fixed autocomplete in `rdmp cmd` mode and enabled for Linux
- Fixed right click context menu being built twice on right click a new node (once for selection and once for right click)

### Changed

- Added timeout of 10 minutes (previously 30 seconds) for counting unique patient identifiers while writing metadata for extractions
- Choose Load Directory now lets you specify invalid directories e.g. when building a load on one computer designed to run on separate computer with an isolated file system.
- Reinvented Console Gui to more closely resemble the windows client

### Dependencies

- Bump SSH.NET from 2016.1.0 to 2020.0.0

## [4.2.0] - 2020-10-19

### Fixed

- Reduced memory overhead during refreshes
- Fixed various graphical/performance issues when running in VDI environments with limited CPU
- Fixed missing scrollbars in Explicit Column Typing user interface
- Fixed various errors that could occur when a [Catalogue] referenced by an extraction is deleted outside of RDMP (e.g. by truncating the database table(s))

### Added

- Support for importing WHERE logic into extraction datasets from other configurations or cohort builder configurations
- Pipeline ID and Name now recorded in logs for Data Extractions
- Added support for viewing extraction logs in tree form (for a given ExtractionConfiguration)
- Added `AllowIdentifiableExtractions` user setting.  Enabling this prevents RDMP reporting an error state when cohorts are created that have the same private and release ID fields.
- Added GoTo from extraction/cohort building filters to the parent Catalogue level filter and vice versa
- Added ability to suppress [LoadMetadata] triggers
- Added ability for Plugins to store custom information about objects in the RDMP Catalogue platform database
- Added IgnoreColumns setting for DLE to ignore specific columns in the final table completely (not created in RAW/STAGING and not migrated)

### Changed

- CLI tools now built for .Net Core 3.1 since 2.2 has reached EOL

## [4.1.9] - 2020-09-17

### Added

- Added ExplicitDateTimeFormat property to flat file attachers and pipeline sources.  Allows custom parsing of dates e.g. where no delimiters exist (e.g. 010120)

## [4.1.8] - 2020-08-17

### Fixed 

- Fixed progress logging still not being allowed to go backwards when logging to database

## [4.1.7] - 2020-08-14

### Changed

- Schema names (Sql Server) are now wrapped correctly e.g. `[My Cool Schema]`
- Progress logged (e.g. done x of y files) can now go backwards.

### Added

- New command `SetArgument` for easier changing of values of modules (e.g. [PipelineComponent]) from command line
- Support for `DescribeCommand` help text on `NewObject` and other commands that take dynamic argument lists (command line)

## [4.1.6] - 2020-08-04

### Added

- Added 'Save Changes' prompt when closing tabs
- Added Import command for bringing in one or more [CohortIdentificationConfiguration] into an existing container (like Merge / UnMerge but for existing configurations)
- Added checks for LoadProgress dates being in sensible ranges during DLE

### Fixed

- Fixed [bug when parsing lists of ints in CLI](https://github.com/HicServices/RDMP/issues/84)

## [4.1.5] - 2020-07-14

### Added

- Added Merge command, for combining two or more configurations in cohort builder into one
- Added Un Merge command for splitting one cohort builder configuration into multiple seperate ones
- Improved error messages in extraction checking when there are:
  -  2+ columns with the same name
  -  2+ columns with the same location in extraction order
  -  Cohort and dataset are on different servers
- Added ability to search by ID in find dialog

### Changed

- Unhandled Application/Thread exceptions (rare) now show in the top right task bar instead of as a popup dialog

### Fixed

- Fixed lookups, supporting documents etc not appearing in the extractable artifacts tree view of the extraction window when non global.

## [4.1.4] - 2020-07-02

### Added

- Custom Metadata Report now supports looping items in a Catalogue (use `$foreach CatalogueItem` to start and `$end` to end)
- Added help to 'New Project' user interface
- Forward/Backward now includes selection changes in tree collections
- Added support for newline replacement in custom metadata doc templates

### Changed

- Improved usability of selecting multiple datasets in the 'New Project' user interface
- When in multiple selection mode, double clicking a row in the object selection dialog will add it to the selection (previously would close the dialog with the double clicked item as the sole selected item)

### Fixed

- Extractable columns Order field defaults to Max + 1 (previously 1).  This results in new columns appearing last in extracted datasets and prevents Order collisions.
- 'Select Core' columns UI button now works correctly with ProjectSpecific Catalogues (previously the highlighted rows would not change)
- Fixed popup error message showing when deleting an ExtractionConfiguration where one or more datasets are currently being edited (in tabs) 
- Fixed context menu opening error that could occur in cohort builder when datasets are not configured properly (e.g. have too many [IsExtractionIdentifier] columns).
- Fixed alias changes not showing up as 'Differences' in edit dataeset extraction user interface
- Fixed bugs in using GoTo menu of document tabs after a Refresh
- Fixed ALTER context sub menu of TableInfo when Server property is null (or other fundamental connection details cannot be resolved).
- Fixed whitespace only literal strings (e.g. `" "`) on command line causing error while parsing arguments
- Fixed bug with YesNoToAll popups launched from ChecksUI when running as a modal dialogue.
- Fixed bug with user setting 'Show Object Collection On Tab Change' when selecting tabs for objects in CohortBuilder configurations.

## [4.1.3] - 2020-06-15

### Added

- Added `-f` option to CLI (`rdmp.exe -f somefile.yaml`) to run all commands in a file
- Added "Go To" to tab right click context menu (previously only available in collections).
- Private key encryption file location can now be customized per user by setting an environment variable `RDMP_KEY_LOCATION`.  This will override any key file location specified in the RDMP platform database.

### Changed

- Frozen Extraction Configurations folder always appears at the bottom of the branch under Projects
- Improved layout of query building errors in QueryBuilder SQL viewing user interfaces

### Fixed

- Fixed bug in tree ordering when comparing a fixed order node to a non fixed order node.

## [4.1.2] - 2020-06-03

### Added

- Ability to create (Project Specific) Catalogues using the Project collection tree view top menu
- Ability to Enable/Disable many objects at once
- Catalogue icons under a load now show full range of status icons (e.g. internal / project specific)

### Changed

- When a load has only one LoadProgress dropdown no longer shows "All available"
- Double clicking a crashed configuration in cohort builder now shows the error message (previously would edit/expand the object).  Error message still accessible via context menu (as previously).
 
### Fixed

- Fixed Order not being considered 'OutOfSync' on ExtractableColumn
- Fixed changes to Catalogue visibility checkboxes not being persisted
- Fixed object caching system when RDMP user has insufficient permissions to view Change Tracking tables. 
- Fixed UserSettings last column sort order multithreading issue (causing File IO permissions error in rare cases)

## [4.1.1] - 2020-05-11


### Added

- Added ability to pick a folder in Metadata Report UI

### Fixed

- Opening 'Recent' items that have been deleted now prompts to remove from list
- Fixed race conditions updating UI during refresh / dispose of activators

## [4.1.0] - 2020-05-05

### Added

- Added tool strip to tree collection user interfaces
- Added new [PipelineComponent] `SetNull` which detects bad data in a specific column of pipeline data and sets cells matching the `Regex` to null
- Added support for template based metadata extractions ([Catalogue] descriptions etc) 
- Added new property RemoteServerReference to RemoteTableAttacher which centralises server name/database/credentials when creating many attachers that all pull data from the same place
- Added double click to expand tree option for RDMP
- When searching (Ctrl+F), exact matches now appear first
- Added RDMP platform database name (and server) to the window title
- Added Export Plugins command (which saves the currently loaded RDMP plugins to the selected folder)
- Double clicking a dataset in the Extraction user interface opens it for editing (previously you had to right click and select Edit)

### Changed

- CohortBuilder interface has been revamped
- Home screen now follows more consistent user experience and includes recently used items
- Catalogue collection no longer expands when CatalogueFolder changes

### Fixed

- LoadProgress with RemoteTableAttacher now works correctly with DBMS that do not support Sql parameter declarations (Oracle / Postgres)

## [4.0.3] - 2020-02-28

### Added

- Added timestamps to Word Metadata Reports (e.g. when document was created)
- Added icon for HashOnDataRelease
- Added Order column to [Catalogue] Collection tree view
- Added ability to disable the TicketingSystem that controls whether datasets can be released (only applies where one has been configured)
- Added ability to customize extraction directory subfolder names
- Added check for stale extraction records when generating a one off Release Document (i.e. not part of a Release workflow)
- Added clarifiaction on what to do if a table is not found during synchronization
- Refresh now shows 'waiting' cursor while updates take effect
- Creating a [Catalogue] from a CatalogueFolder right click context menu now creates the resulting [Catalogue] in that directory
- Added ability to right click a dataset in an [ExtractionConfiguration] and open the directory into which it was extracted (if it was extracted to disk)
- Added Extraction Category column for columns included in the project extractions
- Added command Import [Catalogue] Item Descriptions accessible from the [CatalogueItem] node menu that imports all descriptions (and other fields) from one [Catalogue] into another.
- Added 'Execute' button on [Catalogue] and Extraction dataset SQL viewing windows.
- 'Show' on collection based tab windows now prompts you to pick which you want to navigate to (previously did nothing)
- Datagrid UI now shows server/database names and DatabaseType
- Running Checks or CheckAll now shows the Checks column (if it isn't already visible)
- Added 'Clear Cache' option for clearing the cache on a single [Catalogue] in a cohort builder configuration (without affecting the cache state of the others)
- Added `FOR UPDATE` to the end of the DLE migration query for MySql server (prevents edge case deadlocks when live table changes during migration)

### Changed

- Datagrid/query syntax errors are now more visible and consistent with other SQL IDEs
- Open / New [Catalogue] no longer closes all toolboxes prior to setting up editing layout
- Bulk Process CatalogueItems now defaults to exact matching (ignoring case)
- Changed MySql adapter from `MySql.Data` to `MySqlConnector` (see [FAnsiSql] version 0.11.1 change notes)

### Fixed

- Fixed bug where broken Lookup configurations could result in DQE not passing checks
- Fixed top menu missing some options on extraction/cohort building graphs (e.g. timeout / retry query)
- Fixed DLE backup trigger creation for old versions of MySql (5.5 and earlier)
- Fixed some forms not getting launched when new objects are created (e.g. Supporting Documents)
- Fixed null reference when cancelling adding a SupportingDocument
- Fixed bug in axis section of graph editor where changing value would result in text box loosing focus
- Fixed ticketing system Reason [for not being able to release a configuration] not being displayed on the ReleaseUI

## [4.0.2] - 2020-01-23

### Fixed

- Fixed stack overflow when trying to edit 'unknown pipelines' in Tables tree view
- Undo/Redo button now changes label as well as icon during use
- Fixed null reference when using command `Reports->Generate...->Metadata Report...`
- Fixed bug in console gui where cancelling a property change (e.g. Description) would result in setting the value to null.

## [4.0.1] - 2019-12-03

### Added

- Ability to generate metadata reports for subset of catalogues (e.g. all catalogues in a folder).
- Cohort Builder build log now lists the [IsExtractionIdentifier] column for each cohort set

### Changed

- Cohort Builder now shows "No Cache" when there is no query cache server configured for a configuration instead of "0/1" (or "0/2" etc)

### Fixed

- Fixed issue using the 'context menu' button on compatible keyboards to access the GoTo menu (sometimes menu would not be expandable)
- Fixed issue where ProjectNumber and Version appeared editable in some tree controls (changes were ignored).  These cells are now correctly readonly.
- Fixed bug in log viewer right click (introduced in 4.0.1 command refactoring)
- TestConnection now shows obfuscated connection string when a connection cannot be established (affects RDMP API users only - not core software)
- Fixed changing join direciton in patient index tables not triggering refresh
- Fixed Data Load Engine RAW server credentials when running RDMP installer with sql user authentication (RAW server entry would be created with Integrated Security)

## [4.0.1-rc3] - 2019-11-25

### Added

- Console gui supports short code searches (e.g. "c", "ti" etc)

### Changed

- Updated to [FAnsiSql] 0.10.13

### Fixed

- Fixed various issues with new CLI gui

## [4.0.1-rc2] - 2019-11-20

### Added

- Added interactive terminal user interface `./rdmp gui`

### Changed

- Cloning an Extraction Configuration no longer expands clone and names the new copy "Clone of [..]" (previously name was a guid)
- Select object dialog now display a maximum of 1000 objects (prioritising your search text)
- Logging tasks are now case insensitive

### Fixed

- Fixed Console input in CLI when running under Linux
- Fixed issue where parallel checks could fail due to UI cross thread access
- Fixed bugs in DLE when loading tables with dodgy column names (e.g. `[My Group by lolz]`)
- 
...

## [4.0.1-rc1] - 2019-11-11

### Added

- Support for PostgreSql databases

### Changed

- Sql Server `..` syntax is no longer used (now uses `.dbo.` - or whatever the table schema is).  Since references can be shared by users the default schema notation is not good idea.
- Cohort Query Bulder will now connect to the database containing the data rather than the users default database when querying data on a single database
- Flat file Attachers now process files in alphabetical order (case insensitive) when Pattern matches multiple files (previously order was arbitrary / OS defined)
- Extraction source now specifies database to connect to when a dataset exists in a single database (previously connected to users default server e.g. master)
- Updated to latest version of [FAnsiSql] (0.10.12) for Postgres support
- 
### Fixed

- Fixed handling of credentials where password is blank (allowed)
- Fixed race condition when there are multiple cohort databases that host cohorts for the same project
- Extracting a dataset using Cross Server extraction source now shows the correct SQL in error message when no records are returned by the linkage

## [3.2.1] - 2019-10-30

### Added

- SET containers ([UNION] / [INTERSECT] / [EXCEPT]) now highlight (as a `Problem`) when they will be ignored (empty) or not applied (when they contain only 1 child)

## Fixed

- Fixed bug generating metadata reports that include Catalogues with orphan [ExtractionInformation] (not mapped to an underlying ColumnInfo)
- Fixed bug in column descriptions pie chart where navigate to CatalogueItem(s) would show all CatalogueItems instead of only those missing descriptions
- Fixed bug in example dataset creation where views (vConditions and vOperations) were not marked IsView

## [3.2.1-rc4] - 2019-10-22

### Added 

- Errors during caching (of cohort builder results) now appear in the results control (previously could generate erro popups)
- Patient Index Tables are no longer allowed to have parameters with the same name (but different values) of tables they are joined against
- Sql Parameters (e.g. `@test_code`) now work properly cross [DBMS] (e.g. MySql / SqlServer) when using a query cache.
- Added menu for inspecting the state of a cohort compiler (view SQL executed, build log, results etc)

### Fixed 

- Fixed ExceptionViewer showing the wrong stack trace under certain circumstances
- Fixed cache usage bug where sql parameters were used in queries (cache would not be used when it should)
- Fixed 'View Dataset Sample' user interface generating the wrong SQL when a patient index table has a column alias (e.g. `SELECT chi,AdmissionDate as fish from MyPatIndexTable`)
- Fixed renaming parameters causing UI to incorrectly ask if you want to save changes

## [3.2.1-rc3] - 2019-10-21

### Fixed 

- Fixed bug in cross server query building when using parameters (@testcode etc)

## [3.2.1-rc2] - 2019-10-18

### Added 

- Added GoTo from cohorts to Extraction Configuration(s)

### Changed

- View ThenVsNow Sql in right click context menu of data extractions is only evaluated when run (improves performance).  This results as the command always being enabled.

### Fixed

- Fixed [bug in cross server query building](https://github.com/HicServices/RDMP/commit/a0c6223d1a7793bde4a67b368ae062e8bec3d960#diff-196fcda7990895e9f656c99602d1972b) (via cache) when joining patient index tables on one server to a main dataset on another

## [3.2.1-rc1] - 2019-10-14

### Added

- Long running processes that previously blocked the UI (e.g. create primary key) now have a small dialog describing task and allowing cancellation.
- Proposed Fix dialog now has standard look and feel of RDMP message boxes (including keywords etc)
- Double clicking an executing task in Cohort Builder now shows cohort build log as well as Exception (if any)

### Changed
 
- Database patching user interface presents clearer information about what version upgrade is occuring and the patches that will be applied.
- Updated to latest version of [FAnsiSql] (0.10.7) for task cancellation
- Data load engine no longer lists dropping columns / anonymising in progress if there are no operations actually being performed (e.g. no ANOTables configured)
- Delete is now disabled for the top level container (e.g. "UNION - Inclusion criteria") of cohort builder configuration

### Fixed

- Database patching user interface no longer suggests restarting if the patching process has failed
- Improved usability of StartupUI when no repository connection strings are not set (previously would report status as 'Broken')
- Fixed bug where `DropTableIfLoadFails` of `ExecuteFullExtractionToDatabaseMSSql` would (under fail conditions) drop the destination table even if the table was created by a previous execution of the same pipeline.
- Fixed bug where adding a [Catalogue] to a cohort set container would create an extra duplicate copy (which would appear under orphans)
- Improved cross server cohort query building (e.g. combining cohort sets on seperate servers / server types)
- Fixed bug in checks dual reporting some errors when clicking on red angry face icons

### Removed

- Generate test data window no longer shows the output folder in Windows Explorer when done

## [3.2.0] - 2019-09-16

### Added

- Patient Index Tables now use the source column datatype for caching columns (as long as there is no transform declared).

## [3.2.0-rc1] - 2019-09-13

### Added

- Right clicking a mispelled word now offers spelling suggestions
- You can now add new datasets to an extraction configuration directly from the "Core" folder in Execute Extraction window (rather than having to go back to the DataExport tree view)
- MDFAttacher now checks for existing mdf/ldf files in the RAW server data directory.  Existing files will trigger a warning.  After the warning an attempt is still made to overwrite the file(s) (as occured previously)
- Tab key now also works for autocomplete in SQL editor windows (previously only Enter worked)
- Orphan cohort sets (do not belong to any Cohort Identification Configuration) now appear under a top level folder in 'Cohort Builder' collection
- Extraction Category can now be changed directly from a CatalogueItem, [ExtractionInformation] 
- Extraction Category can be changed for all columns in a [Catalogue] at once by right clicking the or the CatalogueItemsNode (folder under a Catalogue)
- Right clicking a column allows you to Alter it's type e.g. increase the size of a varchar field

### Changed

- Help documentation for objects no longer uses NuDoq library (now faster and more maintainable)
- Extraction source component `ExecuteCrossServerDatasetExtractionSource` now never drops the temporary cohort database (previously it would drop it if it created it and CreateTemporaryDatabaseIfNotExists was true)
- Updated to latest version of [FAnsiSql] (0.10.4) for better Oracle, localization and type estimation
- Dashboards now appear in tree view instead of application tool strip and are searchable
- [CatalogueItem] descriptions pie chart has flags for including internal/project specific etc in it's counts
- [CatalogueItem] descriptions pie chart now lets you navigate directly to problem objects rather than showing a data table

### Fixed 
- Deleting an object now clears the selection in tree views (previously selection would become an arbitrary object).
- Fixed bug where adding/moving cohort sets between containers ([INTERSECT]/[UNION]/[EXCEPT]) could result in 2 objects with the same Order in the same container (resulting in ambiguous order of execution).
- Fixed UI bug where selecting an extractable [Catalogue] would hide it's extractable (small green e) icon overlay
- Fixed bug where deleting a Pinned object would not unpin the object
- Fixed bug where database tables with brackets in the name could break synchronization (these tables are now ignored by RDMP and cannot be imported).
- Fixed bug deleting multiple objects at once when some objects are parents of others (and cause implicit delete).
- Fixed bug with low resolution monitors and the Create New Cohort Wizard
- Fixed bug with low resolution monitors and collections where leading columns could shrink to be no longer visible
- Adding new filters/containers (AND/OR) now correctly expand and highlight the created object in collections
- Fixed AggregateEditorUI could incorrectly offer to save changes even when no changes had been made
- Clonng a Cohort Identification Configuration now preserves custom set container names e.g. "UNION Inclusion Criteria"
- Fixed bug in DataTableUploadDestination where multiple root (DataLoadInfo) logging entries were created for a single large bulk insert 
- Fixed bug in QueryBuilder when there are multiple IsPrimaryExtractionTable tables (Exception thrown was NullReferenceException instead of QueryBuilderException)
- Fixed bug in generating FROM SQL when there are circular [JoinInfo] configured between tables used in the query
- Fixed bug where closing the server/database selection dialog with the X instead of cancel could cause error messages (e.g. in Bulk Import TableInfos)
- Fixed bug where searching for "Pipeline" or "Pipe" did not show all pipelines
- Fixed bug caching patient index tables (cohort creation) when there are multiple tables being joined in the query.
- Fixed error when logging very large (over 4000 characters) to the RDMP logging database

### Removed
- Cohort sets no longer appear under Catalogues (Find / GoTo now open the parent cohort identification configuration)
- Removed OnlyUseOldDateTimes option on DataTableUploadDestination as it didn't actually do anything ([DBMS] type decisions are handled in a standard way by FAnsiSql)

## [3.1.0] - 2019-07-31

### Added

- Cohort sets with HAVING sql now support 'View Dataset Sample' (of matched records)
- Added new property IsView to TableInfo
- Added GoTo menu item Catalogue=>TableInfo
- Added user setting for skipping Cohort Creation wizard
- MDFAttacher emits more messages when looking up location on disk to copy MDF file to.
- Added menu option to set [IsExtractionIdentifier] on a [Catalogue] without having to open ExtractionInformations directly
- Added the ability to set custom number of patients / rows per dataset when creating example datasets (from command line or when setting up client)
- FlatFileAttacher now issues a warning if TableToLoad isn't one of the tables loaded by the currently executing load (previously it would just say 'table x wasn't found in RAW')
- Added (initially hidden) column Order to cohort query builder to help debugging any issues with order of display

### Changed

- Attempting to generate a graph from a query that returns more than 1,000,000 cells now asks for confirmation.
- Updated to latest version of [FAnsiSql] (0.9.4) for better Oracle support
- Oracle extraction commands no longer generate parameters (e.g. @projectNumber).  Previously invalid SQL was generated.
- Improved layout of message boxes and link highlighting
- Add (Copy Of) cohort set no longer complains about creating a copy of one already in the cohort builder configuration
- Extraction destination property CleanExtractionFolderBeforeExtraction now defaults to false (i.e. do not delete the contents of the extraction directory before extracting)
- Extraction destination property CleanExtractionFolderBeforeExtraction is now implemented in the Checks phase of the component lifecycle rather than on reciept of first batch of records (this prevents accidentally deleting files produced by upstream components)
- 
### Fixed 
- Fixed bug in [Catalogue] validation setup window (DQE Validation Rules) which resulted in changes not being saved if it had been refreshed after initially loading
- Fixed scrollbars not appearing in [Catalogue] validation setup window when lots of validation rules are applied to a single column
- Type text dialog prompt now resizes correctly and has a display limit of 20,000 characters for messages
- Fixed bug that prevented exiting if the RDMP directory (in user's application data folder) was deleted while the program was running
- Fixed bug where CatalogueItems created when importing Oracle tables had database qualifiers in the name e.g. "CHI" (including the double quotes)
- Fixed bug where deleting a Filter from a cohort set in a Cohort Identification Query could result in the display order changing to alphabetical (until tab was refreshed).
- Fixed obscure bug in plugins implementing the `ICustomUI` interface when returning a new object in `GetFinalStateOfUnderlyingObject` that resulted in the UI showing a stale version of the object
- Connecting to a non existant server in ServerDatabaseTableSelector now shows the Exception in the RAG icon (previously just showed empty database list)
 
- Fixed bug where adding/removing a column in Aggregate Editor would would reset the Name/Description if there were unsaved changes (to Name/Description)
- Fixed bug where example datasets created would have the text value "NULL" instead of db nulls (only affected initial install/setup datasets)

## [3.0.16-rc2] - 2019-07-17

### Added 

- Example data generated on install can now be given a seed (allows for reproducibility)
- Creating a Query Caching server for an cohort identification AggregateConfiguration now asks you if you want to set it as the default QueryCaching server (if there isn't already one)
- Double clicking a row in SQL query editor user interfaces now shows text summary of the row
- DLE load logs tree view now supports double clicking on messages/errors to see summary
- All RDMP platform objects now have icons even if not visible in the UI (this affects the objects documentation file generation)
- MetadataReport now supports generating data for Catalogues with no extractable columns

### Changed

- Updated to latest version of BadMedicine (0.1.5)
- Improved error message shown when attempting to delete a used patient index table (now lists the users)
- System no longer auto selects objects when there is only 1 option (e.g. when user starts a Release when there is only one [Project] in the system).  This previously created an inconsistent user experience.
- Dita extraction checks no longer propose deleting non dita files in the output directory
- Improved Find (Ctrl+F) dialog layout and added shortcut codes (e.g. typing "c Bob" will return all Catalogues containing the word "Bob")
- Message boxes now display a limit of 20,000 characters (full text can still be accessed by the copy to clipboard button).
- DLE Debug options (e.g. Skip migrating RAW=>STAGING) now appear as a drop down with more descriptive titles (e.g. StopAfterRAW)
 
### Fixed 

- Fixed bug when cloning a Pipeline called "Bob" when there was already an existing Pipeline called "Bob (Clone)"
- Fixed validation issue in some user interfaces of INamed classes (e.g. Catalogue) where all properties were checked for illegal characters instead of just the Name
- Fixed image scaling in Metadata reports to 100% (previously 133%)
- Governance report now properly escapes newlines and quotes in [Catalogue] descriptions when outputting as CSV
- Fixed bug in Plugin code generator for tables with a Name property (previously incorrect C# code was generated)
- Fixed bug in SQL query editor user interface when the query returned a table that included binary columns with large amounts of data in
- Clicking a collection button or using GoTo/Show now correctly pops the relevant collection if it is set to auto dock (pinned).
- Application title bar now correctly updates after loading a tab (previously it was left with the caption "Loading...")
- Un Pinning in a collection using X now correctly maintains tree selection (consistent with the context menu Tree=>UnPin)
- Fixed display order of cohort sets in Cohort Query Builder to correctly match the compiler (previously the tree view order was misleading)

## [3.0.16-rc] - 2019-07-08

### Added 

- Forward/backward navigation in LogViewer now preserves text filters / TOP X
- Added the ability to create example datasets and configurations/projects etc during installation / startup
- Objects with names containing problematic characters (e.g. \ ") are highlighted red
- New right click context menu GoTo shows related objects e.g. which ExtractionConfiguration(s) a [Catalogue] has been used in
- Heatmap hover tool tip now shows more information about the cell value
- 'Other Pipelines' (unknown use case) can now be edited by double clicking.  This prompts user to pick a use case to edit them under
- Creating a Catalogue/TableInfo by importing a file now lets you rename the table after it has been created
- Added new DLE module ExecuteSqlFileRuntimeTask which runs the SQL stored in the RDMP platform database (rather than relying on an sql file on disk like ExecuteSqlFileRuntimeTask)
- RDMP platform database schemas no longer require 100% matching to models.  This allows limited backwards compatibility between minor versions of RDMP in which new fields are added to the database.

### Changed

- Updated to latest version of [BadMedicine] (0.0.1.2)
- Updated to latest version of [FAnsiSql] (0.9.2)
- File=>New now launches modal dialog instead of dropdown menu
- [Project] objects can now be sorted (previously they always appeared alphabetically)
- [Project] creation UI now shows duplicate ProjectNumbers as a Warning instead of an Error allowing users to create 2+ Projects with shared cohorts
- Disabled objects in tree views now appear greyed out instead of red
- Improved message shown when cohorts with null descriptions are preventing cohort importing
- Attempting to deleting an Extractable [Catalogue] no longer shows an error and instead asks if you want to make it non extractable (then delete)
- xmldoc are now shipped inside SourceCodeForSelfAwareness.zip (instead of side by side with the binary).  This avoids an issue where [Squirrel drops xmldoc files](https://github.com/Squirrel/Squirrel.Windows/issues/1323)

### Fixed 

- Fixed bug in CLI (rdmp.exe) where yaml settings would override command line values for connection strings to platform databases
- Disabled smiley controls now render in greyscale
- Fixed bug in Aggregate graphs which included a PIVOT on columns containing values with leading whitespace
- Fixed crash bug in UI responsible for picking the DLE load folder that could occur when when xmldocs are missing
- Fixed bug resolving Plugin dll dependencies where dependencies would only be resolved correctly the first time they were loaded into the AppDomain
- Fixed Culture (e.g. en-us) not being passed correctly in DelimitedFlatFileAttacher
- Fixed bug where Updater would show older versions of RDMP as installable 'updates'

[Unreleased]: https://github.com/HicServices/RDMP/compare/v7.0.6...develop
[7.0.6]: https://github.com/HicServices/RDMP/compare/v7.0.5...v7.0.6
[7.0.5]: https://github.com/HicServices/RDMP/compare/v7.0.4...v7.0.5
[7.0.4]: https://github.com/HicServices/RDMP/compare/v7.0.3...v7.0.4
[7.0.3]: https://github.com/HicServices/RDMP/compare/v7.0.2...v7.0.3
[7.0.2]: https://github.com/HicServices/RDMP/compare/v7.0.1...v7.0.2
[7.0.1]: https://github.com/HicServices/RDMP/compare/v7.0.0...v7.0.1
[7.0.0]: https://github.com/HicServices/RDMP/compare/v6.0.2...v7.0.0
[6.0.2]: https://github.com/HicServices/RDMP/compare/v6.0.1...v6.0.2
[6.0.1]: https://github.com/HicServices/RDMP/compare/v6.0.0...v6.0.1
[6.0.0]: https://github.com/HicServices/RDMP/compare/v5.0.3...v6.0.0
[5.0.3]: https://github.com/HicServices/RDMP/compare/v5.0.2...v5.0.3
[5.0.2]: https://github.com/HicServices/RDMP/compare/v5.0.1...v5.0.2
[5.0.1]: https://github.com/HicServices/RDMP/compare/v5.0.0...v5.0.1
[5.0.0]: https://github.com/HicServices/RDMP/compare/v4.2.4...v5.0.0
[4.2.4]: https://github.com/HicServices/RDMP/compare/v4.2.3...v4.2.4
[4.2.3]: https://github.com/HicServices/RDMP/compare/v4.2.2...v4.2.3
[4.2.2]: https://github.com/HicServices/RDMP/compare/v4.2.1...v4.2.2
[4.2.1]: https://github.com/HicServices/RDMP/compare/v4.2.0...v4.2.1
[4.2.0]: https://github.com/HicServices/RDMP/compare/v4.1.9...v4.2.0
[4.1.9]: https://github.com/HicServices/RDMP/compare/v4.1.8...v4.1.9
[4.1.8]: https://github.com/HicServices/RDMP/compare/v4.1.7...v4.1.8
[4.1.7]: https://github.com/HicServices/RDMP/compare/v4.1.6...v4.1.7
[4.1.6]: https://github.com/HicServices/RDMP/compare/v4.1.5...v4.1.6
[4.1.5]: https://github.com/HicServices/RDMP/compare/v4.1.4...v4.1.5
[4.1.4]: https://github.com/HicServices/RDMP/compare/v4.1.3...v4.1.4
[4.1.3]: https://github.com/HicServices/RDMP/compare/v4.1.2...v4.1.3
[4.1.2]: https://github.com/HicServices/RDMP/compare/v4.1.1...v4.1.2
[4.1.1]: https://github.com/HicServices/RDMP/compare/v4.1.0...v4.1.1
[4.1.0]: https://github.com/HicServices/RDMP/compare/v4.0.3...v4.1.0
[4.0.3]: https://github.com/HicServices/RDMP/compare/v4.0.2...v4.0.3
[4.0.2]: https://github.com/HicServices/RDMP/compare/v4.0.1...v4.0.2
[4.0.1]: https://github.com/HicServices/RDMP/compare/v4.0.1-rc3...v4.0.1
[4.0.1-rc3]: https://github.com/HicServices/RDMP/compare/v4.0.1-rc2...v4.0.1-rc3
[4.0.1-rc2]: https://github.com/HicServices/RDMP/compare/v4.0.1-rc1...v4.0.1-rc2
[4.0.1-rc1]: https://github.com/HicServices/RDMP/compare/v3.2.1...v4.0.1-rc1
[3.2.1]: https://github.com/HicServices/RDMP/compare/v3.2.1-rc4...v3.2.1
[3.2.1-rc4]: https://github.com/HicServices/RDMP/compare/v3.2.1-rc3...v3.2.1-rc4
[3.2.1-rc3]: https://github.com/HicServices/RDMP/compare/v3.2.1-rc2...v3.2.1-rc3
[3.2.1-rc2]: https://github.com/HicServices/RDMP/compare/3.2.1-rc1...v3.2.1-rc2
[3.2.1-rc1]: https://github.com/HicServices/RDMP/compare/3.2.0...3.2.1-rc1
[3.2.0]: https://github.com/HicServices/RDMP/compare/v3.2.0-rc1...3.2.0
[3.2.0-rc1]: https://github.com/HicServices/RDMP/compare/3.1.0...v3.2.0-rc1
[3.1.0]: https://github.com/HicServices/RDMP/compare/v3.0.16-rc2...3.1.0
[3.0.16-rc2]: https://github.com/HicServices/RDMP/compare/v3.0.16-rc...v3.0.16-rc2
[3.0.16-rc]: https://github.com/HicServices/RDMP/compare/v3.0.15...v3.0.16-rc
[FAnsiSql]: https://github.com/HicServices/FAnsiSql/
[BadMedicine]: https://github.com/HicServices/BadMedicine/

[ExtractionProgress]: ./Documentation/CodeTutorials/Glossary.md#ExtractionProgress
[DBMS]: ./Documentation/CodeTutorials/Glossary.md#DBMS
[UNION]: ./Documentation/CodeTutorials/Glossary.md#UNION
[INTERSECT]: ./Documentation/CodeTutorials/Glossary.md#INTERSECT
[EXCEPT]: ./Documentation/CodeTutorials/Glossary.md#EXCEPT
[IsExtractionIdentifier]: ./Documentation/CodeTutorials/Glossary.md#IsExtractionIdentifier
[DataAccessCredentials]: ./Documentation/CodeTutorials/Glossary.md#DataAccessCredentials
[Catalogue]: ./Documentation/CodeTutorials/Glossary.md#Catalogue
[SupportingDocument]: ./Documentation/CodeTutorials/Glossary.md#SupportingDocument
[TableInfo]: ./Documentation/CodeTutorials/Glossary.md#TableInfo

[ExtractionConfiguration]: ./Documentation/CodeTutorials/Glossary.md#ExtractionConfiguration
[Project]: ./Documentation/CodeTutorials/Glossary.md#Project

[CatalogueItem]: ./Documentation/CodeTutorials/Glossary.md#CatalogueItem
[ExtractionInformation]: ./Documentation/CodeTutorials/Glossary.md#ExtractionInformation
[ColumnInfo]: ./Documentation/CodeTutorials/Glossary.md#ColumnInfo
[CacheProgress]: ./Documentation/CodeTutorials/Glossary.md#CacheProgress

[JoinInfo]: ./Documentation/CodeTutorials/Glossary.md#JoinInfo

[PipelineComponent]: ./Documentation/CodeTutorials/Glossary.md#PipelineComponent
[Pipeline]: ./Documentation/CodeTutorials/Glossary.md#Pipeline
[Pipelines]: ./Documentation/CodeTutorials/Glossary.md#Pipeline

[Lookup]: ./Documentation/CodeTutorials/Glossary.md#Lookup
[CohortIdentificationConfiguration]: ./Documentation/CodeTutorials/Glossary.md#CohortIdentificationConfiguration
[LoadMetadata]: ./Documentation/CodeTutorials/Glossary.md#LoadMetadata
[ExtractableCohort]: ./Documentation/CodeTutorials/Glossary.md#ExtractableCohort
[CohortAggregateContainer]: ./Documentation/CodeTutorials/Glossary.md#CohortAggregateContainer
[ExtractionFilter]: ./Documentation/CodeTutorials/Glossary.md#ExtractionFilter
[MigrateUsages]: https://github.com/HicServices/RDMP/pull/666
[ExternalDatabaseServer]: ./Documentation/CodeTutorials/Glossary.md#ExternalDatabaseServer<|MERGE_RESOLUTION|>--- conflicted
+++ resolved
@@ -16,11 +16,8 @@
 - Fixed closing and changing instance not consulting tabs before closing
 - Fixed bug where setting `SuggestedCategory` on a plugin command resulted in it vanishing from context menu
 - Fixed bug with AllowEmptyExtractions not working under some situations
-<<<<<<< HEAD
 - Fixed [Lookup] creation UI creating CatalogueItem with the suffix _Desc even when you ask it not to in prompt
-=======
 - Fixed layout bug in rule validation configuration UI where rationale tip was cut off [#909](https://github.com/HicServices/RDMP/issues/909)
->>>>>>> 8bef6673
 
 ### Changed
 
