# Changelog
All notable changes to this project will be documented in this file.

The format is based on [Keep a Changelog](https://keepachangelog.com/en/1.0.0/),
and this project adheres to [Semantic Versioning](https://semver.org/spec/v2.0.0.html).

## [Unreleased]

...

<<<<<<< HEAD
### Added

- Better error reporting when item validators crash during validation execution (now includes constraint type, column name and value being validated).
=======
### Fixed 

- Fixed CLI GUI message boxes bug with very long messages

### Added

- Added 'Go To' commands to CLI gui
>>>>>>> 8c3c52c3

## [4.2.4] - 2021-02-05

### Added

- Added CLI commands for viewing/changing `UserSettings` e.g. AllowIdentifiableExtractions
- Added user setting `ShowPipelineCompletedPopup` for always popping a modal dialog on completion of a pipeline execution in the GUI client (e.g. committing a cohort)
- Added new flexible file/directory extraction component `SimpleFileExtractor`

### Changed

- Globals tickbox can now be checked even when there are no explicit files (this allows implicit files e.g. `SimpleFileExtractor` to still run)

### Fixed 

- Fixed MySql backup trigger implementation not updating validTo on the new row entering the table on UPDATE operations

## [4.2.3] - 2021-02-01

### Fixed 

- Fixed rare threading issue with tree representations of Lookups
- Fixed proxy objects context menus not functioning correctly since 4.2.0 (e.g. Catalogues associated with a load) for some commands

### Dependencies

- Bump NUnit from 3.13.0 to 3.13.1

## [4.2.2] - 2021-01-28

### Added

- Added `patch` command to rdmp CLI e.g. `./rdmp patch -b`
- Added ProjectName to ExtractionConfiguration objects visualisation in Find / Select popups

### Fixed

- Fixed erroneous warning where some characters were wrongly reported as illegal e.g. '#' in Filter names 
- Fixed RemoteDatabaseAttacher not logging table name (only database)

### Changed

- Metadata report now lists Catalogues in alphabetical order
- Changed hierarchy multiple parents state to be a Warning instead of an Error

### Dependencies

- Bump Moq from 4.15.2 to 4.16.0
- Bump YamlDotNet from 9.1.1 to 9.1.4
- Bump NLog from 4.7.6 to 4.7.7
- Bump SSH.NET from 2020.0.0 to 2020.0.1

## [4.2.1] - 2021-01-13

### Added

- Choose Load Directory on DLE now shows old value during editing
- Added property suggestions when using ExecuteCommandSet with an incorrect property name
- Added the ability to drag and drop aggregates into other CohortIdentificationConfigurations to import
- Added ColumnDropper that allows a user to specify the columns that should not be extracted in the pipeline.
- Added Favourite/UnFavourite to right click context menus
- CachingHost now logs the state of the CacheProgress being executed first thing on start
- Home screen now supports right click context menu, drag and drop etc
- Added 'Sessions'.  These are tree collection windows similar to Favourites but with a user defined name and limited duration (until closed)

### Fixed

- Fixed startup error when user enters a corrupt connection string for platform database locations.  This bug affected syntactically invalid (malformed) connection strings (i.e. not simply connection strings that point to non existant databases)
- Fixed various issues in ColumnSwapper
  - If input table contains nulls these are now passed through unchanged
  - If mapping table contains nulls these are ignored (and not used to map input nulls)
  - If input table column is of a different Type than the database table a suitable Type conversion is applied
- Data load engine logging checks are better able to repair issues with missing logging server IDs / logging tasks
- Better support for abort/cancel in
  - RemoteTableAttacher
  - ExcelAttacher
  - KVPAttacher
  - RemoteDatabaseAttacher
- Fixed View Inserts/Updates dialog when using non SqlServer DBMS (e.g. MySql)
- Fixed various layout and performance issues with RDMP console GUI.
- Fixed `rdmp cmd` loop exiting when commands entered result in error.
- Fixed autocomplete in `rdmp cmd` mode and enabled for Linux
- Fixed right click context menu being built twice on right click a new node (once for selection and once for right click)

### Changed

- Added timeout of 10 minutes (previously 30 seconds) for counting unique patient identifiers while writing metadata for extractions
- Choose Load Directory now lets you specify invalid directories e.g. when building a load on one computer designed to run on separate computer with an isolated file system.
- Reinvented Console Gui to more closely resemble the windows client

### Dependencies

- Bump SSH.NET from 2016.1.0 to 2020.0.0

## [4.2.0] - 2020-10-19

### Fixed

- Reduced memory overhead during refreshes
- Fixed various graphical/performance issues when running in VDI environments with limited CPU
- Fixed missing scrollbars in Explicit Column Typing user interface
- Fixed various errors that could occur when a [Catalogue] referenced by an extraction is deleted outside of RDMP (e.g. by truncating the database table(s))

### Added

- Support for importing WHERE logic into extraction datasets from other configurations or cohort builder configurations
- Pipeline ID and Name now recorded in logs for Data Extractions
- Added support for viewing extraction logs in tree form (for a given ExtractionConfiguration)
- Added `AllowIdentifiableExtractions` user setting.  Enabling this prevents RDMP reporting an error state when cohorts are created that have the same private and release ID fields.
- Added GoTo from extraction/cohort building filters to the parent Catalogue level filter and vice versa
- Added ability to suppress [LoadMetadata] triggers
- Added ability for Plugins to store custom information about objects in the RDMP Catalogue platform database
- Added IgnoreColumns setting for DLE to ignore specific columns in the final table completely (not created in RAW/STAGING and not migrated)

## [4.1.9] - 2020-09-17

### Added

- Added ExplicitDateTimeFormat property to flat file attachers and pipeline sources.  Allows custom parsing of dates e.g. where no delimiters exist (e.g. 010120)

## [4.1.8] - 2020-08-17

### Fixed 

- Fixed progress logging still not being allowed to go backwards when logging to database

## [4.1.7] - 2020-08-14

### Changed

- Schema names (Sql Server) are now wrapped correctly e.g. `[My Cool Schema]`
- Progress logged (e.g. done x of y files) can now go backwards.

### Added

- New command `SetArgument` for easier changing of values of modules (e.g. [PipelineComponent]) from command line
- Support for `DescribeCommand` help text on `NewObject` and other commands that take dynamic argument lists (command line)

## [4.1.6] - 2020-08-04

### Added

- Added 'Save Changes' prompt when closing tabs
- Added Import command for bringing in one or more [CohortIdentificationConfiguration] into an existing container (like Merge / UnMerge but for existing configurations)
- Added checks for LoadProgress dates being in sensible ranges during DLE

### Fixed

- Fixed [bug when parsing lists of ints in CLI](https://github.com/HicServices/RDMP/issues/84)

## [4.1.5] - 2020-07-14

### Added

- Added Merge command, for combining two or more configurations in cohort builder into one
- Added Un Merge command for splitting one cohort builder configuration into multiple seperate ones
- Improved error messages in extraction checking when there are:
  -  2+ columns with the same name
  -  2+ columns with the same location in extraction order
  -  Cohort and dataset are on different servers
- Added ability to search by ID in find dialog

### Changed

- Unhandled Application/Thread exceptions (rare) now show in the top right task bar instead of as a popup dialog

### Fixed

- Fixed lookups, supporting documents etc not appearing in the extractable artifacts tree view of the extraction window when non global.

## [4.1.4] - 2020-07-02

### Added

- Custom Metadata Report now supports looping items in a Catalogue (use `$foreach CatalogueItem` to start and `$end` to end)
- Added help to 'New Project' user interface
- Forward/Backward now includes selection changes in tree collections
- Added support for newline replacement in custom metadata doc templates

### Changed

- Improved usability of selecting multiple datasets in the 'New Project' user interface
- When in multiple selection mode, double clicking a row in the object selection dialog will add it to the selection (previously would close the dialog with the double clicked item as the sole selected item)

### Fixed

- Extractable columns Order field defaults to Max + 1 (previously 1).  This results in new columns appearing last in extracted datasets and prevents Order collisions.
- 'Select Core' columns UI button now works correctly with ProjectSpecific Catalogues (previously the highlighted rows would not change)
- Fixed popup error message showing when deleting an ExtractionConfiguration where one or more datasets are currently being edited (in tabs) 
- Fixed context menu opening error that could occur in cohort builder when datasets are not configured properly (e.g. have too many [IsExtractionIdentifier] columns).
- Fixed alias changes not showing up as 'Differences' in edit dataeset extraction user interface
- Fixed bugs in using GoTo menu of document tabs after a Refresh
- Fixed ALTER context sub menu of TableInfo when Server property is null (or other fundamental connection details cannot be resolved).
- Fixed whitespace only literal strings (e.g. `" "`) on command line causing error while parsing arguments
- Fixed bug with YesNoToAll popups launched from ChecksUI when running as a modal dialogue.
- Fixed bug with user setting 'Show Object Collection On Tab Change' when selecting tabs for objects in CohortBuilder configurations.

## [4.1.3] - 2020-06-15

### Added

- Added `-f` option to CLI (`rdmp.exe -f somefile.yaml`) to run all commands in a file
- Added "Go To" to tab right click context menu (previously only available in collections).
- Private key encryption file location can now be customized per user by setting an environment variable `RDMP_KEY_LOCATION`.  This will override any key file location specified in the RDMP platform database.

### Changed

- Frozen Extraction Configurations folder always appears at the bottom of the branch under Projects
- Improved layout of query building errors in QueryBuilder SQL viewing user interfaces

### Fixed

- Fixed bug in tree ordering when comparing a fixed order node to a non fixed order node.

## [4.1.2] - 2020-06-03

### Added

- Ability to create (Project Specific) Catalogues using the Project collection tree view top menu
- Ability to Enable/Disable many objects at once
- Catalogue icons under a load now show full range of status icons (e.g. internal / project specific)

### Changed

- When a load has only one LoadProgress dropdown no longer shows "All available"
- Double clicking a crashed configuration in cohort builder now shows the error message (previously would edit/expand the object).  Error message still accessible via context menu (as previously).
 
### Fixed

- Fixed Order not being considered 'OutOfSync' on ExtractableColumn
- Fixed changes to Catalogue visibility checkboxes not being persisted
- Fixed object caching system when RDMP user has insufficient permissions to view Change Tracking tables. 
- Fixed UserSettings last column sort order multithreading issue (causing File IO permissions error in rare cases)

## [4.1.1] - 2020-05-11


### Added

- Added ability to pick a folder in Metadata Report UI

### Fixed

- Opening 'Recent' items that have been deleted now prompts to remove from list
- Fixed race conditions updating UI during refresh / dispose of activators

## [4.1.0] - 2020-05-05

### Added

- Added tool strip to tree collection user interfaces
- Added new [PipelineComponent] `SetNull` which detects bad data in a specific column of pipeline data and sets cells matching the `Regex` to null
- Added support for template based metadata extractions ([Catalogue] descriptions etc) 
- Added new property RemoteServerReference to RemoteTableAttacher which centralises server name/database/credentials when creating many attachers that all pull data from the same place
- Added double click to expand tree option for RDMP
- When searching (Ctrl+F), exact matches now appear first
- Added RDMP platform database name (and server) to the window title
- Added Export Plugins command (which saves the currently loaded RDMP plugins to the selected folder)
- Double clicking a dataset in the Extraction user interface opens it for editing (previously you had to right click and select Edit)

### Changed

- CohortBuilder interface has been revamped
- Home screen now follows more consistent user experience and includes recently used items
- Catalogue collection no longer expands when CatalogueFolder changes

### Fixed

- LoadProgress with RemoteTableAttacher now works correctly with DBMS that do not support Sql parameter declarations (Oracle / Postgres)

## [4.0.3] - 2020-02-28

### Added

- Added timestamps to Word Metadata Reports (e.g. when document was created)
- Added icon for HashOnDataRelease
- Added Order column to [Catalogue] Collection tree view
- Added ability to disable the TicketingSystem that controls whether datasets can be released (only applies where one has been configured)
- Added ability to customize extraction directory subfolder names
- Added check for stale extraction records when generating a one off Release Document (i.e. not part of a Release workflow)
- Added clarifiaction on what to do if a table is not found during synchronization
- Refresh now shows 'waiting' cursor while updates take effect
- Creating a [Catalogue] from a CatalogueFolder right click context menu now creates the resulting [Catalogue] in that directory
- Added ability to right click a dataset in an [ExtractionConfiguration] and open the directory into which it was extracted (if it was extracted to disk)
- Added Extraction Category column for columns included in the project extractions
- Added command Import [Catalogue] Item Descriptions accessible from the [CatalogueItem] node menu that imports all descriptions (and other fields) from one [Catalogue] into another.
- Added 'Execute' button on [Catalogue] and Extraction dataset SQL viewing windows.
- 'Show' on collection based tab windows now prompts you to pick which you want to navigate to (previously did nothing)
- Datagrid UI now shows server/database names and DatabaseType
- Running Checks or CheckAll now shows the Checks column (if it isn't already visible)
- Added 'Clear Cache' option for clearing the cache on a single [Catalogue] in a cohort builder configuration (without affecting the cache state of the others)
- Added `FOR UPDATE` to the end of the DLE migration query for MySql server (prevents edge case deadlocks when live table changes during migration)

### Changed

- Datagrid/query syntax errors are now more visible and consistent with other SQL IDEs
- Open / New [Catalogue] no longer closes all toolboxes prior to setting up editing layout
- Bulk Process CatalogueItems now defaults to exact matching (ignoring case)
- Changed MySql adapter from `MySql.Data` to `MySqlConnector` (see [FAnsiSql] version 0.11.1 change notes)

### Fixed

- Fixed bug where broken Lookup configurations could result in DQE not passing checks
- Fixed top menu missing some options on extraction/cohort building graphs (e.g. timeout / retry query)
- Fixed DLE backup trigger creation for old versions of MySql (5.5 and earlier)
- Fixed some forms not getting launched when new objects are created (e.g. Supporting Documents)
- Fixed null reference when cancelling adding a SupportingDocument
- Fixed bug in axis section of graph editor where changing value would result in text box loosing focus
- Fixed ticketing system Reason [for not being able to release a configuration] not being displayed on the ReleaseUI

## [4.0.2] - 2020-01-23

### Fixed

- Fixed stack overflow when trying to edit 'unknown pipelines' in Tables tree view
- Undo/Redo button now changes label as well as icon during use
- Fixed null reference when using command `Reports->Generate...->Metadata Report...`
- Fixed bug in console gui where cancelling a property change (e.g. Description) would result in setting the value to null.

## [4.0.1] - 2019-12-03

### Added

- Ability to generate metadata reports for subset of catalogues (e.g. all catalogues in a folder).
- Cohort Builder build log now lists the [IsExtractionIdentifier] column for each cohort set

### Changed

- Cohort Builder now shows "No Cache" when there is no query cache server configured for a configuration instead of "0/1" (or "0/2" etc)

### Fixed

- Fixed issue using the 'context menu' button on compatible keyboards to access the GoTo menu (sometimes menu would not be expandable)
- Fixed issue where ProjectNumber and Version appeared editable in some tree controls (changes were ignored).  These cells are now correctly readonly.
- Fixed bug in log viewer right click (introduced in 4.0.1 command refactoring)
- TestConnection now shows obfuscated connection string when a connection cannot be established (affects RDMP API users only - not core software)
- Fixed changing join direciton in patient index tables not triggering refresh
- Fixed Data Load Engine RAW server credentials when running RDMP installer with sql user authentication (RAW server entry would be created with Integrated Security)

## [4.0.1-rc3] - 2019-11-25

### Added

- Console gui supports short code searches (e.g. "c", "ti" etc)

### Changed

- Updated to [FAnsiSql] 0.10.13

### Fixed

- Fixed various issues with new CLI gui

## [4.0.1-rc2] - 2019-11-20

### Added

- Added interactive terminal user interface `./rdmp gui`

### Changed

- Cloning an Extraction Configuration no longer expands clone and names the new copy "Clone of [..]" (previously name was a guid)
- Select object dialog now display a maximum of 1000 objects (prioritising your search text)
- Logging tasks are now case insensitive

### Fixed

- Fixed Console input in CLI when running under Linux
- Fixed issue where parallel checks could fail due to UI cross thread access
- Fixed bugs in DLE when loading tables with dodgy column names (e.g. `[My Group by lolz]`)
- 
...

## [4.0.1-rc1] - 2019-11-11

### Added

- Support for PostgreSql databases

### Changed

- Sql Server `..` syntax is no longer used (now uses `.dbo.` - or whatever the table schema is).  Since references can be shared by users the default schema notation is not good idea.
- Cohort Query Bulder will now connect to the database containing the data rather than the users default database when querying data on a single database
- Flat file Attachers now process files in alphabetical order (case insensitive) when Pattern matches multiple files (previously order was arbitrary / OS defined)
- Extraction source now specifies database to connect to when a dataset exists in a single database (previously connected to users default server e.g. master)
- Updated to latest version of [FAnsiSql] (0.10.12) for Postgres support
- 
### Fixed

- Fixed handling of credentials where password is blank (allowed)
- Fixed race condition when there are multiple cohort databases that host cohorts for the same project
- Extracting a dataset using Cross Server extraction source now shows the correct SQL in error message when no records are returned by the linkage

## [3.2.1] - 2019-10-30

### Added

- SET containers ([UNION] / [INTERSECT] / [EXCEPT]) now highlight (as a `Problem`) when they will be ignored (empty) or not applied (when they contain only 1 child)

## Fixed

- Fixed bug generating metadata reports that include Catalogues with orphan [ExtractionInformation] (not mapped to an underlying ColumnInfo)
- Fixed bug in column descriptions pie chart where navigate to CatalogueItem(s) would show all CatalogueItems instead of only those missing descriptions
- Fixed bug in example dataset creation where views (vConditions and vOperations) were not marked IsView

## [3.2.1-rc4] - 2019-10-22

### Added 

- Errors during caching (of cohort builder results) now appear in the results control (previously could generate erro popups)
- Patient Index Tables are no longer allowed to have parameters with the same name (but different values) of tables they are joined against
- Sql Parameters (e.g. `@test_code`) now work properly cross [DBMS] (e.g. MySql / SqlServer) when using a query cache.
- Added menu for inspecting the state of a cohort compiler (view SQL executed, build log, results etc)

### Fixed 

- Fixed ExceptionViewer showing the wrong stack trace under certain circumstances
- Fixed cache usage bug where sql parameters were used in queries (cache would not be used when it should)
- Fixed 'View Dataset Sample' user interface generating the wrong SQL when a patient index table has a column alias (e.g. `SELECT chi,AdmissionDate as fish from MyPatIndexTable`)
- Fixed renaming parameters causing UI to incorrectly ask if you want to save changes

## [3.2.1-rc3] - 2019-10-21

### Fixed 

- Fixed bug in cross server query building when using parameters (@testcode etc)

## [3.2.1-rc2] - 2019-10-18

### Added 

- Added GoTo from cohorts to Extraction Configuration(s)

### Changed

- View ThenVsNow Sql in right click context menu of data extractions is only evaluated when run (improves performance).  This results as the command always being enabled.

### Fixed

- Fixed [bug in cross server query building](https://github.com/HicServices/RDMP/commit/a0c6223d1a7793bde4a67b368ae062e8bec3d960#diff-196fcda7990895e9f656c99602d1972b) (via cache) when joining patient index tables on one server to a main dataset on another

## [3.2.1-rc1] - 2019-10-14

### Added

- Long running processes that previously blocked the UI (e.g. create primary key) now have a small dialog describing task and allowing cancellation.
- Proposed Fix dialog now has standard look and feel of RDMP message boxes (including keywords etc)
- Double clicking an executing task in Cohort Builder now shows cohort build log as well as Exception (if any)

### Changed
 
- Database patching user interface presents clearer information about what version upgrade is occuring and the patches that will be applied.
- Updated to latest version of [FAnsiSql] (0.10.7) for task cancellation
- Data load engine no longer lists dropping columns / anonymising in progress if there are no operations actually being performed (e.g. no ANOTables configured)
- Delete is now disabled for the top level container (e.g. "UNION - Inclusion criteria") of cohort builder configuration

### Fixed

- Database patching user interface no longer suggests restarting if the patching process has failed
- Improved usability of StartupUI when no repository connection strings are not set (previously would report status as 'Broken')
- Fixed bug where `DropTableIfLoadFails` of `ExecuteFullExtractionToDatabaseMSSql` would (under fail conditions) drop the destination table even if the table was created by a previous execution of the same pipeline.
- Fixed bug where adding a [Catalogue] to a cohort set container would create an extra duplicate copy (which would appear under orphans)
- Improved cross server cohort query building (e.g. combining cohort sets on seperate servers / server types)
- Fixed bug in checks dual reporting some errors when clicking on red angry face icons

### Removed

- Generate test data window no longer shows the output folder in Windows Explorer when done

## [3.2.0] - 2019-09-16

### Added

- Patient Index Tables now use the source column datatype for caching columns (as long as there is no transform declared).

## [3.2.0-rc1] - 2019-09-13

### Added

- Right clicking a mispelled word now offers spelling suggestions
- You can now add new datasets to an extraction configuration directly from the "Core" folder in Execute Extraction window (rather than having to go back to the DataExport tree view)
- MDFAttacher now checks for existing mdf/ldf files in the RAW server data directory.  Existing files will trigger a warning.  After the warning an attempt is still made to overwrite the file(s) (as occured previously)
- Tab key now also works for autocomplete in SQL editor windows (previously only Enter worked)
- Orphan cohort sets (do not belong to any Cohort Identification Configuration) now appear under a top level folder in 'Cohort Builder' collection
- Extraction Category can now be changed directly from a CatalogueItem, [ExtractionInformation] 
- Extraction Category can be changed for all columns in a [Catalogue] at once by right clicking the or the CatalogueItemsNode (folder under a Catalogue)
- Right clicking a column allows you to Alter it's type e.g. increase the size of a varchar field

### Changed

- Help documentation for objects no longer uses NuDoq library (now faster and more maintainable)
- Extraction source component `ExecuteCrossServerDatasetExtractionSource` now never drops the temporary cohort database (previously it would drop it if it created it and CreateTemporaryDatabaseIfNotExists was true)
- Updated to latest version of [FAnsiSql] (0.10.4) for better Oracle, localization and type estimation
- Dashboards now appear in tree view instead of application tool strip and are searchable
- [CatalogueItem] descriptions pie chart has flags for including internal/project specific etc in it's counts
- [CatalogueItem] descriptions pie chart now lets you navigate directly to problem objects rather than showing a data table

### Fixed 
- Deleting an object now clears the selection in tree views (previously selection would become an arbitrary object).
- Fixed bug where adding/moving cohort sets between containers ([INTERSECT]/[UNION]/[EXCEPT]) could result in 2 objects with the same Order in the same container (resulting in ambiguous order of execution).
- Fixed UI bug where selecting an extractable [Catalogue] would hide it's extractable (small green e) icon overlay
- Fixed bug where deleting a Pinned object would not unpin the object
- Fixed bug where database tables with brackets in the name could break synchronization (these tables are now ignored by RDMP and cannot be imported).
- Fixed bug deleting multiple objects at once when some objects are parents of others (and cause implicit delete).
- Fixed bug with low resolution monitors and the Create New Cohort Wizard
- Fixed bug with low resolution monitors and collections where leading columns could shrink to be no longer visible
- Adding new filters/containers (AND/OR) now correctly expand and highlight the created object in collections
- Fixed AggregateEditorUI could incorrectly offer to save changes even when no changes had been made
- Clonng a Cohort Identification Configuration now preserves custom set container names e.g. "UNION Inclusion Criteria"
- Fixed bug in DataTableUploadDestination where multiple root (DataLoadInfo) logging entries were created for a single large bulk insert 
- Fixed bug in QueryBuilder when there are multiple IsPrimaryExtractionTable tables (Exception thrown was NullReferenceException instead of QueryBuilderException)
- Fixed bug in generating FROM SQL when there are circular [JoinInfo] configured between tables used in the query
- Fixed bug where closing the server/database selection dialog with the X instead of cancel could cause error messages (e.g. in Bulk Import TableInfos)
- Fixed bug where searching for "Pipeline" or "Pipe" did not show all pipelines
- Fixed bug caching patient index tables (cohort creation) when there are multiple tables being joined in the query.
- Fixed error when logging very large (over 4000 characters) to the RDMP logging database

### Removed
- Cohort sets no longer appear under Catalogues (Find / GoTo now open the parent cohort identification configuration)
- Removed OnlyUseOldDateTimes option on DataTableUploadDestination as it didn't actually do anything ([DBMS] type decisions are handled in a standard way by FAnsiSql)

## [3.1.0] - 2019-07-31

### Added

- Cohort sets with HAVING sql now support 'View Dataset Sample' (of matched records)
- Added new property IsView to TableInfo
- Added GoTo menu item Catalogue=>TableInfo
- Added user setting for skipping Cohort Creation wizard
- MDFAttacher emits more messages when looking up location on disk to copy MDF file to.
- Added menu option to set [IsExtractionIdentifier] on a [Catalogue] without having to open ExtractionInformations directly
- Added the ability to set custom number of patients / rows per dataset when creating example datasets (from command line or when setting up client)
- FlatFileAttacher now issues a warning if TableToLoad isn't one of the tables loaded by the currently executing load (previously it would just say 'table x wasn't found in RAW')
- Added (initially hidden) column Order to cohort query builder to help debugging any issues with order of display

### Changed

- Attempting to generate a graph from a query that returns more than 1,000,000 cells now asks for confirmation.
- Updated to latest version of [FAnsiSql] (0.9.4) for better Oracle support
- Oracle extraction commands no longer generate parameters (e.g. @projectNumber).  Previously invalid SQL was generated.
- Improved layout of message boxes and link highlighting
- Add (Copy Of) cohort set no longer complains about creating a copy of one already in the cohort builder configuration
- Extraction destination property CleanExtractionFolderBeforeExtraction now defaults to false (i.e. do not delete the contents of the extraction directory before extracting)
- Extraction destination property CleanExtractionFolderBeforeExtraction is now implemented in the Checks phase of the component lifecycle rather than on reciept of first batch of records (this prevents accidentally deleting files produced by upstream components)
- 
### Fixed 
- Fixed bug in [Catalogue] validation setup window (DQE Validation Rules) which resulted in changes not being saved if it had been refreshed after initially loading
- Fixed scrollbars not appearing in [Catalogue] validation setup window when lots of validation rules are applied to a single column
- Type text dialog prompt now resizes correctly and has a display limit of 20,000 characters for messages
- Fixed bug that prevented exiting if the RDMP directory (in user's application data folder) was deleted while the program was running
- Fixed bug where CatalogueItems created when importing Oracle tables had database qualifiers in the name e.g. "CHI" (including the double quotes)
- Fixed bug where deleting a Filter from a cohort set in a Cohort Identification Query could result in the display order changing to alphabetical (until tab was refreshed).
- Fixed obscure bug in plugins implementing the `ICustomUI` interface when returning a new object in `GetFinalStateOfUnderlyingObject` that resulted in the UI showing a stale version of the object
- Connecting to a non existant server in ServerDatabaseTableSelector now shows the Exception in the RAG icon (previously just showed empty database list)
 
- Fixed bug where adding/removing a column in Aggregate Editor would would reset the Name/Description if there were unsaved changes (to Name/Description)
- Fixed bug where example datasets created would have the text value "NULL" instead of db nulls (only affected initial install/setup datasets)

## [3.0.16-rc2] - 2019-07-17

### Added 

- Example data generated on install can now be given a seed (allows for reproducibility)
- Creating a Query Caching server for an cohort identification AggregateConfiguration now asks you if you want to set it as the default QueryCaching server (if there isn't already one)
- Double clicking a row in SQL query editor user interfaces now shows text summary of the row
- DLE load logs tree view now supports double clicking on messages/errors to see summary
- All RDMP platform objects now have icons even if not visible in the UI (this affects the objects documentation file generation)
- MetadataReport now supports generating data for Catalogues with no extractable columns

### Changed

- Updated to latest version of BadMedicine (0.1.5)
- Improved error message shown when attempting to delete a used patient index table (now lists the users)
- System no longer auto selects objects when there is only 1 option (e.g. when user starts a Release when there is only one [Project] in the system).  This previously created an inconsistent user experience.
- Dita extraction checks no longer propose deleting non dita files in the output directory
- Improved Find (Ctrl+F) dialog layout and added shortcut codes (e.g. typing "c Bob" will return all Catalogues containing the word "Bob")
- Message boxes now display a limit of 20,000 characters (full text can still be accessed by the copy to clipboard button).
- DLE Debug options (e.g. Skip migrating RAW=>STAGING) now appear as a drop down with more descriptive titles (e.g. StopAfterRAW)
 
### Fixed 

- Fixed bug when cloning a Pipeline called "Bob" when there was already an existing Pipeline called "Bob (Clone)"
- Fixed validation issue in some user interfaces of INamed classes (e.g. Catalogue) where all properties were checked for illegal characters instead of just the Name
- Fixed image scaling in Metadata reports to 100% (previously 133%)
- Governance report now properly escapes newlines and quotes in [Catalogue] descriptions when outputting as CSV
- Fixed bug in Plugin code generator for tables with a Name property (previously incorrect C# code was generated)
- Fixed bug in SQL query editor user interface when the query returned a table that included binary columns with large amounts of data in
- Clicking a collection button or using GoTo/Show now correctly pops the relevant collection if it is set to auto dock (pinned).
- Application title bar now correctly updates after loading a tab (previously it was left with the caption "Loading...")
- Un Pinning in a collection using X now correctly maintains tree selection (consistent with the context menu Tree=>UnPin)
- Fixed display order of cohort sets in Cohort Query Builder to correctly match the compiler (previously the tree view order was misleading)

## [3.0.16-rc] - 2019-07-08

### Added 

- Forward/backward navigation in LogViewer now preserves text filters / TOP X
- Added the ability to create example datasets and configurations/projects etc during installation / startup
- Objects with names containing problematic characters (e.g. \ ") are highlighted red
- New right click context menu GoTo shows related objects e.g. which ExtractionConfiguration(s) a [Catalogue] has been used in
- Heatmap hover tool tip now shows more information about the cell value
- 'Other Pipelines' (unknown use case) can now be edited by double clicking.  This prompts user to pick a use case to edit them under
- Creating a Catalogue/TableInfo by importing a file now lets you rename the table after it has been created
- Added new DLE module ExecuteSqlFileRuntimeTask which runs the SQL stored in the RDMP platform database (rather than relying on an sql file on disk like ExecuteSqlFileRuntimeTask)
- RDMP platform database schemas no longer require 100% matching to models.  This allows limited backwards compatibility between minor versions of RDMP in which new fields are added to the database.

### Changed

- Updated to latest version of [BadMedicine] (0.0.1.2)
- Updated to latest version of [FAnsiSql] (0.9.2)
- File=>New now launches modal dialog instead of dropdown menu
- [Project] objects can now be sorted (previously they always appeared alphabetically)
- [Project] creation UI now shows duplicate ProjectNumbers as a Warning instead of an Error allowing users to create 2+ Projects with shared cohorts
- Disabled objects in tree views now appear greyed out instead of red
- Improved message shown when cohorts with null descriptions are preventing cohort importing
- Attempting to deleting an Extractable [Catalogue] no longer shows an error and instead asks if you want to make it non extractable (then delete)
- xmldoc are now shipped inside SourceCodeForSelfAwareness.zip (instead of side by side with the binary).  This avoids an issue where [Squirrel drops xmldoc files](https://github.com/Squirrel/Squirrel.Windows/issues/1323)

### Fixed 

- Fixed bug in CLI (rdmp.exe) where yaml settings would override command line values for connection strings to platform databases
- Disabled smiley controls now render in greyscale
- Fixed bug in Aggregate graphs which included a PIVOT on columns containing values with leading whitespace
- Fixed crash bug in UI responsible for picking the DLE load folder that could occur when when xmldocs are missing
- Fixed bug resolving Plugin dll dependencies where dependencies would only be resolved correctly the first time they were loaded into the AppDomain
- Fixed Culture (e.g. en-us) not being passed correctly in DelimitedFlatFileAttacher
- Fixed bug where Updater would show older versions of RDMP as installable 'updates'

[Unreleased]: https://github.com/HicServices/RDMP/compare/v4.2.4...develop
[4.2.4]: https://github.com/HicServices/RDMP/compare/v4.2.3...v4.2.4
[4.2.3]: https://github.com/HicServices/RDMP/compare/v4.2.2...v4.2.3
[4.2.2]: https://github.com/HicServices/RDMP/compare/v4.2.1...v4.2.2
[4.2.1]: https://github.com/HicServices/RDMP/compare/v4.2.0...v4.2.1
[4.2.0]: https://github.com/HicServices/RDMP/compare/v4.1.9...v4.2.0
[4.1.9]: https://github.com/HicServices/RDMP/compare/v4.1.8...v4.1.9
[4.1.8]: https://github.com/HicServices/RDMP/compare/v4.1.7...v4.1.8
[4.1.7]: https://github.com/HicServices/RDMP/compare/v4.1.6...v4.1.7
[4.1.6]: https://github.com/HicServices/RDMP/compare/v4.1.5...v4.1.6
[4.1.5]: https://github.com/HicServices/RDMP/compare/v4.1.4...v4.1.5
[4.1.4]: https://github.com/HicServices/RDMP/compare/v4.1.3...v4.1.4
[4.1.3]: https://github.com/HicServices/RDMP/compare/v4.1.2...v4.1.3
[4.1.2]: https://github.com/HicServices/RDMP/compare/v4.1.1...v4.1.2
[4.1.1]: https://github.com/HicServices/RDMP/compare/v4.1.0...v4.1.1
[4.1.0]: https://github.com/HicServices/RDMP/compare/v4.0.3...v4.1.0
[4.0.3]: https://github.com/HicServices/RDMP/compare/v4.0.2...v4.0.3
[4.0.2]: https://github.com/HicServices/RDMP/compare/v4.0.1...v4.0.2
[4.0.1]: https://github.com/HicServices/RDMP/compare/v4.0.1-rc3...v4.0.1
[4.0.1-rc3]: https://github.com/HicServices/RDMP/compare/v4.0.1-rc2...v4.0.1-rc3
[4.0.1-rc2]: https://github.com/HicServices/RDMP/compare/v4.0.1-rc1...v4.0.1-rc2
[4.0.1-rc1]: https://github.com/HicServices/RDMP/compare/v3.2.1...v4.0.1-rc1
[3.2.1]: https://github.com/HicServices/RDMP/compare/v3.2.1-rc4...v3.2.1
[3.2.1-rc4]: https://github.com/HicServices/RDMP/compare/v3.2.1-rc3...v3.2.1-rc4
[3.2.1-rc3]: https://github.com/HicServices/RDMP/compare/v3.2.1-rc2...v3.2.1-rc3
[3.2.1-rc2]: https://github.com/HicServices/RDMP/compare/3.2.1-rc1...v3.2.1-rc2
[3.2.1-rc1]: https://github.com/HicServices/RDMP/compare/3.2.0...3.2.1-rc1
[3.2.0]: https://github.com/HicServices/RDMP/compare/v3.2.0-rc1...3.2.0
[3.2.0-rc1]: https://github.com/HicServices/RDMP/compare/3.1.0...v3.2.0-rc1
[3.1.0]: https://github.com/HicServices/RDMP/compare/v3.0.16-rc2...3.1.0
[3.0.16-rc2]: https://github.com/HicServices/RDMP/compare/v3.0.16-rc...v3.0.16-rc2
[3.0.16-rc]: https://github.com/HicServices/RDMP/compare/v3.0.15...v3.0.16-rc
[FAnsiSql]: https://github.com/HicServices/FAnsiSql/
[BadMedicine]: https://github.com/HicServices/BadMedicine/

[DBMS]: ./Documentation/CodeTutorials/Glossary.md#DBMS
[UNION]: ./Documentation/CodeTutorials/Glossary.md#UNION
[INTERSECT]: ./Documentation/CodeTutorials/Glossary.md#INTERSECT
[EXCEPT]: ./Documentation/CodeTutorials/Glossary.md#EXCEPT
[IsExtractionIdentifier]: ./Documentation/CodeTutorials/Glossary.md#IsExtractionIdentifier

[Catalogue]: ./Documentation/CodeTutorials/Glossary.md#Catalogue
[SupportingDocument]: ./Documentation/CodeTutorials/Glossary.md#SupportingDocument
[TableInfo]: ./Documentation/CodeTutorials/Glossary.md#TableInfo

[ExtractionConfiguration]: ./Documentation/CodeTutorials/Glossary.md#ExtractionConfiguration
[Project]: ./Documentation/CodeTutorials/Glossary.md#Project

[CatalogueItem]: ./Documentation/CodeTutorials/Glossary.md#CatalogueItem
[ExtractionInformation]: ./Documentation/CodeTutorials/Glossary.md#ExtractionInformation
[ColumnInfo]: ./Documentation/CodeTutorials/Glossary.md#ColumnInfo

[JoinInfo]: ./Documentation/CodeTutorials/Glossary.md#JoinInfo

[PipelineComponent]: ./Documentation/CodeTutorials/Glossary.md#PipelineComponent
[Pipeline]: ./Documentation/CodeTutorials/Glossary.md#Pipeline

[Lookup]: ./Documentation/CodeTutorials/Glossary.md#Lookup
[CohortIdentificationConfiguration]: ./Documentation/CodeTutorials/Glossary.md#CohortIdentificationConfiguration
[LoadMetadata]: ./Documentation/CodeTutorials/Glossary.md#LoadMetadata<|MERGE_RESOLUTION|>--- conflicted
+++ resolved
@@ -8,19 +8,14 @@
 
 ...
 
-<<<<<<< HEAD
 ### Added
 
 - Better error reporting when item validators crash during validation execution (now includes constraint type, column name and value being validated).
-=======
+- Added 'Go To' commands to CLI gui
+
 ### Fixed 
 
 - Fixed CLI GUI message boxes bug with very long messages
-
-### Added
-
-- Added 'Go To' commands to CLI gui
->>>>>>> 8c3c52c3
 
 ## [4.2.4] - 2021-02-05
 
