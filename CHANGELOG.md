--- conflicted
+++ resolved
@@ -51,11 +51,8 @@
 - Bump Moq from 4.16.0 to 4.16.1
 - Bump Microsoft.NET.Test.Sdk from 16.8.3 to 16.9.1
 - Bump NLog from 4.7.7 to 4.7.8
-<<<<<<< HEAD
 - Bump SecurityCodeScan.VS2019 from 5.0.0 to 5.1.0
-=======
 - Bump Newtonsoft.Json from 12.0.3 to 13.0.1
->>>>>>> fee75b85
 
 ## [4.2.4] - 2021-02-05
 
