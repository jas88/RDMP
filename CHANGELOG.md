# Changelog
All notable changes to this project will be documented in this file.

The format is based on [Keep a Changelog](https://keepachangelog.com/en/1.0.0/),
and this project adheres to [Semantic Versioning](https://semver.org/spec/v2.0.0.html).

## [Unreleased]

...

### Changed

- IPluginUserInterface is now in `Rdmp.Core` and therefore you can write console gui or dual mode (console and winforms) plugin UIs
- IPluginUserInterface CustomActivate now takes IMapsDirectlyToDatabaseTable allowing custom plugin behaviour for activating any object
- DatasetRaceway chart (depicts multiple datasets along a shared timeline) now ignores outlier values (months with count less than 1000th as many records as the average month)
- Renamed `SelectIMapsDirectlyToDatabaseTableDialog` to `SelectDialog<T>` (now supports any object Type)
- Selected datasets icon now includes all symbols of the Catalogue they represent (e.g. ProjectSpecific, Internal)
- Changed how RDMP treats cohorts where the data has been deleted from the cohort table.  'Broken Cohort' renamed 'Orphan Cohort' and made more stable

### Removed

- IPluginUserInterface can no longer add items to tab menu bars (only context menus)
- Removed some Catalogue context menu items when the Catalogue is an API call
- Adding a Filter from Catalogue no longer opens it up in edit mode after adding
- Command line execution (e.g. `rdmp cmd ...`) no longer supports user interactive calls (e.g. YesNo questions)
- Removed PickOneOrCancelDialog

### Added
- Added CatalogueFolder column to Select Catalogue dialog
- Added custom metadata report tokens:
  - $Comma (for use with formats that require seperation e.g. JSON when using the `$foreach` operation)
  - $TimeCoverage_ExtractionInformation (the column that provides the time element of a dataset to the DQE e.g. StudyDate)
- Added support for default values in constructors invoked from the command line (previously command line had to specify all arguments.  Now you can skip default ones at the end of the line)
- Added support for deleting multiple objects at once with the delete command (e.g. `rdmp cmd Delete Plugin true` to delete all plugins)
  - Boolean flag at the end is optional and defaults to false (expect to delete only 1 object)
  - Use `rdmp cmd DescribeCommand Delete` for more information
- Added ability to directly query Catalogue/DataExport to Console Gui
- Added extraction check that datasets are not marked `IsInternalDataset`
- Added ability to script multiple tables at once via right click context menu in windows client
<<<<<<< HEAD
- Added new command 'AddPipelineComponent' for use with RDMP command line
=======
- Added ability to filter datasets and selected datasets by Catalogue criteria (e.g. Deprecated, Internal)
>>>>>>> 905eb22c

### Fixed
- Fixed deleting a parameter value set failing due to a database constraint
- Fixed a bug where changing the server/database name could disable the Create button when selecting a database
- Added the ability to drop onto the Core/Project folders in the 'execute extraction' window
- Fixed a big where Yes/No close popup after running a pipeline in console gui could crash on 'No'
<<<<<<< HEAD
- Fixed deleting source/destination pipeline components directly from tree UI
=======
- Fixed various issues when viewing the DQE results of a run on an empty table
- DatasetRaceway in dashboards now shows 'Table(s) were empty for...' instead of `No DQE Evaluation for...` when the DQE was run but there was no result set
- Added better error message when trying to create a new RDMP platform database into an existing database that already has one set up
>>>>>>> 905eb22c

## [6.0.2] - 2021-08-26

### Changed

- Bump Microsoft.NET.Test.Sdk from 16.10.0 to 16.11.0
- Bump NLog from 4.7.10 to 4.7.11

### Added

- Support for plugin Catalogues in cohort builder.  These allow you to write plugins that call out to arbitrary APIs (e.g. REST etc) from the RDMP cohort builder

### Fixed

- Fixed ExecuteCommandCloneCohortIdentificationConfiguration asking for confirmation when activation layer is non interactive

## [6.0.1] - 2021-08-12

### Added

- Added new command 'Similar' for finding columns that have the same name in other datasets
- Added the ability to Query Catalogue/DataExport databases directly through RDMP
- Support for custom column names in ColumnSwapper that do not match the names of the lookup columns
- Added ScriptTables command for scripting multiple [TableInfo] at once (optionally porting schema to alternate DBMS types).
- Support for nullable value/Enum types in command constructors

### Fixed

- AlterColumnType command now shows as IsImpossible when column is part of a view or table valued function
- Describe command no longer shows relationship properties
- Fixed layout of Bulk Process Catalogue Items in dotnet 5
- Fixed missing dependency in new installations when rendering Charts

## [6.0.0] - 2021-07-28

### Changed

- Upgraded Sql Server library from `System.Data.SqlClient` to `Microsoft.Data.SqlClient`
- `ExecuteCommandAlterColumnType` now automatically alters \_Archive table too without asking for confirmation
- When foreign key values are missing from lookups, the 'Missing' status is now attributed to the `_Desc` field (previously to the foreign key field)
- Changed Console gui DLE / DQE (etc) execution to use ListView instead of TextView
- Referencing an object by name in a script file now returns the latest when there are collisions e.g. "[ExtractableCohort]" would return the latest one (created during the script execution session)
- Bump YamlDotNet from 11.2.0 to 11.2.1
- Bump SecurityCodeScan.VS2019 from 5.1.0 to 5.2.1
- Command 'Set' now shows as Impossible for property 'ID'
- RDMP no longer complains about mixed capitalisation in server names and will connect using the capitalisation of the first encountered.

## Fixed

- Fixed release engine not respecting `-g false` (do not release Globals)
- Fixed column order in DQE results graph sometimes resulting in shifted colors (e.g. Correct appearing in red instead of green)
- Fixed Prediction rules never being run when value being considered is null (DQE).
- Fixed a bug creating a cohort without specifying a Project from the console
- Fixed bug where searching in console gui could be slow or miss keystrokes
- Fixed bug in console gui where GoTo Project or Cohort would not highlight the correct item
- Fixed bug in console gui where delete key was not handled resulting in a loop if errors occurred trying to delete the object
- Removed limit of 500 characters on extraction SQL of columns

### Added

- Added user setting for filtering table load logs where there are 0 inserts,updates and deletes
- Added support for specifying datatype when calling `ExecuteCommandAlterColumnType`
- Pipeline and DLE components with object list arguments now show the previously selected items in the 'Select Object(s)' popup
- Pressing 'delete' key in console gui edit window now offers to set value of property to null
- Editing a foreign key property (e.g. `PivotCategory_ExtractionInformation_ID`) now shows objects rather than asking for an `int` value directly
- Fatal errrors in console gui now get logged by NLog (e.g. to console/file)
- Added user setting `CreateDatabaseTimeout`

### Removed

- Removed check for DataLoadProgress being before OriginDate of a `LoadProgress`

## [5.0.3] - 2021-06-17

- Hotfix extraction/DLE progress UI layout on some Windows configurations

## [5.0.2] - 2021-06-16

### Changed

- Bump YamlDotNet from 11.1.1 to 11.2.0


### Fixed

- Fixed layout of windows client engine progress controls not filling all available screen space

## [5.0.1] - 2021-06-08

### Added

- Added CLI console gui context menu for [LoadMetadata]
- Commit cohort from CohortIdentificationConfiguration now shows crash message Exception on failure
- Added `--usc` flag to `rdmp gui`.  This allows you to specify using the `NetDriver` for Terminal.Gui (an alternative display driver)
- Added optional file argument to `ExecuteAggregateGraph` command (outputs graph data table to the file specified)
- Added ability to select a [DataAccessCredentials] in table/database selector control
- Added TopX and Filter (text) to console view logs
- Added alternative colour scheme to console gui

### Changed

- Changed `ExtractMetadata` template syntax to require `DQE_` and added year/month/day sub components:
  - `$StartDate`, `$EndDate` and `$DateRange` are now `$DQE_StartDate`, $DQE_EndDate and $DQE_DateRange.
  - Added `$DQE_StartYear`,`$DQE_EndYear`,`$DQE_StartMonth`,`$DQE_EndMonth`,`$DQE_StartDay`,`$DQE_EndDay`
  - Added `$DQE_PercentNull` (must be used with a `$foreach CatalogueItem` block)
  - Added TableInfo and ColumnInfo properties (e.g. `$Server`)
  - Added $DQE_CountTotal
- Improved performance of checks user interface (especially when there are a large number of check messages)

### Fixed

- Fixed arguments not showing up under Pipeline components of 'Other' (unknown) pipelines node
- Fixed refresh speed of console gui causing problems with Guacamole
- Fixed Keyboard shortcuts of pipeline engine execution window sharing the same letters
- Fixed bug running rdmp gui (console) with a remote current directory
- Fixed 'View Catalogue Data' command when run on ProjectSpecific Catalogues
- Fixed 'Import ProjectSpecific Catalogue' command not preserving Project choice in configure extractability dialog
- When importing an existing data table into RDMP and cancelling [Catalogue] creation RDMP will prompt you to optionally also delete the [TableInfo]

### Dependencies

- Bump Terminal.Gui from 1.0.0 to 1.1.1
- Bump HIC.FAnsiSql from 1.0.6 to 1.0.7
- Bump Microsoft.NET.Test.Sdk from 16.9.4 to 16.10.0


## [5.0.0] - 2021-05-05

### Changed

- .Net 5.0 for all, instead of Framework 4.6.1+Core 2.2+Standard 2.0 mix
- Query editor autocomplete now uses integrated autocomplete (no icons, better matching)
- Throttled how often spelling is checked in Scintilla controls.
- Changed message about inaccessible cohorts to a warning instead of an error. 
- Collation is now explicitly specified when creating a new cohort source using the wizard (as long as there is a single collation amongst existing ColumnInfo of that type)

### Added

- Added `$foreach Catalogue` option for custom metadata report templates (to allow prefix, suffixes, table of contents etc)
- Added ability to search for objects by ID in console gui
- More detailed logging of Type decisions when extracting to database
- Added ability to cancel ongoing queries in CLI Sql Editor
- Added 'Reset Sql' and 'Clear Sql' buttons to CLI Sql Editor
- Added ability to set custom timeout for queries in CLI Sql Editor
- Added ability to save results of CLI Sql Editor (table) to CSV
- Added view data/aggregate etc on ColumnInfo objects to list of commands accessible from the CLI gui
- Added 'Go To' commands to CLI gui
- Exposed 'Add New Process Task...' to load stages in CLI menu
- Added 'ViewCatalogueData' command for CLI and CLI GUI use
- Better error reporting when item validators crash during validation execution (now includes constraint type, column name and value being validated).
- Added 'Go To' commands to CLI gui
- Exposed 'Add New Process Task...' to load stages in CLI menu
- Exposed 'View Logs' commands on CLI and CLI gui
- Added minimum timeout of 5 seconds for `CohortIdentificationConfigurationSource`
- 'View Logs' tree view now accessible for CacheProgress objects
- Added query/result tabs to CLI GUI Sql editor
- Console GUI now shows important information (e.g. 'Disabled') in brackets next to items where state is highly important
- Added new command RunSupportingSql
- Console GUI root nodes now offer sensible commands (e.g. create new Catalogue)
- Added Value column to tree views (allows user to quickly see current arguments' values)
- Added 'other' checkbox to 'Create Catalogue by importing a file' (for selecting custom piplelines)
- Command SetExtractionIdentifier now supports changing the linkage identifier for specific ExtractionConfigurations only
- Added new command `AlterTableMakeDistinct`
- Added CLI GUI window for running Pipelines that displays progress
- Added RDMP.Core version number to logs at startup of rdmp cli
- Added graph commands to CLI:
  - ExecuteCommandSetPivot
  - ExecuteCommandSetAxis
  - ExecuteCommandAddDimension


### Fixed

- Fixed CLI database selection UI not using password mask symbol (`*`)
- Fixed CLI GUI message boxes bug with very long messages
- Fixed Custom Metadata template stripping preceeding whitespace in templated lines e.g. `"  - $Name"` (like you might find in a table of contents section of a template)
- Fixed 'Set Global Dle Ignore Pattern' failing the first time it is used by creating a StandardRegex with no/null Pattern
- Fixed order of branches in CLI gui tree
- Fixed importing filter containers not saving Operation (AND/OR)
- Fixed right click menu not showing when right clicking after selecting multiple objects
- Fixed some delete commands not updating the UI until refreshed (e.g. disassociating a [Catalogue] from a [LoadMetadata])
- Fixed text on disassociating a [Catalogue] from a [LoadMetadata]
- Fixed sort order not being respected in cohort summary screen
- Fixed DQE graph when data has dates before the year 1,000
- Fixed `ExecuteCommandCreateNewCatalogueByImportingFile` when using blank constructor and from CLI GUI
- Fixed extraction UI showing "WaitingForSQLServer" when DBMS might not be (now says "WaitingForDatabase").
- Fixed bug where some UI tabs would not update when changes were made to child objects (e.g. deleting a dataset from an extraction using another window in the client)
- Fixed support for UNC paths in SupportingDocument extraction (e.g. \\myserver\somedir\myfile.txt)
- Fixed not being able to add `Pipeline` objects to Sessions

### Dependencies

- Bump System.Drawing.Common from 5.0.0 to 5.0.2
- Bump Moq from 4.16.0 to 4.16.1
- Bump Microsoft.NET.Test.Sdk from 16.8.3 to 16.9.4
- Bump NLog from 4.7.7 to 4.7.10
- Bump SecurityCodeScan.VS2019 from 5.0.0 to 5.1.0
- Bump Newtonsoft.Json from 12.0.3 to 13.0.1
- Bump YamlDotNet from 9.1.4 to 11.1.1
- Bump NUnit from 3.13.1 to 3.13.2

## [4.2.4] - 2021-02-05

- Added CLI commands for viewing/changing `UserSettings` e.g. AllowIdentifiableExtractions
- Added user setting `ShowPipelineCompletedPopup` for always popping a modal dialog on completion of a pipeline execution in the GUI client (e.g. committing a cohort)
- Added new flexible file/directory extraction component `SimpleFileExtractor`

### Changed

- Globals tickbox can now be checked even when there are no explicit files (this allows implicit files e.g. `SimpleFileExtractor` to still run)

### Fixed 

- Fixed MySql backup trigger implementation not updating validTo on the new row entering the table on UPDATE operations

## [4.2.3] - 2021-02-01

### Fixed 

- Fixed rare threading issue with tree representations of Lookups
- Fixed proxy objects context menus not functioning correctly since 4.2.0 (e.g. Catalogues associated with a load) for some commands

### Dependencies

- Bump NUnit from 3.13.0 to 3.13.1

## [4.2.2] - 2021-01-28

### Added

- Added `patch` command to rdmp CLI e.g. `./rdmp patch -b`
- Added ProjectName to ExtractionConfiguration objects visualisation in Find / Select popups

### Fixed

- Fixed erroneous warning where some characters were wrongly reported as illegal e.g. '#' in Filter names 
- Fixed RemoteDatabaseAttacher not logging table name (only database)

### Changed

- Metadata report now lists Catalogues in alphabetical order
- Changed hierarchy multiple parents state to be a Warning instead of an Error

### Dependencies

- Bump Moq from 4.15.2 to 4.16.0
- Bump YamlDotNet from 9.1.1 to 9.1.4
- Bump NLog from 4.7.6 to 4.7.7
- Bump SSH.NET from 2020.0.0 to 2020.0.1

## [4.2.1] - 2021-01-13

### Added

- Choose Load Directory on DLE now shows old value during editing
- Added property suggestions when using ExecuteCommandSet with an incorrect property name
- Added the ability to drag and drop aggregates into other CohortIdentificationConfigurations to import
- Added ColumnDropper that allows a user to specify the columns that should not be extracted in the pipeline.
- Added Favourite/UnFavourite to right click context menus
- CachingHost now logs the state of the CacheProgress being executed first thing on start
- Home screen now supports right click context menu, drag and drop etc
- Added 'Sessions'.  These are tree collection windows similar to Favourites but with a user defined name and limited duration (until closed)

### Fixed

- Fixed startup error when user enters a corrupt connection string for platform database locations.  This bug affected syntactically invalid (malformed) connection strings (i.e. not simply connection strings that point to non existant databases)
- Fixed various issues in ColumnSwapper
  - If input table contains nulls these are now passed through unchanged
  - If mapping table contains nulls these are ignored (and not used to map input nulls)
  - If input table column is of a different Type than the database table a suitable Type conversion is applied
- Data load engine logging checks are better able to repair issues with missing logging server IDs / logging tasks
- Better support for abort/cancel in
  - RemoteTableAttacher
  - ExcelAttacher
  - KVPAttacher
  - RemoteDatabaseAttacher
- Fixed View Inserts/Updates dialog when using non SqlServer DBMS (e.g. MySql)
- Fixed various layout and performance issues with RDMP console GUI.
- Fixed `rdmp cmd` loop exiting when commands entered result in error.
- Fixed autocomplete in `rdmp cmd` mode and enabled for Linux
- Fixed right click context menu being built twice on right click a new node (once for selection and once for right click)

### Changed

- Added timeout of 10 minutes (previously 30 seconds) for counting unique patient identifiers while writing metadata for extractions
- Choose Load Directory now lets you specify invalid directories e.g. when building a load on one computer designed to run on separate computer with an isolated file system.
- Reinvented Console Gui to more closely resemble the windows client

### Dependencies

- Bump SSH.NET from 2016.1.0 to 2020.0.0

## [4.2.0] - 2020-10-19

### Fixed

- Reduced memory overhead during refreshes
- Fixed various graphical/performance issues when running in VDI environments with limited CPU
- Fixed missing scrollbars in Explicit Column Typing user interface
- Fixed various errors that could occur when a [Catalogue] referenced by an extraction is deleted outside of RDMP (e.g. by truncating the database table(s))

### Added

- Support for importing WHERE logic into extraction datasets from other configurations or cohort builder configurations
- Pipeline ID and Name now recorded in logs for Data Extractions
- Added support for viewing extraction logs in tree form (for a given ExtractionConfiguration)
- Added `AllowIdentifiableExtractions` user setting.  Enabling this prevents RDMP reporting an error state when cohorts are created that have the same private and release ID fields.
- Added GoTo from extraction/cohort building filters to the parent Catalogue level filter and vice versa
- Added ability to suppress [LoadMetadata] triggers
- Added ability for Plugins to store custom information about objects in the RDMP Catalogue platform database
- Added IgnoreColumns setting for DLE to ignore specific columns in the final table completely (not created in RAW/STAGING and not migrated)

### Changed

- CLI tools now built for .Net Core 3.1 since 2.2 has reached EOL

## [4.1.9] - 2020-09-17

### Added

- Added ExplicitDateTimeFormat property to flat file attachers and pipeline sources.  Allows custom parsing of dates e.g. where no delimiters exist (e.g. 010120)

## [4.1.8] - 2020-08-17

### Fixed 

- Fixed progress logging still not being allowed to go backwards when logging to database

## [4.1.7] - 2020-08-14

### Changed

- Schema names (Sql Server) are now wrapped correctly e.g. `[My Cool Schema]`
- Progress logged (e.g. done x of y files) can now go backwards.

### Added

- New command `SetArgument` for easier changing of values of modules (e.g. [PipelineComponent]) from command line
- Support for `DescribeCommand` help text on `NewObject` and other commands that take dynamic argument lists (command line)

## [4.1.6] - 2020-08-04

### Added

- Added 'Save Changes' prompt when closing tabs
- Added Import command for bringing in one or more [CohortIdentificationConfiguration] into an existing container (like Merge / UnMerge but for existing configurations)
- Added checks for LoadProgress dates being in sensible ranges during DLE

### Fixed

- Fixed [bug when parsing lists of ints in CLI](https://github.com/HicServices/RDMP/issues/84)

## [4.1.5] - 2020-07-14

### Added

- Added Merge command, for combining two or more configurations in cohort builder into one
- Added Un Merge command for splitting one cohort builder configuration into multiple seperate ones
- Improved error messages in extraction checking when there are:
  -  2+ columns with the same name
  -  2+ columns with the same location in extraction order
  -  Cohort and dataset are on different servers
- Added ability to search by ID in find dialog

### Changed

- Unhandled Application/Thread exceptions (rare) now show in the top right task bar instead of as a popup dialog

### Fixed

- Fixed lookups, supporting documents etc not appearing in the extractable artifacts tree view of the extraction window when non global.

## [4.1.4] - 2020-07-02

### Added

- Custom Metadata Report now supports looping items in a Catalogue (use `$foreach CatalogueItem` to start and `$end` to end)
- Added help to 'New Project' user interface
- Forward/Backward now includes selection changes in tree collections
- Added support for newline replacement in custom metadata doc templates

### Changed

- Improved usability of selecting multiple datasets in the 'New Project' user interface
- When in multiple selection mode, double clicking a row in the object selection dialog will add it to the selection (previously would close the dialog with the double clicked item as the sole selected item)

### Fixed

- Extractable columns Order field defaults to Max + 1 (previously 1).  This results in new columns appearing last in extracted datasets and prevents Order collisions.
- 'Select Core' columns UI button now works correctly with ProjectSpecific Catalogues (previously the highlighted rows would not change)
- Fixed popup error message showing when deleting an ExtractionConfiguration where one or more datasets are currently being edited (in tabs) 
- Fixed context menu opening error that could occur in cohort builder when datasets are not configured properly (e.g. have too many [IsExtractionIdentifier] columns).
- Fixed alias changes not showing up as 'Differences' in edit dataeset extraction user interface
- Fixed bugs in using GoTo menu of document tabs after a Refresh
- Fixed ALTER context sub menu of TableInfo when Server property is null (or other fundamental connection details cannot be resolved).
- Fixed whitespace only literal strings (e.g. `" "`) on command line causing error while parsing arguments
- Fixed bug with YesNoToAll popups launched from ChecksUI when running as a modal dialogue.
- Fixed bug with user setting 'Show Object Collection On Tab Change' when selecting tabs for objects in CohortBuilder configurations.

## [4.1.3] - 2020-06-15

### Added

- Added `-f` option to CLI (`rdmp.exe -f somefile.yaml`) to run all commands in a file
- Added "Go To" to tab right click context menu (previously only available in collections).
- Private key encryption file location can now be customized per user by setting an environment variable `RDMP_KEY_LOCATION`.  This will override any key file location specified in the RDMP platform database.

### Changed

- Frozen Extraction Configurations folder always appears at the bottom of the branch under Projects
- Improved layout of query building errors in QueryBuilder SQL viewing user interfaces

### Fixed

- Fixed bug in tree ordering when comparing a fixed order node to a non fixed order node.

## [4.1.2] - 2020-06-03

### Added

- Ability to create (Project Specific) Catalogues using the Project collection tree view top menu
- Ability to Enable/Disable many objects at once
- Catalogue icons under a load now show full range of status icons (e.g. internal / project specific)

### Changed

- When a load has only one LoadProgress dropdown no longer shows "All available"
- Double clicking a crashed configuration in cohort builder now shows the error message (previously would edit/expand the object).  Error message still accessible via context menu (as previously).
 
### Fixed

- Fixed Order not being considered 'OutOfSync' on ExtractableColumn
- Fixed changes to Catalogue visibility checkboxes not being persisted
- Fixed object caching system when RDMP user has insufficient permissions to view Change Tracking tables. 
- Fixed UserSettings last column sort order multithreading issue (causing File IO permissions error in rare cases)

## [4.1.1] - 2020-05-11


### Added

- Added ability to pick a folder in Metadata Report UI

### Fixed

- Opening 'Recent' items that have been deleted now prompts to remove from list
- Fixed race conditions updating UI during refresh / dispose of activators

## [4.1.0] - 2020-05-05

### Added

- Added tool strip to tree collection user interfaces
- Added new [PipelineComponent] `SetNull` which detects bad data in a specific column of pipeline data and sets cells matching the `Regex` to null
- Added support for template based metadata extractions ([Catalogue] descriptions etc) 
- Added new property RemoteServerReference to RemoteTableAttacher which centralises server name/database/credentials when creating many attachers that all pull data from the same place
- Added double click to expand tree option for RDMP
- When searching (Ctrl+F), exact matches now appear first
- Added RDMP platform database name (and server) to the window title
- Added Export Plugins command (which saves the currently loaded RDMP plugins to the selected folder)
- Double clicking a dataset in the Extraction user interface opens it for editing (previously you had to right click and select Edit)

### Changed

- CohortBuilder interface has been revamped
- Home screen now follows more consistent user experience and includes recently used items
- Catalogue collection no longer expands when CatalogueFolder changes

### Fixed

- LoadProgress with RemoteTableAttacher now works correctly with DBMS that do not support Sql parameter declarations (Oracle / Postgres)

## [4.0.3] - 2020-02-28

### Added

- Added timestamps to Word Metadata Reports (e.g. when document was created)
- Added icon for HashOnDataRelease
- Added Order column to [Catalogue] Collection tree view
- Added ability to disable the TicketingSystem that controls whether datasets can be released (only applies where one has been configured)
- Added ability to customize extraction directory subfolder names
- Added check for stale extraction records when generating a one off Release Document (i.e. not part of a Release workflow)
- Added clarifiaction on what to do if a table is not found during synchronization
- Refresh now shows 'waiting' cursor while updates take effect
- Creating a [Catalogue] from a CatalogueFolder right click context menu now creates the resulting [Catalogue] in that directory
- Added ability to right click a dataset in an [ExtractionConfiguration] and open the directory into which it was extracted (if it was extracted to disk)
- Added Extraction Category column for columns included in the project extractions
- Added command Import [Catalogue] Item Descriptions accessible from the [CatalogueItem] node menu that imports all descriptions (and other fields) from one [Catalogue] into another.
- Added 'Execute' button on [Catalogue] and Extraction dataset SQL viewing windows.
- 'Show' on collection based tab windows now prompts you to pick which you want to navigate to (previously did nothing)
- Datagrid UI now shows server/database names and DatabaseType
- Running Checks or CheckAll now shows the Checks column (if it isn't already visible)
- Added 'Clear Cache' option for clearing the cache on a single [Catalogue] in a cohort builder configuration (without affecting the cache state of the others)
- Added `FOR UPDATE` to the end of the DLE migration query for MySql server (prevents edge case deadlocks when live table changes during migration)

### Changed

- Datagrid/query syntax errors are now more visible and consistent with other SQL IDEs
- Open / New [Catalogue] no longer closes all toolboxes prior to setting up editing layout
- Bulk Process CatalogueItems now defaults to exact matching (ignoring case)
- Changed MySql adapter from `MySql.Data` to `MySqlConnector` (see [FAnsiSql] version 0.11.1 change notes)

### Fixed

- Fixed bug where broken Lookup configurations could result in DQE not passing checks
- Fixed top menu missing some options on extraction/cohort building graphs (e.g. timeout / retry query)
- Fixed DLE backup trigger creation for old versions of MySql (5.5 and earlier)
- Fixed some forms not getting launched when new objects are created (e.g. Supporting Documents)
- Fixed null reference when cancelling adding a SupportingDocument
- Fixed bug in axis section of graph editor where changing value would result in text box loosing focus
- Fixed ticketing system Reason [for not being able to release a configuration] not being displayed on the ReleaseUI

## [4.0.2] - 2020-01-23

### Fixed

- Fixed stack overflow when trying to edit 'unknown pipelines' in Tables tree view
- Undo/Redo button now changes label as well as icon during use
- Fixed null reference when using command `Reports->Generate...->Metadata Report...`
- Fixed bug in console gui where cancelling a property change (e.g. Description) would result in setting the value to null.

## [4.0.1] - 2019-12-03

### Added

- Ability to generate metadata reports for subset of catalogues (e.g. all catalogues in a folder).
- Cohort Builder build log now lists the [IsExtractionIdentifier] column for each cohort set

### Changed

- Cohort Builder now shows "No Cache" when there is no query cache server configured for a configuration instead of "0/1" (or "0/2" etc)

### Fixed

- Fixed issue using the 'context menu' button on compatible keyboards to access the GoTo menu (sometimes menu would not be expandable)
- Fixed issue where ProjectNumber and Version appeared editable in some tree controls (changes were ignored).  These cells are now correctly readonly.
- Fixed bug in log viewer right click (introduced in 4.0.1 command refactoring)
- TestConnection now shows obfuscated connection string when a connection cannot be established (affects RDMP API users only - not core software)
- Fixed changing join direciton in patient index tables not triggering refresh
- Fixed Data Load Engine RAW server credentials when running RDMP installer with sql user authentication (RAW server entry would be created with Integrated Security)

## [4.0.1-rc3] - 2019-11-25

### Added

- Console gui supports short code searches (e.g. "c", "ti" etc)

### Changed

- Updated to [FAnsiSql] 0.10.13

### Fixed

- Fixed various issues with new CLI gui

## [4.0.1-rc2] - 2019-11-20

### Added

- Added interactive terminal user interface `./rdmp gui`

### Changed

- Cloning an Extraction Configuration no longer expands clone and names the new copy "Clone of [..]" (previously name was a guid)
- Select object dialog now display a maximum of 1000 objects (prioritising your search text)
- Logging tasks are now case insensitive

### Fixed

- Fixed Console input in CLI when running under Linux
- Fixed issue where parallel checks could fail due to UI cross thread access
- Fixed bugs in DLE when loading tables with dodgy column names (e.g. `[My Group by lolz]`)
- 
...

## [4.0.1-rc1] - 2019-11-11

### Added

- Support for PostgreSql databases

### Changed

- Sql Server `..` syntax is no longer used (now uses `.dbo.` - or whatever the table schema is).  Since references can be shared by users the default schema notation is not good idea.
- Cohort Query Bulder will now connect to the database containing the data rather than the users default database when querying data on a single database
- Flat file Attachers now process files in alphabetical order (case insensitive) when Pattern matches multiple files (previously order was arbitrary / OS defined)
- Extraction source now specifies database to connect to when a dataset exists in a single database (previously connected to users default server e.g. master)
- Updated to latest version of [FAnsiSql] (0.10.12) for Postgres support
- 
### Fixed

- Fixed handling of credentials where password is blank (allowed)
- Fixed race condition when there are multiple cohort databases that host cohorts for the same project
- Extracting a dataset using Cross Server extraction source now shows the correct SQL in error message when no records are returned by the linkage

## [3.2.1] - 2019-10-30

### Added

- SET containers ([UNION] / [INTERSECT] / [EXCEPT]) now highlight (as a `Problem`) when they will be ignored (empty) or not applied (when they contain only 1 child)

## Fixed

- Fixed bug generating metadata reports that include Catalogues with orphan [ExtractionInformation] (not mapped to an underlying ColumnInfo)
- Fixed bug in column descriptions pie chart where navigate to CatalogueItem(s) would show all CatalogueItems instead of only those missing descriptions
- Fixed bug in example dataset creation where views (vConditions and vOperations) were not marked IsView

## [3.2.1-rc4] - 2019-10-22

### Added 

- Errors during caching (of cohort builder results) now appear in the results control (previously could generate erro popups)
- Patient Index Tables are no longer allowed to have parameters with the same name (but different values) of tables they are joined against
- Sql Parameters (e.g. `@test_code`) now work properly cross [DBMS] (e.g. MySql / SqlServer) when using a query cache.
- Added menu for inspecting the state of a cohort compiler (view SQL executed, build log, results etc)

### Fixed 

- Fixed ExceptionViewer showing the wrong stack trace under certain circumstances
- Fixed cache usage bug where sql parameters were used in queries (cache would not be used when it should)
- Fixed 'View Dataset Sample' user interface generating the wrong SQL when a patient index table has a column alias (e.g. `SELECT chi,AdmissionDate as fish from MyPatIndexTable`)
- Fixed renaming parameters causing UI to incorrectly ask if you want to save changes

## [3.2.1-rc3] - 2019-10-21

### Fixed 

- Fixed bug in cross server query building when using parameters (@testcode etc)

## [3.2.1-rc2] - 2019-10-18

### Added 

- Added GoTo from cohorts to Extraction Configuration(s)

### Changed

- View ThenVsNow Sql in right click context menu of data extractions is only evaluated when run (improves performance).  This results as the command always being enabled.

### Fixed

- Fixed [bug in cross server query building](https://github.com/HicServices/RDMP/commit/a0c6223d1a7793bde4a67b368ae062e8bec3d960#diff-196fcda7990895e9f656c99602d1972b) (via cache) when joining patient index tables on one server to a main dataset on another

## [3.2.1-rc1] - 2019-10-14

### Added

- Long running processes that previously blocked the UI (e.g. create primary key) now have a small dialog describing task and allowing cancellation.
- Proposed Fix dialog now has standard look and feel of RDMP message boxes (including keywords etc)
- Double clicking an executing task in Cohort Builder now shows cohort build log as well as Exception (if any)

### Changed
 
- Database patching user interface presents clearer information about what version upgrade is occuring and the patches that will be applied.
- Updated to latest version of [FAnsiSql] (0.10.7) for task cancellation
- Data load engine no longer lists dropping columns / anonymising in progress if there are no operations actually being performed (e.g. no ANOTables configured)
- Delete is now disabled for the top level container (e.g. "UNION - Inclusion criteria") of cohort builder configuration

### Fixed

- Database patching user interface no longer suggests restarting if the patching process has failed
- Improved usability of StartupUI when no repository connection strings are not set (previously would report status as 'Broken')
- Fixed bug where `DropTableIfLoadFails` of `ExecuteFullExtractionToDatabaseMSSql` would (under fail conditions) drop the destination table even if the table was created by a previous execution of the same pipeline.
- Fixed bug where adding a [Catalogue] to a cohort set container would create an extra duplicate copy (which would appear under orphans)
- Improved cross server cohort query building (e.g. combining cohort sets on seperate servers / server types)
- Fixed bug in checks dual reporting some errors when clicking on red angry face icons

### Removed

- Generate test data window no longer shows the output folder in Windows Explorer when done

## [3.2.0] - 2019-09-16

### Added

- Patient Index Tables now use the source column datatype for caching columns (as long as there is no transform declared).

## [3.2.0-rc1] - 2019-09-13

### Added

- Right clicking a mispelled word now offers spelling suggestions
- You can now add new datasets to an extraction configuration directly from the "Core" folder in Execute Extraction window (rather than having to go back to the DataExport tree view)
- MDFAttacher now checks for existing mdf/ldf files in the RAW server data directory.  Existing files will trigger a warning.  After the warning an attempt is still made to overwrite the file(s) (as occured previously)
- Tab key now also works for autocomplete in SQL editor windows (previously only Enter worked)
- Orphan cohort sets (do not belong to any Cohort Identification Configuration) now appear under a top level folder in 'Cohort Builder' collection
- Extraction Category can now be changed directly from a CatalogueItem, [ExtractionInformation] 
- Extraction Category can be changed for all columns in a [Catalogue] at once by right clicking the or the CatalogueItemsNode (folder under a Catalogue)
- Right clicking a column allows you to Alter it's type e.g. increase the size of a varchar field

### Changed

- Help documentation for objects no longer uses NuDoq library (now faster and more maintainable)
- Extraction source component `ExecuteCrossServerDatasetExtractionSource` now never drops the temporary cohort database (previously it would drop it if it created it and CreateTemporaryDatabaseIfNotExists was true)
- Updated to latest version of [FAnsiSql] (0.10.4) for better Oracle, localization and type estimation
- Dashboards now appear in tree view instead of application tool strip and are searchable
- [CatalogueItem] descriptions pie chart has flags for including internal/project specific etc in it's counts
- [CatalogueItem] descriptions pie chart now lets you navigate directly to problem objects rather than showing a data table

### Fixed 
- Deleting an object now clears the selection in tree views (previously selection would become an arbitrary object).
- Fixed bug where adding/moving cohort sets between containers ([INTERSECT]/[UNION]/[EXCEPT]) could result in 2 objects with the same Order in the same container (resulting in ambiguous order of execution).
- Fixed UI bug where selecting an extractable [Catalogue] would hide it's extractable (small green e) icon overlay
- Fixed bug where deleting a Pinned object would not unpin the object
- Fixed bug where database tables with brackets in the name could break synchronization (these tables are now ignored by RDMP and cannot be imported).
- Fixed bug deleting multiple objects at once when some objects are parents of others (and cause implicit delete).
- Fixed bug with low resolution monitors and the Create New Cohort Wizard
- Fixed bug with low resolution monitors and collections where leading columns could shrink to be no longer visible
- Adding new filters/containers (AND/OR) now correctly expand and highlight the created object in collections
- Fixed AggregateEditorUI could incorrectly offer to save changes even when no changes had been made
- Clonng a Cohort Identification Configuration now preserves custom set container names e.g. "UNION Inclusion Criteria"
- Fixed bug in DataTableUploadDestination where multiple root (DataLoadInfo) logging entries were created for a single large bulk insert 
- Fixed bug in QueryBuilder when there are multiple IsPrimaryExtractionTable tables (Exception thrown was NullReferenceException instead of QueryBuilderException)
- Fixed bug in generating FROM SQL when there are circular [JoinInfo] configured between tables used in the query
- Fixed bug where closing the server/database selection dialog with the X instead of cancel could cause error messages (e.g. in Bulk Import TableInfos)
- Fixed bug where searching for "Pipeline" or "Pipe" did not show all pipelines
- Fixed bug caching patient index tables (cohort creation) when there are multiple tables being joined in the query.
- Fixed error when logging very large (over 4000 characters) to the RDMP logging database

### Removed
- Cohort sets no longer appear under Catalogues (Find / GoTo now open the parent cohort identification configuration)
- Removed OnlyUseOldDateTimes option on DataTableUploadDestination as it didn't actually do anything ([DBMS] type decisions are handled in a standard way by FAnsiSql)

## [3.1.0] - 2019-07-31

### Added

- Cohort sets with HAVING sql now support 'View Dataset Sample' (of matched records)
- Added new property IsView to TableInfo
- Added GoTo menu item Catalogue=>TableInfo
- Added user setting for skipping Cohort Creation wizard
- MDFAttacher emits more messages when looking up location on disk to copy MDF file to.
- Added menu option to set [IsExtractionIdentifier] on a [Catalogue] without having to open ExtractionInformations directly
- Added the ability to set custom number of patients / rows per dataset when creating example datasets (from command line or when setting up client)
- FlatFileAttacher now issues a warning if TableToLoad isn't one of the tables loaded by the currently executing load (previously it would just say 'table x wasn't found in RAW')
- Added (initially hidden) column Order to cohort query builder to help debugging any issues with order of display

### Changed

- Attempting to generate a graph from a query that returns more than 1,000,000 cells now asks for confirmation.
- Updated to latest version of [FAnsiSql] (0.9.4) for better Oracle support
- Oracle extraction commands no longer generate parameters (e.g. @projectNumber).  Previously invalid SQL was generated.
- Improved layout of message boxes and link highlighting
- Add (Copy Of) cohort set no longer complains about creating a copy of one already in the cohort builder configuration
- Extraction destination property CleanExtractionFolderBeforeExtraction now defaults to false (i.e. do not delete the contents of the extraction directory before extracting)
- Extraction destination property CleanExtractionFolderBeforeExtraction is now implemented in the Checks phase of the component lifecycle rather than on reciept of first batch of records (this prevents accidentally deleting files produced by upstream components)
- 
### Fixed 
- Fixed bug in [Catalogue] validation setup window (DQE Validation Rules) which resulted in changes not being saved if it had been refreshed after initially loading
- Fixed scrollbars not appearing in [Catalogue] validation setup window when lots of validation rules are applied to a single column
- Type text dialog prompt now resizes correctly and has a display limit of 20,000 characters for messages
- Fixed bug that prevented exiting if the RDMP directory (in user's application data folder) was deleted while the program was running
- Fixed bug where CatalogueItems created when importing Oracle tables had database qualifiers in the name e.g. "CHI" (including the double quotes)
- Fixed bug where deleting a Filter from a cohort set in a Cohort Identification Query could result in the display order changing to alphabetical (until tab was refreshed).
- Fixed obscure bug in plugins implementing the `ICustomUI` interface when returning a new object in `GetFinalStateOfUnderlyingObject` that resulted in the UI showing a stale version of the object
- Connecting to a non existant server in ServerDatabaseTableSelector now shows the Exception in the RAG icon (previously just showed empty database list)
 
- Fixed bug where adding/removing a column in Aggregate Editor would would reset the Name/Description if there were unsaved changes (to Name/Description)
- Fixed bug where example datasets created would have the text value "NULL" instead of db nulls (only affected initial install/setup datasets)

## [3.0.16-rc2] - 2019-07-17

### Added 

- Example data generated on install can now be given a seed (allows for reproducibility)
- Creating a Query Caching server for an cohort identification AggregateConfiguration now asks you if you want to set it as the default QueryCaching server (if there isn't already one)
- Double clicking a row in SQL query editor user interfaces now shows text summary of the row
- DLE load logs tree view now supports double clicking on messages/errors to see summary
- All RDMP platform objects now have icons even if not visible in the UI (this affects the objects documentation file generation)
- MetadataReport now supports generating data for Catalogues with no extractable columns

### Changed

- Updated to latest version of BadMedicine (0.1.5)
- Improved error message shown when attempting to delete a used patient index table (now lists the users)
- System no longer auto selects objects when there is only 1 option (e.g. when user starts a Release when there is only one [Project] in the system).  This previously created an inconsistent user experience.
- Dita extraction checks no longer propose deleting non dita files in the output directory
- Improved Find (Ctrl+F) dialog layout and added shortcut codes (e.g. typing "c Bob" will return all Catalogues containing the word "Bob")
- Message boxes now display a limit of 20,000 characters (full text can still be accessed by the copy to clipboard button).
- DLE Debug options (e.g. Skip migrating RAW=>STAGING) now appear as a drop down with more descriptive titles (e.g. StopAfterRAW)
 
### Fixed 

- Fixed bug when cloning a Pipeline called "Bob" when there was already an existing Pipeline called "Bob (Clone)"
- Fixed validation issue in some user interfaces of INamed classes (e.g. Catalogue) where all properties were checked for illegal characters instead of just the Name
- Fixed image scaling in Metadata reports to 100% (previously 133%)
- Governance report now properly escapes newlines and quotes in [Catalogue] descriptions when outputting as CSV
- Fixed bug in Plugin code generator for tables with a Name property (previously incorrect C# code was generated)
- Fixed bug in SQL query editor user interface when the query returned a table that included binary columns with large amounts of data in
- Clicking a collection button or using GoTo/Show now correctly pops the relevant collection if it is set to auto dock (pinned).
- Application title bar now correctly updates after loading a tab (previously it was left with the caption "Loading...")
- Un Pinning in a collection using X now correctly maintains tree selection (consistent with the context menu Tree=>UnPin)
- Fixed display order of cohort sets in Cohort Query Builder to correctly match the compiler (previously the tree view order was misleading)

## [3.0.16-rc] - 2019-07-08

### Added 

- Forward/backward navigation in LogViewer now preserves text filters / TOP X
- Added the ability to create example datasets and configurations/projects etc during installation / startup
- Objects with names containing problematic characters (e.g. \ ") are highlighted red
- New right click context menu GoTo shows related objects e.g. which ExtractionConfiguration(s) a [Catalogue] has been used in
- Heatmap hover tool tip now shows more information about the cell value
- 'Other Pipelines' (unknown use case) can now be edited by double clicking.  This prompts user to pick a use case to edit them under
- Creating a Catalogue/TableInfo by importing a file now lets you rename the table after it has been created
- Added new DLE module ExecuteSqlFileRuntimeTask which runs the SQL stored in the RDMP platform database (rather than relying on an sql file on disk like ExecuteSqlFileRuntimeTask)
- RDMP platform database schemas no longer require 100% matching to models.  This allows limited backwards compatibility between minor versions of RDMP in which new fields are added to the database.

### Changed

- Updated to latest version of [BadMedicine] (0.0.1.2)
- Updated to latest version of [FAnsiSql] (0.9.2)
- File=>New now launches modal dialog instead of dropdown menu
- [Project] objects can now be sorted (previously they always appeared alphabetically)
- [Project] creation UI now shows duplicate ProjectNumbers as a Warning instead of an Error allowing users to create 2+ Projects with shared cohorts
- Disabled objects in tree views now appear greyed out instead of red
- Improved message shown when cohorts with null descriptions are preventing cohort importing
- Attempting to deleting an Extractable [Catalogue] no longer shows an error and instead asks if you want to make it non extractable (then delete)
- xmldoc are now shipped inside SourceCodeForSelfAwareness.zip (instead of side by side with the binary).  This avoids an issue where [Squirrel drops xmldoc files](https://github.com/Squirrel/Squirrel.Windows/issues/1323)

### Fixed 

- Fixed bug in CLI (rdmp.exe) where yaml settings would override command line values for connection strings to platform databases
- Disabled smiley controls now render in greyscale
- Fixed bug in Aggregate graphs which included a PIVOT on columns containing values with leading whitespace
- Fixed crash bug in UI responsible for picking the DLE load folder that could occur when when xmldocs are missing
- Fixed bug resolving Plugin dll dependencies where dependencies would only be resolved correctly the first time they were loaded into the AppDomain
- Fixed Culture (e.g. en-us) not being passed correctly in DelimitedFlatFileAttacher
- Fixed bug where Updater would show older versions of RDMP as installable 'updates'

[Unreleased]: https://github.com/HicServices/RDMP/compare/v6.0.2...develop
[6.0.2]: https://github.com/HicServices/RDMP/compare/v6.0.1...v6.0.2
[6.0.1]: https://github.com/HicServices/RDMP/compare/v6.0.0...v6.0.1
[6.0.0]: https://github.com/HicServices/RDMP/compare/v5.0.3...v6.0.0
[5.0.3]: https://github.com/HicServices/RDMP/compare/v5.0.2...v5.0.3
[5.0.2]: https://github.com/HicServices/RDMP/compare/v5.0.1...v5.0.2
[5.0.1]: https://github.com/HicServices/RDMP/compare/v5.0.0...v5.0.1
[5.0.0]: https://github.com/HicServices/RDMP/compare/v4.2.4...v5.0.0
[4.2.4]: https://github.com/HicServices/RDMP/compare/v4.2.3...v4.2.4
[4.2.3]: https://github.com/HicServices/RDMP/compare/v4.2.2...v4.2.3
[4.2.2]: https://github.com/HicServices/RDMP/compare/v4.2.1...v4.2.2
[4.2.1]: https://github.com/HicServices/RDMP/compare/v4.2.0...v4.2.1
[4.2.0]: https://github.com/HicServices/RDMP/compare/v4.1.9...v4.2.0
[4.1.9]: https://github.com/HicServices/RDMP/compare/v4.1.8...v4.1.9
[4.1.8]: https://github.com/HicServices/RDMP/compare/v4.1.7...v4.1.8
[4.1.7]: https://github.com/HicServices/RDMP/compare/v4.1.6...v4.1.7
[4.1.6]: https://github.com/HicServices/RDMP/compare/v4.1.5...v4.1.6
[4.1.5]: https://github.com/HicServices/RDMP/compare/v4.1.4...v4.1.5
[4.1.4]: https://github.com/HicServices/RDMP/compare/v4.1.3...v4.1.4
[4.1.3]: https://github.com/HicServices/RDMP/compare/v4.1.2...v4.1.3
[4.1.2]: https://github.com/HicServices/RDMP/compare/v4.1.1...v4.1.2
[4.1.1]: https://github.com/HicServices/RDMP/compare/v4.1.0...v4.1.1
[4.1.0]: https://github.com/HicServices/RDMP/compare/v4.0.3...v4.1.0
[4.0.3]: https://github.com/HicServices/RDMP/compare/v4.0.2...v4.0.3
[4.0.2]: https://github.com/HicServices/RDMP/compare/v4.0.1...v4.0.2
[4.0.1]: https://github.com/HicServices/RDMP/compare/v4.0.1-rc3...v4.0.1
[4.0.1-rc3]: https://github.com/HicServices/RDMP/compare/v4.0.1-rc2...v4.0.1-rc3
[4.0.1-rc2]: https://github.com/HicServices/RDMP/compare/v4.0.1-rc1...v4.0.1-rc2
[4.0.1-rc1]: https://github.com/HicServices/RDMP/compare/v3.2.1...v4.0.1-rc1
[3.2.1]: https://github.com/HicServices/RDMP/compare/v3.2.1-rc4...v3.2.1
[3.2.1-rc4]: https://github.com/HicServices/RDMP/compare/v3.2.1-rc3...v3.2.1-rc4
[3.2.1-rc3]: https://github.com/HicServices/RDMP/compare/v3.2.1-rc2...v3.2.1-rc3
[3.2.1-rc2]: https://github.com/HicServices/RDMP/compare/3.2.1-rc1...v3.2.1-rc2
[3.2.1-rc1]: https://github.com/HicServices/RDMP/compare/3.2.0...3.2.1-rc1
[3.2.0]: https://github.com/HicServices/RDMP/compare/v3.2.0-rc1...3.2.0
[3.2.0-rc1]: https://github.com/HicServices/RDMP/compare/3.1.0...v3.2.0-rc1
[3.1.0]: https://github.com/HicServices/RDMP/compare/v3.0.16-rc2...3.1.0
[3.0.16-rc2]: https://github.com/HicServices/RDMP/compare/v3.0.16-rc...v3.0.16-rc2
[3.0.16-rc]: https://github.com/HicServices/RDMP/compare/v3.0.15...v3.0.16-rc
[FAnsiSql]: https://github.com/HicServices/FAnsiSql/
[BadMedicine]: https://github.com/HicServices/BadMedicine/

[DBMS]: ./Documentation/CodeTutorials/Glossary.md#DBMS
[UNION]: ./Documentation/CodeTutorials/Glossary.md#UNION
[INTERSECT]: ./Documentation/CodeTutorials/Glossary.md#INTERSECT
[EXCEPT]: ./Documentation/CodeTutorials/Glossary.md#EXCEPT
[IsExtractionIdentifier]: ./Documentation/CodeTutorials/Glossary.md#IsExtractionIdentifier
[DataAccessCredentials]: ./Documentation/CodeTutorials/Glossary.md#DataAccessCredentials
[Catalogue]: ./Documentation/CodeTutorials/Glossary.md#Catalogue
[SupportingDocument]: ./Documentation/CodeTutorials/Glossary.md#SupportingDocument
[TableInfo]: ./Documentation/CodeTutorials/Glossary.md#TableInfo

[ExtractionConfiguration]: ./Documentation/CodeTutorials/Glossary.md#ExtractionConfiguration
[Project]: ./Documentation/CodeTutorials/Glossary.md#Project

[CatalogueItem]: ./Documentation/CodeTutorials/Glossary.md#CatalogueItem
[ExtractionInformation]: ./Documentation/CodeTutorials/Glossary.md#ExtractionInformation
[ColumnInfo]: ./Documentation/CodeTutorials/Glossary.md#ColumnInfo

[JoinInfo]: ./Documentation/CodeTutorials/Glossary.md#JoinInfo

[PipelineComponent]: ./Documentation/CodeTutorials/Glossary.md#PipelineComponent
[Pipeline]: ./Documentation/CodeTutorials/Glossary.md#Pipeline

[Lookup]: ./Documentation/CodeTutorials/Glossary.md#Lookup
[CohortIdentificationConfiguration]: ./Documentation/CodeTutorials/Glossary.md#CohortIdentificationConfiguration
[LoadMetadata]: ./Documentation/CodeTutorials/Glossary.md#LoadMetadata
[ExtractableCohort]: ./Documentation/CodeTutorials/Glossary.md#ExtractableCohort<|MERGE_RESOLUTION|>--- conflicted
+++ resolved
@@ -37,24 +37,18 @@
 - Added ability to directly query Catalogue/DataExport to Console Gui
 - Added extraction check that datasets are not marked `IsInternalDataset`
 - Added ability to script multiple tables at once via right click context menu in windows client
-<<<<<<< HEAD
 - Added new command 'AddPipelineComponent' for use with RDMP command line
-=======
 - Added ability to filter datasets and selected datasets by Catalogue criteria (e.g. Deprecated, Internal)
->>>>>>> 905eb22c
 
 ### Fixed
 - Fixed deleting a parameter value set failing due to a database constraint
 - Fixed a bug where changing the server/database name could disable the Create button when selecting a database
 - Added the ability to drop onto the Core/Project folders in the 'execute extraction' window
 - Fixed a big where Yes/No close popup after running a pipeline in console gui could crash on 'No'
-<<<<<<< HEAD
 - Fixed deleting source/destination pipeline components directly from tree UI
-=======
 - Fixed various issues when viewing the DQE results of a run on an empty table
 - DatasetRaceway in dashboards now shows 'Table(s) were empty for...' instead of `No DQE Evaluation for...` when the DQE was run but there was no result set
 - Added better error message when trying to create a new RDMP platform database into an existing database that already has one set up
->>>>>>> 905eb22c
 
 ## [6.0.2] - 2021-08-26
 
