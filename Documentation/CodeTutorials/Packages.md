<<<<<<< HEAD
 v


=======
>>>>>>> f6d55a31
# Packages Used By RDMP

### Risk Assessment common to all:
1. Packages on NuGet are virus scanned by the NuGet site.
2. This package is widely used and is actively maintained.
3. It is open source.

| Package | Source Code | License | Purpose | Additional Risk Assessment |
| ------- | ------------| ------- | ------- | -------------------------- |
| Equ | [GitHub](https://github.com/thedmi/Equ) | [MIT](https://opensource.org/licenses/MIT) | Simplifies object equality implementation | |
| FluentFTP | [Github](https://github.com/robinrodricks/FluentFTP/) | [MIT](https://opensource.org/licenses/MIT) | FTP(S) client | |
| MongoDB.Driver | [GitHub](https://github.com/mongodb/mongo-csharp-driver) | [Apache 2.0](https://opensource.org/licenses/Apache-2.0) | Database driver for MongoDB | |
| Microsoft.SourceLink.GitHub | [GitHub](https://github.com/dotnet/sourcelink) | [MIT](https://opensource.org/licenses/MIT) | Enable source linkage from nupkg | Official MS project |
| ObjectListView.Repack.NET6Plus | [GitHub](https://github.com/nasisakk/ObjectListViewRepack) | [GPL 3.0](https://www.gnu.org/licenses/gpl-3.0.html) | |
| Scintilla.NET | [GitHub](https://github.com/VPKSoft/Scintilla.NET) | [MIT](https://opensource.org/licenses/MIT) | |
| VPKSoft.ScintillaLexers.NET | [GitHub](https://github.com/VPKSoft/ScintillaLexers) | [MIT](https://opensource.org/licenses/MIT) | |
| WeCantSpell.Hunspell | [GitHub](https://github.com/aarondandy/WeCantSpell.Hunspell/) | [GPL-2 and others](https://github.com/aarondandy/WeCantSpell.Hunspell/blob/main/license.txt) | |
| [DockPanelSuite.ThemeVS2015](http://dockpanelsuite.com/) | [GitHub](https://github.com/dockpanelsuite/dockpanelsuite) | [MIT](https://opensource.org/licenses/MIT)  | Provides Window layout and docking for RDMP. | There are no powershell initialization files in the package which can be run by the NuGet installer.|
| [FAM FAM FAM Icons](https://github.com/markjames/famfamfam-silk-icons) | N\A | [CC 2.5](https://creativecommons.org/licenses/by/2.5/) | Icons for user interfaces |
| CommandLineParser | [GitHub](https://github.com/commandlineparser/commandline) | [MIT](https://opensource.org/licenses/MIT) | Allows command line arguments for main client application and CLI executables |
| NPOI | [GitHub](https://github.com/tonyqus/npoi) | Apache 2.0 | Enables reading/writing Microsoft Excel files |
| ExcelNumberFormat | [GitHub](https://github.com/andersnm/ExcelNumberFormat) |[MIT](https://opensource.org/licenses/MIT)  | Handles translating number formats from Excel formats into usable values | |
| LibArchive.Net | [GitHub](https://github.com/jas88/libarchive.net) | [BSD](https://opensource.org/license/bsd-2-clause/) | Access archive formats without the LZMA bugs of SharpCompress | |
| [NLog](https://nlog-project.org/) | [GitHub](https://github.com/NLog/NLog) | [BSD 3-Clause](https://github.com/NLog/NLog/blob/dev/LICENSE.txt) | Flexible user configurable logging | |
| HIC.FAnsiSql |[GitHub](https://github.com/HicServices/FAnsiSql) | [GPL 3.0](https://www.gnu.org/licenses/gpl-3.0.html) | [DBMS] abstraction layer |
| HIC.SynthEHR | [GitHub](https://github.com/HicServices/SynthEHR) | [GPL 3.0](https://www.gnu.org/licenses/gpl-3.0.html) | Generate Test Datasets for tests/exericses |
| SSH.NET  | [GitHub](https://github.com/sshnet/SSH.NET)  | [MIT](https://github.com/sshnet/SSH.NET/blob/develop/LICENSE) | Enables fetching files from SFTP servers |
| Moq 4 | [GitHub](https://github.com/moq/moq4) |[BSD 3](https://github.com/moq/moq4/blob/master/License.txt)  | Mock objects during unit testing |
| [Newtonsoft.Json](https://www.newtonsoft.com/json) | [GitHub](https://github.com/JamesNK/Newtonsoft.Json) | [MIT](https://opensource.org/licenses/MIT) | Serialization of objects for sharing/transmission |
| YamlDotNet | [GitHub](https://github.com/aaubry/YamlDotNet)  | [MIT](https://opensource.org/licenses/MIT) |Loading configuration files|
| SixLabors.ImageSharp | [GitHub](https://github.com/SixLabors/ImageSharp) | [Apache 2.0](https://github.com/SixLabors/ImageSharp/blob/main/LICENSE) | Platform-independent replacement for legacy Windows-only System.Drawing.Common | |
| SixLabors.ImageSharp.Drawing | [GitHub](https://github.com/SixLabors/ImageSharp.Drawing) | [Apache 2.0](https://github.com/SixLabors/ImageSharp/blob/main/LICENSE) | Font handling for ImageSharp | |
| System.Threading.ThreadPool | [GitHub](https://github.com/dotnet/corefx) |[MIT](https://opensource.org/licenses/MIT) | Required to compile native linux binaries |  |
| [AutoComplete Console](https://www.codeproject.com/Articles/1182358/Using-Autocomplete-in-Windows-Console-Applications) by Jasper Lammers | Embedded | [CPOL](https://www.codeproject.com/info/cpol10.aspx) | Provides interactive autocomplete in console input | |
| System.Resources.Extensions | [GitHub](https://github.com/dotnet/corefx) | [MIT](https://opensource.org/licenses/MIT) | Allows [publishing with dotnet publish on machines with netcoreapp3.0 SDK installed](https://github.com/microsoft/msbuild/issues/4704#issuecomment-530034240) | |
| Spectre.Console | [GitHub](https://github.com/spectreconsole/spectre.console) | [MIT](https://opensource.org/licenses/MIT) | Allows richer command line interactions| |
| HIC.System.Windows.Forms.DataVisualization | [GitHub](https://github.com/HicServices/winforms-datavisualization) |[MIT](https://opensource.org/licenses/MIT) | Dotnet core support for DQE charts |  |
| Autoupdater.NET.Official | [GitHub](https://github.com/ravibpatel/AutoUpdater.NET) | MIT | Manages updating of the RDMP windows client directly from the RDMP GitHub Releases|
| ConsoleControl | [GitHub](https://github.com/dwmkerr/consolecontrol)  | MIT | Runs RDMP cli subprocesses|
| Terminal.Gui                            | [GitHub](https://github.com/gui-cs/Terminal.Gui)                           | [MIT](https://opensource.org/licenses/MIT)                                                     | Console user-interface|
| AWSSDK.S3 | [GitHub](https://github.com/aws/aws-sdk-net) | [Apache 2.0](https://opensource.org/licenses/Apache-2.0)  | |
| AWSSDK.SecurityToken | [GitHub](https://github.com/aws/aws-sdk-net) | [Apache 2.0](https://opensource.org/licenses/Apache-2.0)  | |
| AWSSDK.SSO | [GitHub](https://github.com/aws/aws-sdk-net) | [Apache 2.0](https://opensource.org/licenses/Apache-2.0)  | |
| AWSSDK.SSOOIDC | [GitHub](https://github.com/aws/aws-sdk-net) | [Apache 2.0](https://opensource.org/licenses/Apache-2.0)  | |
[DBMS]: ./Glossary.md#DBMS<|MERGE_RESOLUTION|>--- conflicted
+++ resolved
@@ -1,9 +1,3 @@
-<<<<<<< HEAD
- v
-
-
-=======
->>>>>>> f6d55a31
 # Packages Used By RDMP
 
 ### Risk Assessment common to all:
