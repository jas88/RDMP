// Copyright (c) The University of Dundee 2018-2025
// This file is part of the Research Data Management Platform (RDMP).
// RDMP is free software: you can redistribute it and/or modify it under the terms of the GNU General Public License as published by the Free Software Foundation, either version 3 of the License, or (at your option) any later version.
// RDMP is distributed in the hope that it will be useful, but WITHOUT ANY WARRANTY; without even the implied warranty of MERCHANTABILITY or FITNESS FOR A PARTICULAR PURPOSE. See the GNU General Public License for more details.
// You should have received a copy of the GNU General Public License along with RDMP. If not, see <https://www.gnu.org/licenses/>.

using System;
using System.Collections.Generic;
using System.Diagnostics;
using System.Linq;
using System.ServiceModel;
using Rdmp.Core.Curation.Data;
using Rdmp.Core.DataFlowPipeline;
using Rdmp.Core.DataLoad.Modules.DataProvider;
using Rdmp.Core.ReusableLibraryCode.Progress;
using SCIStore.SciStoreServices81;
using SCIStorePlugin.Data;

namespace SCIStorePlugin.Repositories;


/// <summary>
/// SCI Store web service repository for a specific health board and discipline (passed in on construction)
/// </summary>
public class CombinedReportDataWsRepository : WsRepository<CombinedReportData>, IRepositorySupportsDateRangeQueries<CombinedReportData>
{
    private const bool VERBOSE = false;

    public IPermissionWindow PermissionWindow { get; set; }

    public int ResultsFetchedSoFar { get; private set; }
    public int NumReportsForInterval { get; private set; }

    private readonly SCIStoreServicesClient _client;
    private readonly Discipline _discipline;
    private readonly HealthBoard _healthBoard;
    private Credentials _cred;

    #region Events
    public override event WsNotifyHandler Notify;
    protected virtual void OnNotify(string message)
    {
        Notify?.Invoke(this, message);
    }

<<<<<<< HEAD
#pragma warning disable CS0067 // Event is never invoked (abstract member requirement)
=======
    #pragma warning disable CS0067 // Events are never used - this is legacy plugin code
>>>>>>> 39c1b4ec
    public override event AfterReadAllHandler AfterReadAll;
#pragma warning restore CS0067

    public override event AfterReadSingleHandler AfterReadSingle;
    #pragma warning restore CS0067
    protected virtual void OnAfterReadSingle(CombinedReportData report)
    {
        AfterReadSingle?.Invoke(this, report);
    }

    #endregion

    public CombinedReportDataWsRepository(WebServiceConfiguration wsConfig, SCIStoreServicesClient client, Discipline discipline, HealthBoard healthBoard) : base(wsConfig)
    {
        if(string.IsNullOrWhiteSpace(wsConfig.Endpoint))
            throw new ArgumentException("The web service Endpoint is missing from the Configuration and must be specified");

        _client = client ?? throw new ArgumentNullException(nameof(client),"Client was null");
        _discipline = discipline;
        _healthBoard = healthBoard;
        _cred = null;
    }

    /// <summary>
    /// </summary>
    /// <returns></returns>
    /// <exception cref="NotImplementedException"></exception>
    public override IEnumerable<CombinedReportData> ReadAll()
    {
        throw new NotImplementedException();
    }

    /// <summary>
    /// </summary>
    /// <returns></returns>
    /// <exception cref="NotImplementedException"></exception>
    public override void Create(IEnumerable<CombinedReportData> reports, IDataLoadEventListener listener)
    {
        throw new NotImplementedException();
    }

    /// <summary>
    /// 
    /// </summary>
    /// <exception cref="WebServiceLoginFailureException"></exception>
    public override void CheckWebServiceConnection()
    {
        try
        {
            Login(_client, WsConfig);
        }
        catch (WebServiceLoginFailureException e)
        {
            // retry once then fail
            OnNotify($"Initial login attempt failed: {e.Message}");
            OnNotify("Retrying...");

            // Don't bother to catch the exception this time as we will let someone further up the chain decide what to do
            Login(_client, WsConfig);
        }
    }

    /// <summary>
    /// Currently returns null if the retrieval leaks outside the permission window. For now this results in the loss of all data downloaded for the interval up to now, but can hopefully provide a better implementation at a later date.
    /// </summary>
    /// <param name="day"></param>
    /// <param name="timeSpan"></param>
    /// <param name="listener"></param>
    /// <param name="token"></param>
    /// <returns></returns>
    /// <exception cref="OperationCanceledException"></exception>
    /// <exception cref="WebServiceRetrievalFailure"></exception>
    public IEnumerable<CombinedReportData> ReadForInterval(DateTime day, TimeSpan timeSpan, IDataLoadEventListener listener, GracefulCancellationToken token)
    {
        if (!PermissionWindow.WithinPermissionWindow())
            return null;

        List<CombinedReportData> reports;

        try
        {
            Login(_client, WsConfig);
        }
        catch (WebServiceLoginFailureException e)
        {
            throw new WebServiceRetrievalFailure(day, timeSpan, e);
        }

        var criteria = CreateFindResultCriteria(day, timeSpan);
        OnNotify($"Attempting to fetch results for {day:yyyy-MM-dd HH:mm} ({timeSpan.Hours})");
        ResultsFetchedSoFar = 0;

        try
        {
            var items = _client.FindResult(_cred, criteria).Results.ToList();
            reports = CreateCombinedReportDataFromResultObjects(items, token);
            NumReportsForInterval = reports.Count;
            OnNotify(
                $"Found {NumReportsForInterval} results between {criteria.EventDateTime.DateFrom} - {criteria.EventDateTime.DateTo}");
        }
        catch (OperationCanceledException)
        {
            // Need to catch and rethrow this thanks to our Pokemon clause at the end, but still not sure what exceptions the web service might throw so playing safe
            throw;
        }
        catch (Exception e)
        {
            // Catching everything else as I'm not sure what exceptions FindResult might throw
            throw new WebServiceRetrievalFailure(day, timeSpan, e);
        }

        try
        {
            return FetchInvestigationReportData(reports, listener, token);
        }
        catch (LabReportRetrievalFailureException e)
        {
            throw new WebServiceRetrievalFailure(day, timeSpan, e);
        }
    }

    private FindResultCriteria CreateFindResultCriteria(DateTime day, TimeSpan timeSpan)
    {
        var criteria = new FindResultCriteria
        {
            EventDateTime = new FindDateTimeRange
            {
                DateFrom = day,
                DateTo = day + timeSpan
            },
            Discipline = _discipline.ToString(),
            IncludePatientInformation = true
        };
        return criteria;
    }

    /// <summary>
    /// 
    /// </summary>
    /// <param name="results"></param>
    /// <param name="token"></param>
    /// <returns></returns>
    /// <exception cref="OperationCanceledException"></exception>
    private List<CombinedReportData> CreateCombinedReportDataFromResultObjects(List<FindResultItem> results, GracefulCancellationToken token)
    {
        var reports = new List<CombinedReportData>();
        var headers = new HashSet<SciStoreRecord>();
        foreach (var result in results)
        {
            token.ThrowIfAbortRequested();

            var header = new SciStoreRecord
            {
                CHI = result.PatientDetails.CHI,
                LabNumber = result.ReportDetails.ReportIdentifier,
                TestReportID = result.ReportDetails.TestReportID,
                patientid = result.ReportDetails.PatientID,
                ReportType = result.ReportDetails.ReportIdentifier,
                name = result.PatientDetails.FamilyName
            };

            if (headers.Contains(header))
            {
                //OnNotify("Duplicate result found, " + header.LabNumber + ", " + header.TestReportID);
                continue;
            }
            headers.Add(header);

            reports.Add(new CombinedReportData
            {
                HbExtract = _healthBoard.ToString(),
                SciStoreRecord = header
            });
        }

        return reports;
    }

    /// <summary>
    /// 
    /// </summary>
    /// <param name="reports"></param>
    /// <param name="listener"></param>
    /// <param name="token"></param>
    /// <returns></returns>
    /// <exception cref="LabReportRetrievalFailureException"></exception>
    /// <exception cref="OperationCanceledException"></exception>
    private IEnumerable<CombinedReportData> FetchInvestigationReportData(List<CombinedReportData> reports, IDataLoadEventListener listener, GracefulCancellationToken token)
    {
        var sw = new Stopwatch();
        sw.Start();
        foreach (var report in reports)
        {
            if (!PermissionWindow.WithinPermissionWindow())
                return null;

            token.ThrowIfAbortRequested();

            // todo: we may want to catch the LabReportRetrievalFailureException here and initiate a retry
            report.InvestigationReport = RetrieveInvestigationReportForResult(report.SciStoreRecord);

            ResultsFetchedSoFar++;
        }

        return reports;
    }

    /// <summary>
    /// 
    /// </summary>
    /// <param name="result"></param>
    /// <returns></returns>
    /// <exception cref="LabReportRetrievalFailureException"></exception>
    private InvestigationReport RetrieveInvestigationReportForResult(SciStoreRecord result)
    {
        GetResultResponse response;
        try
        {
            response = _client.GetResult(_cred, new GetResult
            {
                ResultID = result.TestReportID
            });
        }
        catch (Exception e)
        {
            throw new LabReportRetrievalFailureException(result, e);
        }

        return response.InvestigationReport;
    }

    /// <summary>
    /// 
    /// </summary>
    /// <param name="client"></param>
    /// <param name="wsConfig"></param>
    /// <exception cref="WebServiceLoginFailureException"></exception>
    private void Login(SCIStoreServicesClient client, WebServiceConfiguration wsConfig)
    {
        if (client.Endpoint.Binding is not BasicHttpsBinding)
            throw new WebServiceLoginFailureException(
                $"Could not get endpoint binding for endpoint '{wsConfig.Endpoint}' (check the expected type of the binding, e.g. http or https)");

        if (VERBOSE)
#pragma warning disable CS0162
            OnNotify("Logging in to web service");
#pragma warning restore CS0162

        //todo add timeout here and anywhere else you do Login
        var response = client.Login(new Login
        {
            Username = wsConfig.Username,
            Password = wsConfig.GetDecryptedPassword()
        });

        if (string.IsNullOrEmpty(response.Token))
            throw new WebServiceLoginFailureException(
                $"Can't login to SCIStore endpoint '{wsConfig.Endpoint}' with user={wsConfig.Username} (check caching pipeline configuration for password)");

        if(VERBOSE)
#pragma warning disable CS0162
            OnNotify("Creating credentials");
#pragma warning restore CS0162

        _cred = new Credentials
        {
            Token = response.Token,
            UserInfo = new CredentialsUserInfo
            {
                FriendlyName = "HIC NW Lab",//Settings.Default.FriendlyName,
                SystemCode = "HIC_NWLab", //Settings.Default.SystemCode,
                SystemLocation = "HIC", //Settings.Default.SystemLocation,
                UserName = wsConfig.Username
            }
        };
    }
}<|MERGE_RESOLUTION|>--- conflicted
+++ resolved
@@ -43,11 +43,7 @@
         Notify?.Invoke(this, message);
     }
 
-<<<<<<< HEAD
 #pragma warning disable CS0067 // Event is never invoked (abstract member requirement)
-=======
-    #pragma warning disable CS0067 // Events are never used - this is legacy plugin code
->>>>>>> 39c1b4ec
     public override event AfterReadAllHandler AfterReadAll;
 #pragma warning restore CS0067
 
