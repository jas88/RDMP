--- conflicted
+++ resolved
@@ -41,11 +41,8 @@
             <dependency id="System.Resources.Extensions" version="4.6.0" />
             <dependency id="HIC.System.Windows.Forms.DataVisualization" version="1.0.1" />
             <dependency id="ReadLine" version="2.0.1" />
-<<<<<<< HEAD
             <dependency id="System.DirectoryServices.Protocols" version="6.0.0" />
-=======
             <dependency id="YamlDotNet" version="11.2.1" />
->>>>>>> b5958c44
         </dependencies>
     </metadata>
   <files>
