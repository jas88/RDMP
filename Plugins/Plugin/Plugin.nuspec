--- conflicted
+++ resolved
@@ -1,6 +1,5 @@
 <?xml version="1.0" encoding="utf-8"?>
 <package xmlns="http://schemas.microsoft.com/packaging/2013/05/nuspec.xsd">
-<<<<<<< HEAD
   <metadata>
     <id>HIC.RDMP.Plugin</id>
     <version>$version$</version>
@@ -22,7 +21,7 @@
       <dependency id="Newtonsoft.Json" version="13.0.1"/>
       <dependency id="NLog" version="5.0.2"/>
       <dependency id="NPOI" version="2.5.5"/>
-      <dependency id="ReadLine" version="2.0.1"/>
+			<dependency id="Spectre.Console" version="0.44.0"/>
       <dependency id="SixLabors.ImageSharp" version="2.1.3" />
        <dependency id="SixLabors.ImageSharp.Drawing" version="1.0.0-beta15" />
       <dependency id="SSH.NET" version="2020.0.2"/>
@@ -42,47 +41,6 @@
       <dependency id="YamlDotNet" version="12.0.0"/>
     </dependencies>
   </metadata>
-=======
-    <metadata>
-        <id>HIC.RDMP.Plugin</id>
-        <version>$version$</version>
-        <title>HIC.RDMP.Plugin</title>
-        <authors>Health Informatics Centre, University of Dundee</authors>
-        <owners>Health Informatics Centre, University of Dundee</owners>
-        <licenseUrl>https://raw.githubusercontent.com/HicServices/RDMP/master/LICENSE</licenseUrl>
-        <projectUrl>https://github.com/HicServices/RDMP</projectUrl>
-        <iconUrl>https://raw.githubusercontent.com/HicServices/RDMP/master/Application/ResearchDataManagementPlatform/Icon/main.png</iconUrl>
-        <requireLicenseAcceptance>false</requireLicenseAcceptance>
-        <description>Core package for plugin development</description>
-        <copyright>Copyright 2018-2019</copyright>
-        <dependencies>
-            <dependency id="CsvHelper" version="28.0.1" />
-            <dependency id="Newtonsoft.Json" version="13.0.1"/>
-            <dependency id="CommandLineParser" version="2.9.1" />
-			<dependency id="Spectre.Console" version="0.44.0"/>
-            <dependency id="SSH.NET" version="2020.0.2" />
-			<dependency id="HIC.FAnsiSql" version="3.0.0" />
-            <dependency id="NLog" version="5.0.2" />
-            <dependency id="HIC.BadMedicine" version="1.1.0" />
-            <dependency id="ExcelNumberFormat" version="1.1.0" />
-            <dependency id="NPOI" version="2.5.5" />
-            <dependency id="System.Runtime.Loader" version="4.3.0" />
-            <dependency id="Xam.Plugins.Settings" version="3.1.1" />
-            <dependency id="System.Diagnostics.Debug" version="4.3.0" />
-            <dependency id="System.IO.FileSystem.Primitives" version="4.3.0" />
-            <dependency id="System.IO.FileSystem" version="4.3.0" />
-            <dependency id="System.Runtime.Extensions" version="4.3.1" />
-            <dependency id="System.Threading" version="4.3.0" />
-            <dependency id="System.Threading.ThreadPool" version="4.3.0" />
-            <dependency id="System.Globalization" version="4.3.0" />
-            <dependency id="System.Net.NameResolution" version="4.3.0" />
-            <dependency id="System.Net.Primitives" version="4.3.1" /> 
-            <dependency id="System.Resources.Extensions" version="4.6.0" />            
-            <dependency id="System.DirectoryServices.Protocols" version="6.0.1" />
-            <dependency id="YamlDotNet" version="12.0.0" />
-        </dependencies>
-    </metadata>
->>>>>>> e93f1642
   <files>
     <file src="bin\$configuration$\net6.0\*.dll" target="lib\net6.0" exclude="bin\$configuration$\net6.0\Plugin.dll"/>
     <file src="bin\$configuration$\net6.0\*.pdb" target="lib\net6.0" exclude="bin\$configuration$\net6.0\Plugin.pdb"/>
