--- conflicted
+++ resolved
@@ -20,13 +20,8 @@
             <dependency id="CommandLineParser" version="2.8.0" />
             <dependency id="SSH.NET" version="2020.0.1" />
             <dependency id="NUnit" version="3.13.3" />
-<<<<<<< HEAD
-            <dependency id="Moq" version="4.18.0" />
+            <dependency id="Moq" version="4.18.1" />
             <dependency id="NLog" version="5.0.0" />
-=======
-            <dependency id="Moq" version="4.18.1" />
-            <dependency id="NLog" version="4.7.15" />
->>>>>>> 05acc3e2
             <dependency id="YamlDotNet" version="11.2.1" />
             <dependency id="Microsoft.NET.Test.Sdk" version="17.2.0" />
             <dependency id="ExcelNumberFormat" version="1.1.0" />
