--- conflicted
+++ resolved
@@ -1,5 +1,4 @@
 <?xml version="1.0"?>
-<<<<<<< HEAD
 <package>
   <metadata>
     <id>HIC.RDMP.Plugin.Test</id>
@@ -25,7 +24,7 @@
       <dependency id="NLog" version="5.0.2"/>
       <dependency id="NPOI" version="2.5.5"/>
       <dependency id="NUnit" version="3.13.3"/>
-      <dependency id="ReadLine" version="2.0.1"/>
+			<dependency id="Spectre.Console" version="0.44.0"/>
       <dependency id="SixLabors.ImageSharp" version="2.1.3"/>
       <dependency id="SixLabors.ImageSharp.Drawing" version="1.0.0-beta15" />
       <dependency id="SSH.NET" version="2020.0.2"/>
@@ -56,60 +55,5 @@
     <file src="bin\$configuration$\net6.0\Tests.Common.xml" target="lib\net6.0"/>
     <file src="bin\$configuration$\net6.0\TestDatabases.txt" target="content"/>
   </files>
-=======
-<package >
-    <metadata>
-		<id>HIC.RDMP.Plugin.Test</id>
-        <version>$version$</version>
-        <title>HIC.RDMP.Plugin.Test</title>
-        <authors>Health Informatics Centre, University of Dundee</authors>
-        <owners>Health Informatics Centre, University of Dundee</owners>
-        <licenseUrl>https://raw.githubusercontent.com/HicServices/RDMP/master/LICENSE</licenseUrl>
-        <projectUrl>https://github.com/HicServices/RDMP</projectUrl>
-        <iconUrl>https://raw.githubusercontent.com/HicServices/RDMP/master/Application/ResearchDataManagementPlatform/Icon/main.png</iconUrl>
-        <requireLicenseAcceptance>false</requireLicenseAcceptance>
-        <description>Package for writing plugin tests</description>
-        <copyright>Copyright 2018-2019</copyright>
-        <dependencies>
-			      <dependency id="HIC.BadMedicine" version="1.1.0" />
-            <dependency id="HIC.FAnsiSql" version="3.0.0" />
-            <dependency id="CsvHelper" version="28.0.1" />
-            <dependency id="Newtonsoft.Json" version="13.0.1"/>
-            <dependency id="CommandLineParser" version="2.9.1" />
-			<dependency id="Spectre.Console" version="0.44.0"/>
-            <dependency id="SSH.NET" version="2020.0.2" />
-            <dependency id="NUnit" version="3.13.3" />
-            <dependency id="Moq" version="4.18.2" />
-            <dependency id="NLog" version="5.0.2" />
-            <dependency id="YamlDotNet" version="12.0.0" />
-            <dependency id="Microsoft.NET.Test.Sdk" version="17.3.0" />
-            <dependency id="ExcelNumberFormat" version="1.1.0" />
-            <dependency id="NPOI" version="2.5.5" />
-            <dependency id="Xam.Plugins.Settings" version="3.1.1" />
-            <dependency id="System.Runtime.Loader" version="4.3.0" />
-            <dependency id="System.Diagnostics.Debug" version="4.3.0" />
-            <dependency id="System.IO.FileSystem.Primitives" version="4.3.0" />
-            <dependency id="System.IO.FileSystem" version="4.3.0" />
-            <dependency id="System.Runtime.Extensions" version="4.3.1" />
-            <dependency id="System.Threading" version="4.3.0" />
-            <dependency id="System.Threading.ThreadPool" version="4.3.0" />
-            <dependency id="System.Globalization" version="4.3.0" />
-            <dependency id="System.Net.NameResolution" version="4.3.0" />
-            <dependency id="System.Net.Primitives" version="4.3.1" /> 
-            <dependency id="System.Resources.Extensions" version="4.6.0" />            
-            <dependency id="System.DirectoryServices.Protocols" version="6.0.1" />
-        </dependencies>
-    </metadata>
-    <files>
-		<file src="bin\$configuration$\net6.0\MapsDirectlyToDatabaseTable.dll" target="lib\net6.0"/>
-		<file src="bin\$configuration$\net6.0\MapsDirectlyToDatabaseTable.xml" target="lib\net6.0"/>
-		<file src="bin\$configuration$\net6.0\Rdmp.Core.dll" target="lib\net6.0"/>
-		<file src="bin\$configuration$\net6.0\Rdmp.Core.xml" target="lib\net6.0"/>
-		<file src="bin\$configuration$\net6.0\ReusableLibraryCode.dll" target="lib\net6.0"/>
-		<file src="bin\$configuration$\net6.0\ReusableLibraryCode.xml" target="lib\net6.0"/>
-		<file src="bin\$configuration$\net6.0\Tests.Common.dll" target="lib\net6.0"/>
-		<file src="bin\$configuration$\net6.0\Tests.Common.xml" target="lib\net6.0"/>
-		<file src="bin\$configuration$\net6.0\TestDatabases.txt" target="content"/>
-    </files>
->>>>>>> e93f1642
+
 </package>