--- conflicted
+++ resolved
@@ -20,13 +20,8 @@
             <dependency id="CommandLineParser" version="2.8.0" />
             <dependency id="SSH.NET" version="2020.0.1" />
             <dependency id="NUnit" version="3.13.1" />
-<<<<<<< HEAD
             <dependency id="Moq" version="4.16.1" />
-            <dependency id="NLog" version="4.7.7" />
-=======
-            <dependency id="Moq" version="4.16.0" />
             <dependency id="NLog" version="4.7.8" />
->>>>>>> 9c044255
             <dependency id="YamlDotNet" version="9.1.4" />
             <dependency id="Microsoft.NET.Test.Sdk" version="16.8.3" />
             <dependency id="ExcelNumberFormat" version="1.1.0" />
