--- conflicted
+++ resolved
@@ -4,11 +4,8 @@
 using System.Windows.Forms;
 using CatalogueLibrary.Data;
 using CatalogueManager.ItemActivation;
-<<<<<<< HEAD
 using CatalogueManager.SimpleControls;
-=======
 using CatalogueManager.Refreshing;
->>>>>>> 20aec80d
 using CatalogueManager.SimpleDialogs.Reports;
 using MapsDirectlyToDatabaseTable;
 using ReusableUIComponents;
@@ -60,7 +57,6 @@
             return "Unamed Tab";
         }
 
-<<<<<<< HEAD
         protected override void OnLeave(EventArgs e)
         {
             base.OnLeave(e);
@@ -68,11 +64,11 @@
             var saveableUI = this as ISaveableUI;
             if(saveableUI != null)
                 saveableUI.GetObjectSaverButton().OfferChanceToRevertOrSaveIfRequired();
-=======
+        }
+
         public void Publish(DatabaseEntity e)
         {
             _activator.RefreshBus.Publish(this,new RefreshObjectEventArgs(e));
->>>>>>> 20aec80d
         }
     }
 }