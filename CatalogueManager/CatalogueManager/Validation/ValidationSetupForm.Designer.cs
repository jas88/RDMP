﻿using BrightIdeasSoftware;

namespace CatalogueManager.Validation
{
    partial class ValidationSetupForm
    {
        /// <summary>
        /// Required designer variable.
        /// </summary>
        private System.ComponentModel.IContainer components = null;

        /// <summary>
        /// Clean up any resources being used.
        /// </summary>
        /// <param name="disposing">true if managed resources should be disposed; otherwise, false.</param>
        protected override void Dispose(bool disposing)
        {
            if (disposing && (components != null))
            {
                components.Dispose();
            }
            base.Dispose(disposing);
        }

        #region Windows Form Designer generated code

        /// <summary>
        /// Required method for Designer support - do not modify
        /// the contents of this method with the code editor.
        /// </summary>
        private void InitializeComponent()
        {
            this.components = new System.ComponentModel.Container();
            System.ComponentModel.ComponentResourceManager resources = new System.ComponentModel.ComponentResourceManager(typeof(ValidationSetupForm));
            this.olvColumns = new BrightIdeasSoftware.ObjectListView();
            this.olvName = ((BrightIdeasSoftware.OLVColumn)(new BrightIdeasSoftware.OLVColumn()));
            this.ddPrimaryConstraints = new System.Windows.Forms.ComboBox();
            this.label2 = new System.Windows.Forms.Label();
            this.label4 = new System.Windows.Forms.Label();
            this.ddConsequence = new System.Windows.Forms.ComboBox();
            this.ddSecondaryConstraints = new System.Windows.Forms.ComboBox();
            this.label3 = new System.Windows.Forms.Label();
            this.tableLayoutPanel1 = new System.Windows.Forms.TableLayoutPanel();
            this.btnAddSecondaryConstraint = new System.Windows.Forms.Button();
            this.label5 = new System.Windows.Forms.Label();
            this.splitContainer1 = new System.Windows.Forms.SplitContainer();
            this.tbFilter = new System.Windows.Forms.TextBox();
            this.label1 = new System.Windows.Forms.Label();
            this.toolStrip1 = new System.Windows.Forms.ToolStrip();
            this.btnConfigureStandardRegex = new System.Windows.Forms.ToolStripButton();
<<<<<<< HEAD
=======
            this.btnSave = new System.Windows.Forms.ToolStripButton();
            this.toolStripSeparator2 = new System.Windows.Forms.ToolStripSeparator();
            this.toolStripLabel1 = new System.Windows.Forms.ToolStripLabel();
            this.cbxTimePeriodColumn = new System.Windows.Forms.ToolStripComboBox();
            this.lblPickTimePeriodColumn = new System.Windows.Forms.ToolStripLabel();
            this.toolStripSeparator1 = new System.Windows.Forms.ToolStripSeparator();
            this.toolStripLabel2 = new System.Windows.Forms.ToolStripLabel();
            this.cbxPivotColumn = new System.Windows.Forms.ToolStripComboBox();
            this.lblPickPivotColumn = new System.Windows.Forms.ToolStripLabel();
            this.toolStripSeparator3 = new System.Windows.Forms.ToolStripSeparator();
>>>>>>> 20aec80d
            this.timer1 = new System.Windows.Forms.Timer(this.components);
            this.objectSaverButton1 = new CatalogueManager.SimpleControls.ObjectSaverButton();
            ((System.ComponentModel.ISupportInitialize)(this.olvColumns)).BeginInit();
            ((System.ComponentModel.ISupportInitialize)(this.splitContainer1)).BeginInit();
            this.splitContainer1.Panel1.SuspendLayout();
            this.splitContainer1.Panel2.SuspendLayout();
            this.splitContainer1.SuspendLayout();
            this.toolStrip1.SuspendLayout();
            this.SuspendLayout();
            // 
            // olvColumns
            // 
            this.olvColumns.AllColumns.Add(this.olvName);
            this.olvColumns.Anchor = ((System.Windows.Forms.AnchorStyles)((((System.Windows.Forms.AnchorStyles.Top | System.Windows.Forms.AnchorStyles.Bottom) 
            | System.Windows.Forms.AnchorStyles.Left) 
            | System.Windows.Forms.AnchorStyles.Right)));
            this.olvColumns.CellEditUseWholeCell = false;
            this.olvColumns.Columns.AddRange(new System.Windows.Forms.ColumnHeader[] {
            this.olvName});
            this.olvColumns.Cursor = System.Windows.Forms.Cursors.Default;
            this.olvColumns.FullRowSelect = true;
            this.olvColumns.HideSelection = false;
            this.olvColumns.Location = new System.Drawing.Point(0, 0);
            this.olvColumns.Name = "olvColumns";
            this.olvColumns.Size = new System.Drawing.Size(260, 475);
            this.olvColumns.TabIndex = 0;
            this.olvColumns.UseCompatibleStateImageBehavior = false;
            this.olvColumns.View = System.Windows.Forms.View.Details;
            this.olvColumns.SelectedIndexChanged += new System.EventHandler(this.lbColumns_SelectedIndexChanged);
            // 
            // olvName
            // 
            this.olvName.AspectName = "ToString";
            this.olvName.FillsFreeSpace = true;
            this.olvName.Groupable = false;
            this.olvName.Text = "Select column to configure validation";
            // 
            // ddPrimaryConstraints
            // 
            this.ddPrimaryConstraints.DropDownStyle = System.Windows.Forms.ComboBoxStyle.DropDownList;
            this.ddPrimaryConstraints.FormattingEnabled = true;
            this.ddPrimaryConstraints.Location = new System.Drawing.Point(4, 17);
            this.ddPrimaryConstraints.Name = "ddPrimaryConstraints";
            this.ddPrimaryConstraints.Size = new System.Drawing.Size(190, 21);
            this.ddPrimaryConstraints.Sorted = true;
            this.ddPrimaryConstraints.TabIndex = 2;
            this.ddPrimaryConstraints.SelectedIndexChanged += new System.EventHandler(this.ddPrimaryConstraints_SelectedIndexChanged);
            // 
            // label2
            // 
            this.label2.AutoSize = true;
            this.label2.Location = new System.Drawing.Point(3, 3);
            this.label2.Name = "label2";
            this.label2.Size = new System.Drawing.Size(94, 13);
            this.label2.TabIndex = 3;
            this.label2.Text = "Primary Constraint:";
            // 
            // label4
            // 
            this.label4.AutoSize = true;
            this.label4.Location = new System.Drawing.Point(200, 3);
            this.label4.Name = "label4";
            this.label4.Size = new System.Drawing.Size(76, 13);
            this.label4.TabIndex = 9;
            this.label4.Text = "Consequence:";
            // 
            // ddConsequence
            // 
            this.ddConsequence.DropDownStyle = System.Windows.Forms.ComboBoxStyle.DropDownList;
            this.ddConsequence.FormattingEnabled = true;
            this.ddConsequence.Location = new System.Drawing.Point(200, 17);
            this.ddConsequence.Name = "ddConsequence";
            this.ddConsequence.Size = new System.Drawing.Size(121, 21);
            this.ddConsequence.TabIndex = 8;
            this.ddConsequence.SelectedIndexChanged += new System.EventHandler(this.ddConsequence_SelectedIndexChanged);
            // 
            // ddSecondaryConstraints
            // 
            this.ddSecondaryConstraints.DropDownStyle = System.Windows.Forms.ComboBoxStyle.DropDownList;
            this.ddSecondaryConstraints.FormattingEnabled = true;
            this.ddSecondaryConstraints.Location = new System.Drawing.Point(6, 66);
            this.ddSecondaryConstraints.Name = "ddSecondaryConstraints";
            this.ddSecondaryConstraints.Size = new System.Drawing.Size(223, 21);
            this.ddSecondaryConstraints.Sorted = true;
            this.ddSecondaryConstraints.TabIndex = 7;
            // 
            // label3
            // 
            this.label3.AutoSize = true;
            this.label3.Location = new System.Drawing.Point(3, 50);
            this.label3.Name = "label3";
            this.label3.Size = new System.Drawing.Size(116, 13);
            this.label3.TabIndex = 6;
            this.label3.Text = "Secondary Constraints:";
            // 
            // tableLayoutPanel1
            // 
            this.tableLayoutPanel1.Anchor = ((System.Windows.Forms.AnchorStyles)((((System.Windows.Forms.AnchorStyles.Top | System.Windows.Forms.AnchorStyles.Bottom) 
            | System.Windows.Forms.AnchorStyles.Left) 
            | System.Windows.Forms.AnchorStyles.Right)));
            this.tableLayoutPanel1.AutoScroll = true;
            this.tableLayoutPanel1.ColumnCount = 1;
            this.tableLayoutPanel1.ColumnStyles.Add(new System.Windows.Forms.ColumnStyle(System.Windows.Forms.SizeType.Percent, 50F));
            this.tableLayoutPanel1.ColumnStyles.Add(new System.Windows.Forms.ColumnStyle(System.Windows.Forms.SizeType.Absolute, 20F));
            this.tableLayoutPanel1.Location = new System.Drawing.Point(4, 93);
            this.tableLayoutPanel1.Name = "tableLayoutPanel1";
            this.tableLayoutPanel1.RowCount = 1;
            this.tableLayoutPanel1.RowStyles.Add(new System.Windows.Forms.RowStyle(System.Windows.Forms.SizeType.Percent, 50F));
            this.tableLayoutPanel1.Size = new System.Drawing.Size(958, 404);
            this.tableLayoutPanel1.TabIndex = 5;
            // 
            // btnAddSecondaryConstraint
            // 
            this.btnAddSecondaryConstraint.Image = ((System.Drawing.Image)(resources.GetObject("btnAddSecondaryConstraint.Image")));
            this.btnAddSecondaryConstraint.Location = new System.Drawing.Point(233, 63);
            this.btnAddSecondaryConstraint.Name = "btnAddSecondaryConstraint";
            this.btnAddSecondaryConstraint.Size = new System.Drawing.Size(27, 27);
            this.btnAddSecondaryConstraint.TabIndex = 4;
            this.btnAddSecondaryConstraint.UseVisualStyleBackColor = true;
            this.btnAddSecondaryConstraint.Click += new System.EventHandler(this.btnAddSecondaryConstraint_Click);
            // 
            // label5
            // 
            this.label5.Anchor = ((System.Windows.Forms.AnchorStyles)(((System.Windows.Forms.AnchorStyles.Top | System.Windows.Forms.AnchorStyles.Left) 
            | System.Windows.Forms.AnchorStyles.Right)));
            this.label5.AutoEllipsis = true;
            this.label5.BackColor = System.Drawing.SystemColors.AppWorkspace;
            this.label5.Location = new System.Drawing.Point(3, 28);
            this.label5.Name = "label5";
            this.label5.Size = new System.Drawing.Size(1180, 13);
            this.label5.TabIndex = 8;
            this.label5.Text = "Column Validation";
            // 
            // splitContainer1
            // 
            this.splitContainer1.Anchor = ((System.Windows.Forms.AnchorStyles)((((System.Windows.Forms.AnchorStyles.Top | System.Windows.Forms.AnchorStyles.Bottom) 
            | System.Windows.Forms.AnchorStyles.Left) 
            | System.Windows.Forms.AnchorStyles.Right)));
            this.splitContainer1.BorderStyle = System.Windows.Forms.BorderStyle.FixedSingle;
            this.splitContainer1.Location = new System.Drawing.Point(6, 44);
            this.splitContainer1.Name = "splitContainer1";
            // 
            // splitContainer1.Panel1
            // 
            this.splitContainer1.Panel1.Controls.Add(this.tbFilter);
            this.splitContainer1.Panel1.Controls.Add(this.label1);
            this.splitContainer1.Panel1.Controls.Add(this.olvColumns);
            // 
            // splitContainer1.Panel2
            // 
            this.splitContainer1.Panel2.Controls.Add(this.label4);
            this.splitContainer1.Panel2.Controls.Add(this.ddConsequence);
            this.splitContainer1.Panel2.Controls.Add(this.label2);
            this.splitContainer1.Panel2.Controls.Add(this.ddSecondaryConstraints);
            this.splitContainer1.Panel2.Controls.Add(this.ddPrimaryConstraints);
            this.splitContainer1.Panel2.Controls.Add(this.label3);
            this.splitContainer1.Panel2.Controls.Add(this.btnAddSecondaryConstraint);
            this.splitContainer1.Panel2.Controls.Add(this.tableLayoutPanel1);
            this.splitContainer1.Size = new System.Drawing.Size(1177, 537);
            this.splitContainer1.SplitterDistance = 252;
            this.splitContainer1.TabIndex = 9;
            // 
            // tbFilter
            // 
            this.tbFilter.Anchor = ((System.Windows.Forms.AnchorStyles)(((System.Windows.Forms.AnchorStyles.Bottom | System.Windows.Forms.AnchorStyles.Left) 
            | System.Windows.Forms.AnchorStyles.Right)));
            this.tbFilter.Location = new System.Drawing.Point(41, 481);
            this.tbFilter.Name = "tbFilter";
            this.tbFilter.Size = new System.Drawing.Size(216, 20);
            this.tbFilter.TabIndex = 2;
            this.tbFilter.TextChanged += new System.EventHandler(this.tbFilter_TextChanged);
            // 
            // label1
            // 
            this.label1.Anchor = ((System.Windows.Forms.AnchorStyles)((System.Windows.Forms.AnchorStyles.Bottom | System.Windows.Forms.AnchorStyles.Left)));
            this.label1.AutoSize = true;
            this.label1.Location = new System.Drawing.Point(3, 484);
            this.label1.Name = "label1";
            this.label1.Size = new System.Drawing.Size(32, 13);
            this.label1.TabIndex = 1;
            this.label1.Text = "Filter:";
            // 
            // toolStrip1
            // 
            this.toolStrip1.Items.AddRange(new System.Windows.Forms.ToolStripItem[] {
<<<<<<< HEAD
            this.btnConfigureStandardRegex});
=======
            this.btnConfigureStandardRegex,
            this.btnSave,
            this.toolStripSeparator2,
            this.toolStripLabel1,
            this.cbxTimePeriodColumn,
            this.lblPickTimePeriodColumn,
            this.toolStripSeparator1,
            this.toolStripLabel2,
            this.cbxPivotColumn,
            this.lblPickPivotColumn,
            this.toolStripSeparator3});
>>>>>>> 20aec80d
            this.toolStrip1.Location = new System.Drawing.Point(0, 0);
            this.toolStrip1.Name = "toolStrip1";
            this.toolStrip1.Size = new System.Drawing.Size(1183, 25);
            this.toolStrip1.TabIndex = 10;
            this.toolStrip1.Text = "toolStrip1";
            // 
            // btnConfigureStandardRegex
            // 
            this.btnConfigureStandardRegex.DisplayStyle = System.Windows.Forms.ToolStripItemDisplayStyle.Image;
            this.btnConfigureStandardRegex.Image = ((System.Drawing.Image)(resources.GetObject("btnConfigureStandardRegex.Image")));
            this.btnConfigureStandardRegex.ImageTransparentColor = System.Drawing.Color.Magenta;
            this.btnConfigureStandardRegex.Name = "btnConfigureStandardRegex";
            this.btnConfigureStandardRegex.Size = new System.Drawing.Size(23, 22);
            this.btnConfigureStandardRegex.Text = "Configure Standard Regexes";
            this.btnConfigureStandardRegex.Click += new System.EventHandler(this.btnConfigureStandardRegex_Click);
            // 
<<<<<<< HEAD
=======
            // btnSave
            // 
            this.btnSave.DisplayStyle = System.Windows.Forms.ToolStripItemDisplayStyle.Image;
            this.btnSave.Image = ((System.Drawing.Image)(resources.GetObject("btnSave.Image")));
            this.btnSave.ImageTransparentColor = System.Drawing.Color.Magenta;
            this.btnSave.Name = "btnSave";
            this.btnSave.Size = new System.Drawing.Size(23, 22);
            this.btnSave.Text = "Save Validation";
            this.btnSave.Click += new System.EventHandler(this.btnSave_Click);
            // 
            // toolStripSeparator2
            // 
            this.toolStripSeparator2.Name = "toolStripSeparator2";
            this.toolStripSeparator2.Size = new System.Drawing.Size(6, 25);
            // 
            // toolStripLabel1
            // 
            this.toolStripLabel1.Name = "toolStripLabel1";
            this.toolStripLabel1.Size = new System.Drawing.Size(117, 22);
            this.toolStripLabel1.Text = "Time Period Column";
            // 
            // cbxTimePeriodColumn
            // 
            this.cbxTimePeriodColumn.Name = "cbxTimePeriodColumn";
            this.cbxTimePeriodColumn.Size = new System.Drawing.Size(200, 25);
            this.cbxTimePeriodColumn.SelectedIndexChanged += new System.EventHandler(this.cbxTimePeriodColumn_SelectedIndexChanged);
            // 
            // lblPickTimePeriodColumn
            // 
            this.lblPickTimePeriodColumn.BackColor = System.Drawing.Color.White;
            this.lblPickTimePeriodColumn.Name = "lblPickTimePeriodColumn";
            this.lblPickTimePeriodColumn.Size = new System.Drawing.Size(16, 22);
            this.lblPickTimePeriodColumn.Text = "...";
            this.lblPickTimePeriodColumn.Click += new System.EventHandler(this.lblPickTimePeriodColumn_Click);
            // 
            // toolStripSeparator1
            // 
            this.toolStripSeparator1.Name = "toolStripSeparator1";
            this.toolStripSeparator1.Size = new System.Drawing.Size(6, 25);
            // 
            // toolStripLabel2
            // 
            this.toolStripLabel2.Name = "toolStripLabel2";
            this.toolStripLabel2.Size = new System.Drawing.Size(80, 22);
            this.toolStripLabel2.Text = "Pivot Column";
            // 
            // cbxPivotColumn
            // 
            this.cbxPivotColumn.Name = "cbxPivotColumn";
            this.cbxPivotColumn.Size = new System.Drawing.Size(200, 25);
            this.cbxPivotColumn.SelectedIndexChanged += new System.EventHandler(this.cbxPivotColumn_SelectedIndexChanged);
            // 
            // lblPickPivotColumn
            // 
            this.lblPickPivotColumn.BackColor = System.Drawing.Color.White;
            this.lblPickPivotColumn.Name = "lblPickPivotColumn";
            this.lblPickPivotColumn.Size = new System.Drawing.Size(16, 22);
            this.lblPickPivotColumn.Text = "...";
            this.lblPickPivotColumn.Click += new System.EventHandler(this.lblPickPivotColumn_Click);
            // 
            // toolStripSeparator3
            // 
            this.toolStripSeparator3.Name = "toolStripSeparator3";
            this.toolStripSeparator3.Size = new System.Drawing.Size(6, 25);
            // 
>>>>>>> 20aec80d
            // timer1
            // 
            this.timer1.Enabled = true;
            this.timer1.Interval = 500;
            this.timer1.Tick += new System.EventHandler(this.timer1_Tick);
            // 
            // objectSaverButton1
            // 
            this.objectSaverButton1.Location = new System.Drawing.Point(38, 0);
            this.objectSaverButton1.Margin = new System.Windows.Forms.Padding(0);
            this.objectSaverButton1.Name = "objectSaverButton1";
            this.objectSaverButton1.Size = new System.Drawing.Size(56, 28);
            this.objectSaverButton1.TabIndex = 11;
            // 
            // ValidationSetupForm
            // 
            this.AutoScaleDimensions = new System.Drawing.SizeF(6F, 13F);
            this.AutoScaleMode = System.Windows.Forms.AutoScaleMode.Font;
            this.Controls.Add(this.objectSaverButton1);
            this.Controls.Add(this.toolStrip1);
            this.Controls.Add(this.splitContainer1);
            this.Controls.Add(this.label5);
            this.Name = "ValidationSetupForm";
            this.Size = new System.Drawing.Size(1183, 584);
            ((System.ComponentModel.ISupportInitialize)(this.olvColumns)).EndInit();
            this.splitContainer1.Panel1.ResumeLayout(false);
            this.splitContainer1.Panel1.PerformLayout();
            this.splitContainer1.Panel2.ResumeLayout(false);
            this.splitContainer1.Panel2.PerformLayout();
            ((System.ComponentModel.ISupportInitialize)(this.splitContainer1)).EndInit();
            this.splitContainer1.ResumeLayout(false);
            this.toolStrip1.ResumeLayout(false);
            this.toolStrip1.PerformLayout();
            this.ResumeLayout(false);
            this.PerformLayout();

        }

        #endregion

        private ObjectListView olvColumns;
        private System.Windows.Forms.ComboBox ddPrimaryConstraints;
        private System.Windows.Forms.Label label2;
        private System.Windows.Forms.Button btnAddSecondaryConstraint;
        private System.Windows.Forms.TableLayoutPanel tableLayoutPanel1;
        private System.Windows.Forms.ComboBox ddSecondaryConstraints;
        private System.Windows.Forms.Label label3;
        private System.Windows.Forms.Label label4;
        private System.Windows.Forms.ComboBox ddConsequence;
        private System.Windows.Forms.Label label5;
        private System.Windows.Forms.SplitContainer splitContainer1;
        private OLVColumn olvName;
        private System.Windows.Forms.ToolStrip toolStrip1;
        private System.Windows.Forms.ToolStripButton btnConfigureStandardRegex;
        private System.Windows.Forms.TextBox tbFilter;
        private System.Windows.Forms.Label label1;
        private System.Windows.Forms.Timer timer1;
<<<<<<< HEAD
        private SimpleControls.ObjectSaverButton objectSaverButton1;
=======
        private System.Windows.Forms.ToolStripLabel toolStripLabel1;
        private System.Windows.Forms.ToolStripComboBox cbxTimePeriodColumn;
        private System.Windows.Forms.ToolStripLabel toolStripLabel2;
        private System.Windows.Forms.ToolStripComboBox cbxPivotColumn;
        private System.Windows.Forms.ToolStripLabel lblPickTimePeriodColumn;
        private System.Windows.Forms.ToolStripSeparator toolStripSeparator2;
        private System.Windows.Forms.ToolStripSeparator toolStripSeparator1;
        private System.Windows.Forms.ToolStripLabel lblPickPivotColumn;
        private System.Windows.Forms.ToolStripSeparator toolStripSeparator3;
>>>>>>> 20aec80d
    }
}
<|MERGE_RESOLUTION|>--- conflicted
+++ resolved
@@ -48,9 +48,6 @@
             this.label1 = new System.Windows.Forms.Label();
             this.toolStrip1 = new System.Windows.Forms.ToolStrip();
             this.btnConfigureStandardRegex = new System.Windows.Forms.ToolStripButton();
-<<<<<<< HEAD
-=======
-            this.btnSave = new System.Windows.Forms.ToolStripButton();
             this.toolStripSeparator2 = new System.Windows.Forms.ToolStripSeparator();
             this.toolStripLabel1 = new System.Windows.Forms.ToolStripLabel();
             this.cbxTimePeriodColumn = new System.Windows.Forms.ToolStripComboBox();
@@ -60,7 +57,6 @@
             this.cbxPivotColumn = new System.Windows.Forms.ToolStripComboBox();
             this.lblPickPivotColumn = new System.Windows.Forms.ToolStripLabel();
             this.toolStripSeparator3 = new System.Windows.Forms.ToolStripSeparator();
->>>>>>> 20aec80d
             this.timer1 = new System.Windows.Forms.Timer(this.components);
             this.objectSaverButton1 = new CatalogueManager.SimpleControls.ObjectSaverButton();
             ((System.ComponentModel.ISupportInitialize)(this.olvColumns)).BeginInit();
@@ -246,9 +242,6 @@
             // toolStrip1
             // 
             this.toolStrip1.Items.AddRange(new System.Windows.Forms.ToolStripItem[] {
-<<<<<<< HEAD
-            this.btnConfigureStandardRegex});
-=======
             this.btnConfigureStandardRegex,
             this.btnSave,
             this.toolStripSeparator2,
@@ -260,7 +253,6 @@
             this.cbxPivotColumn,
             this.lblPickPivotColumn,
             this.toolStripSeparator3});
->>>>>>> 20aec80d
             this.toolStrip1.Location = new System.Drawing.Point(0, 0);
             this.toolStrip1.Name = "toolStrip1";
             this.toolStrip1.Size = new System.Drawing.Size(1183, 25);
@@ -277,18 +269,6 @@
             this.btnConfigureStandardRegex.Text = "Configure Standard Regexes";
             this.btnConfigureStandardRegex.Click += new System.EventHandler(this.btnConfigureStandardRegex_Click);
             // 
-<<<<<<< HEAD
-=======
-            // btnSave
-            // 
-            this.btnSave.DisplayStyle = System.Windows.Forms.ToolStripItemDisplayStyle.Image;
-            this.btnSave.Image = ((System.Drawing.Image)(resources.GetObject("btnSave.Image")));
-            this.btnSave.ImageTransparentColor = System.Drawing.Color.Magenta;
-            this.btnSave.Name = "btnSave";
-            this.btnSave.Size = new System.Drawing.Size(23, 22);
-            this.btnSave.Text = "Save Validation";
-            this.btnSave.Click += new System.EventHandler(this.btnSave_Click);
-            // 
             // toolStripSeparator2
             // 
             this.toolStripSeparator2.Name = "toolStripSeparator2";
@@ -344,7 +324,6 @@
             this.toolStripSeparator3.Name = "toolStripSeparator3";
             this.toolStripSeparator3.Size = new System.Drawing.Size(6, 25);
             // 
->>>>>>> 20aec80d
             // timer1
             // 
             this.timer1.Enabled = true;
@@ -402,9 +381,7 @@
         private System.Windows.Forms.TextBox tbFilter;
         private System.Windows.Forms.Label label1;
         private System.Windows.Forms.Timer timer1;
-<<<<<<< HEAD
         private SimpleControls.ObjectSaverButton objectSaverButton1;
-=======
         private System.Windows.Forms.ToolStripLabel toolStripLabel1;
         private System.Windows.Forms.ToolStripComboBox cbxTimePeriodColumn;
         private System.Windows.Forms.ToolStripLabel toolStripLabel2;
@@ -414,6 +391,5 @@
         private System.Windows.Forms.ToolStripSeparator toolStripSeparator1;
         private System.Windows.Forms.ToolStripLabel lblPickPivotColumn;
         private System.Windows.Forms.ToolStripSeparator toolStripSeparator3;
->>>>>>> 20aec80d
     }
 }
