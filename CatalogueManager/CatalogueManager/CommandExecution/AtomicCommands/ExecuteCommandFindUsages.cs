﻿using System;
using System.Collections.Generic;
using System.Drawing;
using CatalogueLibrary.Data;
using CatalogueManager.AggregationUIs;
using CatalogueManager.ItemActivation;
using CatalogueManager.ObjectVisualisation;
using ReusableLibraryCode.CommandExecution.AtomicCommands;
using ReusableLibraryCode.Icons.IconProvision;
using ReusableUIComponents.ChecksUI;
using ReusableUIComponents.CommandExecution.AtomicCommands;
using Sharing.Dependency.Gathering;

namespace CatalogueManager.CommandExecution.AtomicCommands
{
    internal class ExecuteCommandFindUsages : BasicUICommandExecution,IAtomicCommand
    {
        private readonly ColumnInfo _columnInfo;
        private Gatherer _gatherer;

        public ExecuteCommandFindUsages(IActivateItems activator, DatabaseEntity o) : base(activator)
        {
<<<<<<< HEAD
            var gatherer = new Gatherer(activator.RepositoryLocator);
            if(!gatherer.CanGatherDependencies(o))
                SetImpossible("Object Type " + o.GetType() + " is not compatible with Gatherer");
            else
                _dependencies = gatherer.GatherDependencies(o);
=======
            _columnInfo = columnInfo;
            _gatherer = new Gatherer(activator.RepositoryLocator);
>>>>>>> ce0298d9
        }

        public override void Execute()
        {
            base.Execute();

            var dependencies = _gatherer.GatherDependencies(_columnInfo);
            
            var cmd  = new ExecuteCommandViewDependencies(dependencies, new CatalogueObjectVisualisation(Activator.CoreIconProvider));
            cmd.Execute();
            
        }

        public Image GetImage(IIconProvider iconProvider)
        {
            return null;
        }
    }
}<|MERGE_RESOLUTION|>--- conflicted
+++ resolved
@@ -15,28 +15,22 @@
 {
     internal class ExecuteCommandFindUsages : BasicUICommandExecution,IAtomicCommand
     {
-        private readonly ColumnInfo _columnInfo;
         private Gatherer _gatherer;
+        private DatabaseEntity _o;
 
         public ExecuteCommandFindUsages(IActivateItems activator, DatabaseEntity o) : base(activator)
         {
-<<<<<<< HEAD
-            var gatherer = new Gatherer(activator.RepositoryLocator);
-            if(!gatherer.CanGatherDependencies(o))
+            _gatherer = new Gatherer(activator.RepositoryLocator);
+            if(!_gatherer.CanGatherDependencies(o))
                 SetImpossible("Object Type " + o.GetType() + " is not compatible with Gatherer");
-            else
-                _dependencies = gatherer.GatherDependencies(o);
-=======
-            _columnInfo = columnInfo;
-            _gatherer = new Gatherer(activator.RepositoryLocator);
->>>>>>> ce0298d9
+            _o = o;
         }
 
         public override void Execute()
         {
             base.Execute();
 
-            var dependencies = _gatherer.GatherDependencies(_columnInfo);
+            var dependencies = _gatherer.GatherDependencies(_o);
             
             var cmd  = new ExecuteCommandViewDependencies(dependencies, new CatalogueObjectVisualisation(Activator.CoreIconProvider));
             cmd.Execute();
