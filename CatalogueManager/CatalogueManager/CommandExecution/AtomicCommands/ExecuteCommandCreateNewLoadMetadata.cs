--- conflicted
+++ resolved
@@ -1,25 +1,15 @@
-﻿using System;
-using System.Collections.Generic;
-using System.Drawing;
+﻿using System.Drawing;
 using System.Linq;
-using System.Runtime.InteropServices;
 using System.Windows.Forms;
 using CatalogueLibrary.CommandExecution.AtomicCommands;
 using CatalogueLibrary.Data;
 using CatalogueLibrary.Data.DataLoad;
 using CatalogueLibrary.Repositories;
 using CatalogueManager.CommandExecution.AtomicCommands.WindowArranging;
-using CatalogueManager.Icons.IconOverlays;
 using CatalogueManager.Icons.IconProvision;
 using CatalogueManager.ItemActivation;
-using CatalogueManager.Refreshing;
-using HIC.Logging;
 using MapsDirectlyToDatabaseTableUI;
-using ReusableLibraryCode.CommandExecution;
-using ReusableLibraryCode.CommandExecution.AtomicCommands;
 using ReusableLibraryCode.Icons.IconProvision;
-using ReusableUIComponents.CommandExecution;
-using ReusableUIComponents.CommandExecution.AtomicCommands;
 
 namespace CatalogueManager.CommandExecution.AtomicCommands
 {
@@ -57,27 +47,16 @@
 
                 Publish(lmd);
 
-                var arrangeEditting = new ExecuteCommandEditExistingLoadMetadata(Activator);
-                arrangeEditting.LoadMetadata = lmd;
-                arrangeEditting.Execute();
-                
+                Activator.WindowArranger.SetupEditAnything(this,lmd);
             }
         }
 
         private void GetUserToPickACatalogue()
         {
-            var dialog = new SelectIMapsDirectlyToDatabaseTableDialog(_availableCatalogues,false,false);
+            var dialog = new SelectIMapsDirectlyToDatabaseTableDialog(_availableCatalogues, false, false);
 
-<<<<<<< HEAD
             if (dialog.ShowDialog() == DialogResult.OK)
                 _catalogue = dialog.Selected as Catalogue;
-=======
-                    var arrangeEditting = new ExecuteCommandExecuteLoadMetadata(Activator);
-                    arrangeEditting.LoadMetadata = lmd;
-                    arrangeEditting.Execute();
-                }
-            }
->>>>>>> cc55af86
         }
 
         public override string GetCommandName()
