﻿using System;
using System.Collections.Generic;
using System.Linq;
using System.Text;
using System.Threading.Tasks;
using CatalogueLibrary.Data;
using MapsDirectlyToDatabaseTable;

namespace CatalogueLibrary.Refactoring.Gathering
{
    /// <summary>
<<<<<<< HEAD
    /// The described Object is only tenously related to the original object and you shouldn't worry too much if during refactoring you don't find any references. 
    /// An example of this would be all Filters in a Catalogue where a single ColumnInfo is being renamed.  Any filter in the catalogue could contain a reference to
    /// the ColumnInfo but most won't.
=======
    /// Describes an RDMP object that is related to another e.g. a ColumnInfo can have 0+ CatalogueItems associated with it.  This differs from IHasDependencies by the fact that
    /// it is a more constrained set rather than just spider webbing out everywhere.
>>>>>>> 43ebf4fe
    /// </summary>
    public class GatheredObject
    {
        public GatheredObject(IMapsDirectlyToDatabaseTable o)
        {
            Object = o;
        }

        public IMapsDirectlyToDatabaseTable Object { get; set; }

        public bool TenousRelationship { get; set; }


        #region Equality
        protected bool Equals(GatheredObject other)
        {
            return Equals(Object, other.Object);
        }

        public override bool Equals(object obj)
        {
            if (ReferenceEquals(null, obj)) return false;
            if (ReferenceEquals(this, obj)) return true;
            if (obj.GetType() != this.GetType()) return false;
            return Equals((GatheredObject) obj);
        }

        public override int GetHashCode()
        {
            return (Object != null ? Object.GetHashCode() : 0);
        }

        public static bool operator ==(GatheredObject left, GatheredObject right)
        {
            return Equals(left, right);
        }

        public static bool operator !=(GatheredObject left, GatheredObject right)
        {
            return !Equals(left, right);
        }
        #endregion
    }
}<|MERGE_RESOLUTION|>--- conflicted
+++ resolved
@@ -9,14 +9,12 @@
 namespace CatalogueLibrary.Refactoring.Gathering
 {
     /// <summary>
-<<<<<<< HEAD
     /// The described Object is only tenously related to the original object and you shouldn't worry too much if during refactoring you don't find any references. 
     /// An example of this would be all Filters in a Catalogue where a single ColumnInfo is being renamed.  Any filter in the catalogue could contain a reference to
     /// the ColumnInfo but most won't.
-=======
+
     /// Describes an RDMP object that is related to another e.g. a ColumnInfo can have 0+ CatalogueItems associated with it.  This differs from IHasDependencies by the fact that
     /// it is a more constrained set rather than just spider webbing out everywhere.
->>>>>>> 43ebf4fe
     /// </summary>
     public class GatheredObject
     {
