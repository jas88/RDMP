﻿using System.ComponentModel.Composition;
using System.Reflection;
using CatalogueLibrary.Data;

namespace CatalogueLibrary.ExternalDatabaseServerPatching
{
    /// <summary>
    /// Identifies databases belong to a specific .Database assembly that might need patching at Startup.  Document the host and database assembly classes (e.g. CatalogueLibrary
    ///  and CatalogueLibrary.Database).
<<<<<<< HEAD
=======
    /// Identifies databases which belong to a specific .Database assembly that might need patching at Startup.  Document the host and database assembly classes 
    /// (e.g. CatalogueLibrary and CatalogueLibrary.Database).  These databases will be checked at startup for whether they need patching and if so new scripts
    /// in the up folder will be applied and the databse version will be incremented to match the Assembly versions.
    /// 
    /// If you are writing a plugin you should use IPluginPatcher instead which is MEF discoverable
>>>>>>> 69581794
    /// </summary>
    public interface IPatcher
    {
        Assembly GetHostAssembly();
        Assembly GetDbAssembly();
    }
}<|MERGE_RESOLUTION|>--- conflicted
+++ resolved
@@ -6,15 +6,9 @@
 {
     /// <summary>
     /// Identifies databases belong to a specific .Database assembly that might need patching at Startup.  Document the host and database assembly classes (e.g. CatalogueLibrary
-    ///  and CatalogueLibrary.Database).
-<<<<<<< HEAD
-=======
-    /// Identifies databases which belong to a specific .Database assembly that might need patching at Startup.  Document the host and database assembly classes 
-    /// (e.g. CatalogueLibrary and CatalogueLibrary.Database).  These databases will be checked at startup for whether they need patching and if so new scripts
-    /// in the up folder will be applied and the databse version will be incremented to match the Assembly versions.
-    /// 
+    /// and CatalogueLibrary.Database).
+	///
     /// If you are writing a plugin you should use IPluginPatcher instead which is MEF discoverable
->>>>>>> 69581794
     /// </summary>
     public interface IPatcher
     {
