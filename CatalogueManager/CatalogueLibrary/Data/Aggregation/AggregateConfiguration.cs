--- conflicted
+++ resolved
@@ -578,11 +578,7 @@
         ///  JoinableCohortAggregateConfiguration object</returns>
         public bool IsJoinablePatientIndexTable()
         {
-<<<<<<< HEAD
-            return _knownJoinableCohortAggregateConfiguration.Value != null;
-=======
             return JoinableCohortAggregateConfiguration != null;
->>>>>>> 6e34e912
         }
 
         /// <summary>
