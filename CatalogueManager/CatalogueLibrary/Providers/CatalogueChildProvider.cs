using System;
using System.Collections.Generic;
using System.Diagnostics;
using System.Linq;
using System.Security.Cryptography;
using CatalogueLibrary.Data;
using CatalogueLibrary.Data.Aggregation;
using CatalogueLibrary.Data.Automation;
using CatalogueLibrary.Data.Cache;
using CatalogueLibrary.Data.Cohort;
using CatalogueLibrary.Data.Cohort.Joinables;
using CatalogueLibrary.Data.DataLoad;
using CatalogueLibrary.Data.ImportExport;
using CatalogueLibrary.Data.PerformanceImprovement;
using CatalogueLibrary.Data.Remoting;
using CatalogueLibrary.Nodes;
using CatalogueLibrary.Nodes.LoadMetadataNodes;
using CatalogueLibrary.Nodes.SharingNodes;
using CatalogueLibrary.Repositories;
using MapsDirectlyToDatabaseTable;
using MapsDirectlyToDatabaseTable.Injection;
using ReusableLibraryCode.Checks;

namespace CatalogueLibrary.Providers
{
    /// <summary>
    /// Performance optimisation class and general super class in charge of recording and discovering all objects in the Catalogue database so they can be displayed in 
    /// RDMPCollectionUIs etc.  This includes issuing a single database query per Type fetching all objects (e.g. AllProcessTasks, AllLoadMetadatas etc) and then in evaluating
    /// and documenting the hierarchy in _childDictionary.  Every object that is not a root level object also has a DescendancyList which records the path of parents to that
    /// exact object.  Therefore you can easily identify 1. what the immediate children of any object are, 2. what the full path to any given object is.
    /// 
    /// <para>The pattern is:
    /// 1. Identify a root level object 
    /// 2. Create a method overload AddChildren that takes the object
    /// 3. Create a new HashSet containing all the child objects (regardless of mixed Type)
    /// 4. Call AddToDictionaries with a new DescendancyList containing the parent object
    /// 5. For each of the objects added that has children of it's own repeat the above (Except call DescendancyList.Add instead of creating a new one)</para>
    ///  
    /// </summary>
    public class CatalogueChildProvider :ICoreChildProvider
    {
        public LoadMetadata[] AllLoadMetadatas { get; set; }
        public ProcessTask[] AllProcessTasks { get; set; }

        public LoadProgress[] AllLoadProgresses { get; set; }
        public CacheProgress[] AllCacheProgresses { get; set; }
        public LoadPeriodically[] AllLoadPeriodicallies { get; set; }

        public PermissionWindow[] AllPermissionWindows { get; set; }

        //Catalogue side of things
        public Catalogue[] AllCatalogues { get; set; }
        
        public SupportingDocument[] AllSupportingDocuments { get; set; }
        public SupportingSQLTable[] AllSupportingSQL { get; set; }

        //tells you the imediate children of a given node.  Do not add to this directly instead add using AddToDictionaries unless you want the Key to be an 'on the sly' no known descendency child
        private Dictionary<object, HashSet<object>> _childDictionary = new Dictionary<object, HashSet<object>>();
        
        //This is the reverse of _childDictionary in some ways.  _childDictionary tells you the immediate children while
        //this tells you for a given child object what the navigation tree down to get to it is e.g. ascendancy[child] would return [root,grandParent,parent]
        private Dictionary<object, DescendancyList> _descendancyDictionary = new Dictionary<object, DescendancyList>();

        public IEnumerable<CatalogueItem> AllCatalogueItems { get { return AllCatalogueItemsDictionary.Values; } }
        public Dictionary<int,CatalogueItem> AllCatalogueItemsDictionary { get; private set; }

        private Dictionary<int,ColumnInfo> _allColumnInfos;
        public AggregateConfiguration[] AllAggregateConfigurations { get; private set; }
        
        public AllAutomationServerSlotsNode AllAutomationServerSlotsNode { get; private set; }
        public AutomationServiceSlot[] AllAutomationServiceSlots { get; set; }

        public AllRDMPRemotesNode AllRDMPRemotesNode { get; private set; }
        public RemoteRDMP[] AllRemoteRDMPs { get; set; }

        public AllObjectSharingNode AllObjectSharingNode { get; private set; }
        public ObjectImport[] AllImports { get; set; }
        public ObjectExport[] AllExports { get; set; }

        private CatalogueItemIssue[] _allCatalogueItemIssues;

        //TableInfo side of things
        public AllANOTablesNode AllANOTablesNode { get; private set; }
        public ANOTable[] AllANOTables { get; set; }

        public ExternalDatabaseServer[] AllExternalServers { get; private set; }
        public TableInfoServerNode[] AllServers { get;private set; }
        public TableInfo[] AllTableInfos { get; private set; }

        public AllDataAccessCredentialsNode AllDataAccessCredentialsNode { get; set; }

        public AllExternalServersNode AllExternalServersNode { get; private set; }
        public AllServersNode AllServersNode { get; private set; }

        public DataAccessCredentials[] AllDataAccessCredentials { get; set; }
        public Dictionary<TableInfo, List<DataAccessCredentialUsageNode>> AllDataAccessCredentialUsages { get; set; }

        public ColumnInfo[] AllColumnInfos { get; private set; }
        public PreLoadDiscardedColumn[] AllPreLoadDiscardedColumns { get; private set; }

        public Lookup[] AllLookups { get; set; }

        public JoinInfo[] AllJoinInfos { get; set; }

        public AnyTableSqlParameter[] AllAnyTableParameters;

        //Filter / extraction side of things
        public IEnumerable<ExtractionInformation> AllExtractionInformations { get
        {
            return AllExtractionInformationsDictionary.Values;
        } }

        public AllPermissionWindowsNode AllPermissionWindowsNode { get; set; }
        public AllLoadMetadatasNode AllLoadMetadatasNode { get; set; }

        protected Dictionary<int,ExtractionInformation> AllExtractionInformationsDictionary;

        private readonly CatalogueFilterHierarchy _filterChildProvider;

        private readonly CohortHierarchy _cohortContainerChildProvider;
        
        public CohortIdentificationConfiguration[] AllCohortIdentificationConfigurations { get; private set; }

        public readonly IChildProvider[] PluginChildProviders;
        private readonly ICheckNotifier _errorsCheckNotifier;
        private readonly List<IChildProvider> _blacklistedPlugins = new List<IChildProvider>();

        public CatalogueChildProvider(CatalogueRepository repository, IChildProvider[] pluginChildProviders, ICheckNotifier errorsCheckNotifier)
        {
            PluginChildProviders = pluginChildProviders;
            _errorsCheckNotifier = errorsCheckNotifier;

            AllAnyTableParameters = repository.GetAllObjects<AnyTableSqlParameter>();

            AllANOTables = repository.GetAllObjects<ANOTable>();
            AllANOTablesNode = new AllANOTablesNode();
            AddChildren(AllANOTablesNode);
            
            AllCatalogues = repository.GetAllObjects<Catalogue>();
            AllLoadMetadatas = repository.GetAllObjects<LoadMetadata>();
            AllProcessTasks = repository.GetAllObjects<ProcessTask>();
            AllLoadProgresses = repository.GetAllObjects<LoadProgress>();
            AllCacheProgresses = repository.GetAllObjects<CacheProgress>();
            AllLoadPeriodicallies = repository.GetAllObjects<LoadPeriodically>();

            
            AllPermissionWindows = repository.GetAllObjects<PermissionWindow>();
            AllPermissionWindowsNode = new AllPermissionWindowsNode();
            AddChildren(AllPermissionWindowsNode);


            AllAutomationServiceSlots = repository.GetAllObjects<AutomationServiceSlot>();
            AllRemoteRDMPs = repository.GetAllObjects<RemoteRDMP>();

            AllExternalServers = repository.GetAllObjects<ExternalDatabaseServer>();

            AllTableInfos = repository.GetAllObjects<TableInfo>();
            AllDataAccessCredentials = repository.GetAllObjects<DataAccessCredentials>();
            AllDataAccessCredentialsNode = new AllDataAccessCredentialsNode();
            AddChildren(AllDataAccessCredentialsNode);
            
            //which TableInfos use which Credentials under which DataAccessContexts
            AllDataAccessCredentialUsages = repository.TableInfoToCredentialsLinker.GetAllCredentialUsagesBy(AllDataAccessCredentials, AllTableInfos);
            
            AllColumnInfos = repository.GetAllObjects<ColumnInfo>();
            AllPreLoadDiscardedColumns = repository.GetAllObjects<PreLoadDiscardedColumn>();

            AllSupportingDocuments = repository.GetAllObjects<SupportingDocument>();
            AllSupportingSQL = repository.GetAllObjects<SupportingSQLTable>();

            AllCohortIdentificationConfigurations = repository.GetAllObjects<CohortIdentificationConfiguration>();
            
            AllCatalogueItemsDictionary = repository.GetAllObjects<CatalogueItem>().ToDictionary(i=>i.ID,o=>o);
            _allColumnInfos = repository.GetAllObjects<ColumnInfo>().ToDictionary(i=>i.ID,o=>o);

            //Inject known ColumnInfos into CatalogueItems
            foreach (CatalogueItem ci in AllCatalogueItems)
            {
                ColumnInfo col = null;

                if (ci.ColumnInfo_ID != null && _allColumnInfos.ContainsKey(ci.ColumnInfo_ID.Value))
                    col = _allColumnInfos[ci.ColumnInfo_ID.Value];

                ci.InjectKnown(col);
            }

            AllExtractionInformationsDictionary = repository.GetAllObjects<ExtractionInformation>().ToDictionary(i => i.ID, o => o);

            //Inject known CatalogueItems into ExtractionInformations
            foreach (ExtractionInformation ei in AllExtractionInformationsDictionary.Values)
            {
                CatalogueItem ci = AllCatalogueItemsDictionary[ei.CatalogueItem_ID];
                ei.InjectKnown(ci.ColumnInfo);
                ei.InjectKnown(ci);
            }

            _allCatalogueItemIssues = repository.GetAllObjects<CatalogueItemIssue>();

            AllAggregateConfigurations = repository.GetAllObjects<AggregateConfiguration>();
            
            _filterChildProvider = new CatalogueFilterHierarchy(repository);
            _cohortContainerChildProvider = new CohortHierarchy(repository,this);

            AllLookups = repository.GetAllObjects<Lookup>();

            foreach (Lookup l in AllLookups)
                l.SetKnownColumns(_allColumnInfos[l.PrimaryKey_ID], _allColumnInfos[l.ForeignKey_ID],_allColumnInfos[l.Description_ID]);

            AllJoinInfos = repository.JoinInfoFinder.GetAllJoinInfos();

            foreach (JoinInfo j in AllJoinInfos)
                j.SetKnownColumns(_allColumnInfos[j.PrimaryKey_ID], _allColumnInfos[j.ForeignKey_ID]);

            AllExternalServersNode = new AllExternalServersNode();
            AddChildren(AllExternalServersNode);


            AllAutomationServerSlotsNode = new AllAutomationServerSlotsNode();
            AddChildren(AllAutomationServerSlotsNode);

            AllRDMPRemotesNode = new AllRDMPRemotesNode();
            AddChildren(AllRDMPRemotesNode);

            AllObjectSharingNode = new AllObjectSharingNode();
            AllExports = repository.GetAllObjects<ObjectExport>();
            AllImports = repository.GetAllObjects<ObjectImport>();

            AddChildren(AllObjectSharingNode);
            
            //All the things for TableInfoCollectionUI
            BuildServerNodes();

            AddChildren(CatalogueFolder.Root,new DescendancyList(CatalogueFolder.Root));


            AllLoadMetadatasNode = new AllLoadMetadatasNode();
            AddChildren(AllLoadMetadatasNode);

            foreach (CohortIdentificationConfiguration cic in AllCohortIdentificationConfigurations)
                AddChildren(cic);

            //Some AggregateConfigurations are 'Patient Index Tables', this happens when there is an existing JoinableCohortAggregateConfiguration declared where
            //the AggregateConfiguration_ID is the AggregateConfiguration.ID.  We can inject this knowledge now so to avoid database lookups later (e.g. at icon provision time)
            Dictionary<int, JoinableCohortAggregateConfiguration> joinableDictionaryByAggregateConfigurationId =  _cohortContainerChildProvider.AllJoinables.ToDictionary(j => j.AggregateConfiguration_ID,v=> v);

            foreach (AggregateConfiguration ac in AllAggregateConfigurations)
            {
                var joinable = joinableDictionaryByAggregateConfigurationId.ContainsKey(ac.ID) //if theres a joinable
                    ? joinableDictionaryByAggregateConfigurationId[ac.ID] //inject that we know the joinable (and what it is)
                    : null; //otherwise inject that it is not a joinable (suppresses database checking later)

                ac.InjectKnown(joinable);
            }
                    
<<<<<<< HEAD
=======
        }

        private void AddChildren(AllLoadMetadatasNode allLoadMetadatasNode)
        {
            HashSet<object> children = new HashSet<object>();
            var descendancy = new DescendancyList(allLoadMetadatasNode);

            foreach (LoadMetadata lmd in AllLoadMetadatas)
            {
                children.Add(lmd);
                AddChildren(lmd, descendancy.Add(lmd));
            }

            AddToDictionaries(children,descendancy);
        }

        private void AddChildren(AllPermissionWindowsNode allPermissionWindowsNode)
        {
            var descendancy = new DescendancyList(allPermissionWindowsNode);

            foreach (var permissionWindow in AllPermissionWindows)
                AddChildren(permissionWindow, descendancy.Add(permissionWindow));


            AddToDictionaries(new HashSet<object>(AllPermissionWindows),descendancy);
        }

        private void AddChildren(PermissionWindow permissionWindow, DescendancyList descendancy)
        {
            HashSet<object> children = new HashSet<object>();

            foreach (CacheProgress cacheProgress in AllCacheProgresses)
                if (cacheProgress.PermissionWindow_ID == permissionWindow.ID)
                    children.Add(new PermissionWindowUsedByCacheProgressNode(cacheProgress, permissionWindow, false));

            AddToDictionaries(children,descendancy);
>>>>>>> 6e34e912
        }

        private void AddChildren(AllExternalServersNode allExternalServersNode)
        {
            AddToDictionaries(new HashSet<object>(AllExternalServers), new DescendancyList(allExternalServersNode));
        }

        private void AddChildren(AllAutomationServerSlotsNode allAutomationServerSlotsNode)
        {
            AddToDictionaries(new HashSet<object>(AllAutomationServiceSlots), new DescendancyList(allAutomationServerSlotsNode));
        }

        private void AddChildren(AllRDMPRemotesNode allRDMPRemotesNode)
        {
            AddToDictionaries(new HashSet<object>(AllRemoteRDMPs), new DescendancyList(allRDMPRemotesNode));
        }


        private void AddChildren(AllObjectSharingNode allObjectSharingNode)
        {
            var descendancy = new DescendancyList(allObjectSharingNode);

            var allExportsNode = new AllObjectExportsNode();
            var allImportsNode = new AllObjectImportsNode();

            AddToDictionaries(new HashSet<object>(AllExports), descendancy.Add(allExportsNode));
            AddToDictionaries(new HashSet<object>(AllImports), descendancy.Add(allImportsNode));

            AddToDictionaries(new HashSet<object>(new object[] { allExportsNode, allImportsNode }), descendancy);
        }
        
        private void BuildServerNodes()
        {
            Dictionary<TableInfoServerNode,List<TableInfo>> allServers = new Dictionary<TableInfoServerNode,List<TableInfo>>();

            //add a root node for all the servers to be children of
            AllServersNode = new AllServersNode();

            //find the unique server names among TableInfos
            foreach (TableInfo t in AllTableInfos)
            {
                //make sure we have the in our dictionary
                if(!allServers.Keys.Any(k=>k.IsSameServer(t)))
                    allServers.Add(new TableInfoServerNode(t.Server,t.DatabaseType),new List<TableInfo>());

                var match = allServers.Single(kvp => kvp.Key.IsSameServer(t));
                match.Value.Add(t);
            }

            //create the server nodes
            AllServers = allServers.Keys.ToArray();

            //document the children
            foreach (var kvp in allServers)
            {
                var tableInfos = kvp.Value;

                //record the fact that the TableInfos are children of their specific TableInfoServerNode
                AddToDictionaries(new HashSet<object>(tableInfos), new DescendancyList(AllServersNode, kvp.Key));
                
                //record the children of the table infos (mostly column infos)
                foreach (var t in tableInfos)
                    AddChildren(t, 
                        
                        //t descends from :
                        //the all servers node=>the TableInfoServerNode => the t
                        new DescendancyList(AllServersNode, kvp.Key, t));
            }

            //record the fact that all the servers are children of the all servers node
            AddToDictionaries(new HashSet<object>(AllServers),new DescendancyList(AllServersNode));
        }


        private void AddChildren(AllDataAccessCredentialsNode allDataAccessCredentialsNode)
        {
            HashSet<object> children = new HashSet<object>();
            
            children.Add(new DecryptionPrivateKeyNode());

            foreach (var creds in AllDataAccessCredentials)
                children.Add(creds);


            AddToDictionaries(children, new DescendancyList(allDataAccessCredentialsNode));
        }

        private void AddChildren(AllANOTablesNode anoTablesNode)
        {
            AddToDictionaries(new HashSet<object>(AllANOTables), new DescendancyList(anoTablesNode));
        }

        private void AddChildren(CatalogueFolder folder, DescendancyList descendancy)
        {
            List<object> childObjects = new List<object>();

            
            //add subfolders
            foreach (CatalogueFolder f in folder.GetImmediateSubFoldersUsing(AllCatalogues))
            {
                childObjects.Add(f);
                AddChildren(f,descendancy.Add(f));
            }
            
            //add catalogues in folder
            foreach (Catalogue c in AllCatalogues.Where(c => c.Folder.Equals(folder)))
            {
                AddChildren(c,descendancy.Add(c));
                childObjects.Add(c);
            }

            //finalise
            AddToDictionaries(new HashSet<object>(childObjects),descendancy );
            
        }

        #region Load Metadata
        private void AddChildren(LoadMetadata lmd, DescendancyList descendancy)
        {
            List<object> childObjects = new List<object>();

            var allSchedulesNode = new LoadMetadataScheduleNode(lmd);
            AddChildren(allSchedulesNode,descendancy.Add(allSchedulesNode));
            childObjects.Add(allSchedulesNode);

            var allCataloguesNode = new AllCataloguesUsedByLoadMetadataNode(lmd);
            AddChildren(allCataloguesNode, descendancy.Add(allCataloguesNode));
            childObjects.Add(allCataloguesNode);

            var processTasksNode = new AllProcessTasksUsedByLoadMetadataNode(lmd);
            AddChildren(processTasksNode, descendancy.Add(processTasksNode));
            childObjects.Add(processTasksNode);

            childObjects.Add(new HICProjectDirectoryNode(lmd));

            AddToDictionaries(new HashSet<object>(childObjects), descendancy);
        }

        private void AddChildren(LoadMetadataScheduleNode allSchedulesNode, DescendancyList descendancy)
        {
            HashSet<object> childObjects = new HashSet<object>();

            var lmd = allSchedulesNode.LoadMetadata;

            foreach (var p in AllLoadPeriodicallies.Where(p => p.LoadMetadata_ID == lmd.ID))
                childObjects.Add(p);

            foreach (var lp in AllLoadProgresses.Where(p => p.LoadMetadata_ID == lmd.ID))
            {
                AddChildren(lp,descendancy.Add(lp));
                childObjects.Add(lp);
            }

            if(childObjects.Any())
                AddToDictionaries(childObjects,descendancy);
        }

        private void AddChildren(LoadProgress loadProgress, DescendancyList descendancy)
        {
            var cacheProgresses = AllCacheProgresses.Where(cp => cp.LoadProgress_ID == loadProgress.ID).ToArray();

            foreach (CacheProgress cacheProgress in cacheProgresses)
                AddChildren(cacheProgress, descendancy.Add(cacheProgress));

            if (cacheProgresses.Any())
                AddToDictionaries(new HashSet<object>(cacheProgresses),descendancy);
        }

        private void AddChildren(CacheProgress cacheProgress, DescendancyList descendancy)
        {
            var children = new HashSet<object>();

            if(cacheProgress.PermissionWindow_ID != null)
            {
                var window = AllPermissionWindows.Single(w => w.ID == cacheProgress.PermissionWindow_ID);
                var windowNode = new PermissionWindowUsedByCacheProgressNode(cacheProgress, window,true);

                children.Add(windowNode);
            }

            if(children.Any())
                AddToDictionaries(children, descendancy);
        }

        private void AddChildren(AllProcessTasksUsedByLoadMetadataNode allProcessTasksUsedByLoadMetadataNode, DescendancyList descendancy)
        {
            HashSet<object> childObjects = new HashSet<object>();

            var lmd = allProcessTasksUsedByLoadMetadataNode.LoadMetadata;
            childObjects.Add(new LoadStageNode(lmd,LoadStage.GetFiles));
            childObjects.Add(new LoadStageNode(lmd, LoadStage.Mounting));
            childObjects.Add(new LoadStageNode(lmd, LoadStage.AdjustRaw));
            childObjects.Add(new LoadStageNode(lmd, LoadStage.AdjustStaging));
            childObjects.Add(new LoadStageNode(lmd, LoadStage.PostLoad));

            foreach (LoadStageNode node in childObjects)
                AddChildren(node,descendancy.Add(node));

            AddToDictionaries(childObjects,descendancy);
        }

        private void AddChildren(LoadStageNode loadStageNode, DescendancyList descendancy)
        {
            var tasks = AllProcessTasks.Where(
                p => p.LoadMetadata_ID == loadStageNode.LoadMetadata.ID && p.LoadStage == loadStageNode.LoadStage)
                .OrderBy(o=>o.Order).ToArray();

            if(tasks.Any())
                AddToDictionaries(new HashSet<object>(tasks),descendancy);
        }

        private void AddChildren(AllCataloguesUsedByLoadMetadataNode allCataloguesUsedByLoadMetadataNode, DescendancyList descendancy)
        {
            HashSet<object> chilObjects = new HashSet<object>();

            var usedCatalogues = AllCatalogues.Where(c => c.LoadMetadata_ID == allCataloguesUsedByLoadMetadataNode.LoadMetadata.ID);


            foreach (Catalogue catalogue in usedCatalogues)
            {
                chilObjects.Add(new CatalogueUsedByLoadMetadataNode(allCataloguesUsedByLoadMetadataNode.LoadMetadata,catalogue));
                
            }
            

            AddToDictionaries(chilObjects,descendancy);
        }

        #endregion

        protected void AddChildren(Catalogue c, DescendancyList descendancy)
        {
            List<object> childObjects = new List<object>();

            var catalogueAggregates = AllAggregateConfigurations.Where(a => a.Catalogue_ID == c.ID).ToArray();
            var cohortAggregates = catalogueAggregates.Where(a => a.IsCohortIdentificationAggregate).ToArray();
            var regularAggregates = catalogueAggregates.Except(cohortAggregates).ToArray();

            var docs = AllSupportingDocuments.Where(d => d.Catalogue_ID == c.ID).ToArray();
            var sql = AllSupportingSQL.Where(d => d.Catalogue_ID == c.ID).ToArray();

            //if there are supporting documents or supporting sql files then add  documentation node
            if (docs.Any() || sql.Any())
            {
                var documentationNode = new DocumentationNode(c, docs, sql);

                //add the documentations node
                childObjects.Add(documentationNode);

                //record the children
                AddToDictionaries(new HashSet<object>(docs.Cast<object>().Union(sql)),descendancy.Add(documentationNode));
            }
            
            if(cohortAggregates.Any())
            {
                //the cohort node is our child
                var cohortNode = new CohortSetsNode(c,cohortAggregates);

                childObjects.Add(cohortNode);

                //we also record all the Aggregates that are cohorts under us - but since these are also under Cohort Aggregates we will ignore it for descendancy purposes
                var nodeDescendancy = descendancy.Add(cohortNode);

                AddToDictionaries(new HashSet<object>(cohortAggregates),nodeDescendancy);
                foreach (AggregateConfiguration cohortAggregate in cohortAggregates)
                    AddChildren(cohortAggregate, nodeDescendancy.Add(cohortAggregate));
            }

            if (regularAggregates.Any())
            {
                var aggregatesNode = new AggregatesNode(c, regularAggregates);
                childObjects.Add(aggregatesNode);

                var nodeDescendancy = descendancy.Add(aggregatesNode);
                AddToDictionaries(new HashSet<object>(regularAggregates),nodeDescendancy);

                foreach (AggregateConfiguration regularAggregate in regularAggregates)
                    AddChildren(regularAggregate, nodeDescendancy.Add(regularAggregate));
            }
            
            var cis = AllCatalogueItems
                .Where(ci => ci.Catalogue_ID == c.ID)
                .ToArray();

            //tell the CatalogueItems that we are are their parent
            foreach (CatalogueItem ci in cis)
                ci.InjectKnown(c);

            //add a new CatalogueItemNode (can be empty)
            var catalogueItemsNode = new CatalogueItemsNode(c, cis);
            childObjects.Add(catalogueItemsNode);

            //if there are at least 1 catalogue items inject them into Catalogue and add a recording that the CatalogueItemsNode has these children (otherwise node has no children)
            if (cis.Any())
            {
                c.InjectKnown(cis);

                var ciNodeDescendancy = descendancy.Add(catalogueItemsNode);
                AddToDictionaries(new HashSet<object>(cis), ciNodeDescendancy);

                foreach (CatalogueItem ci in cis)
                    AddChildren(ci,ciNodeDescendancy.Add(ci));
                
            }
            //finalise
            AddToDictionaries(new HashSet<object>(childObjects),descendancy);
        }

        private void AddChildren(AggregateConfiguration aggregateConfiguration, DescendancyList descendancy)
        {
            var childrenObjects = new HashSet<object>();

            var parameters = AllAnyTableParameters.Where(p => p.BelongsTo(aggregateConfiguration)).Cast<ISqlParameter>().ToArray();
            var node = new ParametersNode(aggregateConfiguration, parameters);
            childrenObjects.Add(node);

            //we can step into this twice, once via Catalogue children and once via CohortIdentificationConfiguration children
            //if we get in via Catalogue children then descendancy will be Ignore=true we don't end up emphasising into CatalogueCollectionUI when
            //really user wants to see it in CohortIdentificationCollectionUI
            if(aggregateConfiguration.RootFilterContainer_ID != null)
            {
                var container = _filterChildProvider.AllAggregateContainers[(int) aggregateConfiguration.RootFilterContainer_ID];
                
                AddChildren(container,descendancy.Add(container));
                childrenObjects.Add(container);
            }

            AddToDictionaries(childrenObjects, descendancy);
        }

        private void AddChildren(AggregateFilterContainer container, DescendancyList descendancy)
        {
            List<object> childrenObjects = new List<object>();

            var subcontainers = _filterChildProvider.GetSubcontainers(container);
            var filters = _filterChildProvider.GetFilters(container);

            foreach (AggregateFilterContainer subcontainer in subcontainers)
            {
                //one of our children is this subcontainer
                childrenObjects.Add(subcontainer);

                //but also document its children
                AddChildren(subcontainer,descendancy.Add(subcontainer));
            }

            //also add the filters for the container
            childrenObjects.AddRange(filters);
            
            //add our children to the dictionary
            AddToDictionaries(new HashSet<object>(childrenObjects),descendancy);
        }

        private void AddChildren(CatalogueItem ci, DescendancyList descendancy)
        {
            List<object> childObjects = new List<object>();

            var extractionInformation = AllExtractionInformations.SingleOrDefault(ei => ei.CatalogueItem_ID == ci.ID);

            if (extractionInformation != null)
            {
                ci.InjectKnown(extractionInformation);
                childObjects.Add(extractionInformation);
                AddChildren(extractionInformation,descendancy.Add(extractionInformation));
            }

            if (ci.ColumnInfo_ID.HasValue)
                childObjects.Add(new LinkedColumnInfoNode(ci, _allColumnInfos[ci.ColumnInfo_ID.Value]));

            childObjects.AddRange(_allCatalogueItemIssues.Where(i => i.CatalogueItem_ID == ci.ID));

            AddToDictionaries(new HashSet<object>(childObjects),descendancy);
        }

        private void AddChildren(ExtractionInformation extractionInformation, DescendancyList descendancy)
        {
            var children = new HashSet<object>();
            
            foreach (var filter in _filterChildProvider.GetFilters(extractionInformation))
            {
                //add the filter as a child of the 
                children.Add(filter);
                AddChildren(filter,descendancy.Add(filter));
            }

            AddToDictionaries(children,descendancy);
        }

        private void AddChildren(ExtractionFilter filter, DescendancyList descendancy)
        {
            var children = new HashSet<object>();
            var parameters = _filterChildProvider.GetParameters(filter).ToArray();
            var parameterSets = _filterChildProvider.GetValueSets(filter);

            if (parameters.Any())
                children.Add(new ParametersNode(filter, parameters));

            foreach (ExtractionFilterParameterSet set in parameterSets)
                children.Add(set);

            if(children.Any())
                AddToDictionaries(children,descendancy);
        }

        public virtual object[] GetChildren(object model)
        {
           
            //if we don't have a record of any children in the child dictionary for the parent model object
            if(!_childDictionary.ContainsKey(model))
                return new object[0];//return none
            
            return _childDictionary[model].ToArray();
        }

        private void AddChildren(CohortIdentificationConfiguration cic)
        {
            HashSet<object> children = new HashSet<object>();

            var parameters = AllAnyTableParameters.Where(p => p.BelongsTo(cic)).Cast<ISqlParameter>().ToArray();
            var node = new ParametersNode(cic, parameters);

            children.Add(node);

            //if it has a root container
            if (cic.RootCohortAggregateContainer_ID != null)
            {
                var container = _cohortContainerChildProvider.AllContainers.Single(c => c.ID == cic.RootCohortAggregateContainer_ID);
                AddChildren(container, new DescendancyList(cic, container).SetBetterRouteExists());
                children.Add(container);
            }
            
            //get the patient index tables
            var joinableNode = new JoinableCollectionNode(cic, _cohortContainerChildProvider.AllJoinables.Where(j => j.CohortIdentificationConfiguration_ID == cic.ID).ToArray());
            AddChildren(joinableNode, new DescendancyList(cic, joinableNode).SetBetterRouteExists());
            children.Add(joinableNode);

            AddToDictionaries(children, new DescendancyList(cic));
        }

        private void AddChildren(JoinableCollectionNode joinablesNode, DescendancyList descendancy)
        {
            HashSet<object> children = new HashSet<object>();

            foreach (var joinable in joinablesNode.Joinables)
            {
                try
                {
                    var agg = AllAggregateConfigurations.Single(ac => ac.ID == joinable.AggregateConfiguration_ID);
                    ForceAggregateNaming(agg,descendancy);
                    children.Add(agg);
                    AddChildren(agg,descendancy.Add(agg));
                }
                catch (Exception e)
                {
                    throw new Exception("JoinableCohortAggregateConfiguration (patient index table) object (ID="+joinable.ID+") references AggregateConfiguration_ID " + joinable.AggregateConfiguration_ID + " but that AggregateConfiguration was not found",e);
                }
            }

            AddToDictionaries(children, descendancy);
        }

        private void AddChildren(CohortAggregateContainer container, DescendancyList descendancy)
        {
            //all our children (containers and aggregates)
            List<IOrderable> children = new List<IOrderable>();

            //get subcontainers
            var subcontainers = _cohortContainerChildProvider.GetSubContainers(container);

            //if there are subcontainers
            foreach (CohortAggregateContainer subcontainer in subcontainers)
                AddChildren(subcontainer,descendancy.Add(subcontainer));

            //get our configurations
            var configurations = _cohortContainerChildProvider.GetAggregateConfigurations(container);

            //record the configurations children including full descendancy
            foreach (AggregateConfiguration configuration in configurations)
            {
                ForceAggregateNaming(configuration, descendancy);
                AddChildren(configuration, descendancy.Add(configuration));
            }

            //children are all aggregates and containers at the current hierarchy level in order
            children = subcontainers.Union(configurations.Cast<IOrderable>()).OrderBy(o => o.Order).ToList();

            AddToDictionaries(new HashSet<object>(children),descendancy);
        }

        private void ForceAggregateNaming(AggregateConfiguration configuration, DescendancyList descendancy)
        {
            //configuration has the wrong name
            if (!configuration.IsCohortIdentificationAggregate)
            {
                _errorsCheckNotifier.OnCheckPerformed(new CheckEventArgs("Had to fix naming of configuration '" + configuration + "' because it didn't start with correct cic prefix",CheckResult.Warning));
                descendancy.Parents.OfType<CohortIdentificationConfiguration>().Single().EnsureNamingConvention(configuration);
                configuration.SaveToDatabase();
            }
        }

        private void AddChildren(TableInfo tableInfo,DescendancyList descendancy)
        {
            //add empty hashset
            var children =  new HashSet<object>();
            
            //if the table has an identifier dump listed
            if (tableInfo.IdentifierDumpServer_ID != null)
            {
                //if there is a dump (e.g. for dillution and dumping - not appearing in the live table)
                ExternalDatabaseServer server = AllExternalServers.Single(s => s.ID == tableInfo.IdentifierDumpServer_ID.Value);

                children.Add(new IdentifierDumpServerUsageNode(tableInfo, server));
            }
            
            //get the discarded columns in this table
            var discardedCols = new HashSet<object>(AllPreLoadDiscardedColumns.Where(c => c.TableInfo_ID == tableInfo.ID));

            //if there are discarded columns
            if (discardedCols.Any())
            {
                var identifierDumpNode = new PreLoadDiscardedColumnsNode(tableInfo);
                
                //record that the usage is a child of TableInfo
                children.Add(identifierDumpNode);

                //record that the discarded columns are children of identifier dump usage node
                AddToDictionaries(discardedCols, descendancy.Add(identifierDumpNode));
            }

            //if it is a table valued function
            if (tableInfo.IsTableValuedFunction)
            {
                //that has parameters
                var parameters = tableInfo.GetAllParameters();

                //then add those as a node
                if (parameters.Any())
                    children.Add(new ParametersNode(tableInfo, parameters));
            }

            //next add the column infos
            foreach (ColumnInfo c in AllColumnInfos.Where(ci => ci.TableInfo_ID == tableInfo.ID))
            {
                children.Add(c);
                AddChildren(c,descendancy.Add(c));
            }

            //finally add any credentials objects
            if (AllDataAccessCredentialUsages.ContainsKey(tableInfo))
                foreach (DataAccessCredentialUsageNode node in AllDataAccessCredentialUsages[tableInfo])
                    children.Add(node);

            //now we have recorded all the children add them with descendancy via the TableInfo descendancy
            AddToDictionaries(children,descendancy);
        }

        private void AddChildren(ColumnInfo columnInfo, DescendancyList descendancy)
        {
            var lookups = AllLookups.Where(l => l.Description_ID == columnInfo.ID).ToArray();
            var joinInfos = AllJoinInfos.Where(j => j.PrimaryKey_ID == columnInfo.ID);

            var children = new HashSet<object>();

            foreach (var l in lookups)
                children.Add(l);

            foreach (var j in joinInfos)
                children.Add(j);

            if (children.Any())
                AddToDictionaries(children,descendancy);
        }

        
        protected void AddToDictionaries(HashSet<object> children, DescendancyList list)
        {
            if(list.IsEmpty)
                throw new ArgumentException("DescendancyList cannot be empty","list");
            
            //document that the last parent has these as children
            var parent = list.Last();

            //we have already seen it before
            if(_childDictionary.ContainsKey(parent))
            {
                if (!_childDictionary[parent].SetEquals(children))
                    throw new Exception("Ambiguous children collections for object '" + parent  +"'");
            }
            else
                _childDictionary.Add(parent,children);

            //now document the entire parent order to reach each child object i.e. 'Root=>Grandparent=>Parent'  is how you get to 'Child'
            foreach (object o in children)
            {
                //if there is a collision for the object then it means we already know of another way to get to it (that's a problem, there can be only one)
                if(_descendancyDictionary.ContainsKey(o))
                {

                    var collision =_descendancyDictionary[o];
                    //the old way of getting to it was marked with BetterRouteExists so we can discard it
                    if (collision.BetterRouteExists)
                        _descendancyDictionary.Remove(o);
                    //the new one is marked BetterRouteExists so just throw away the new one
                    else if (list.BetterRouteExists)
                        return;
                    //the new one is marked as the NewBestRoute so we can get rid of the old one and replace it
                    else if (list.NewBestRoute && !collision.NewBestRoute)
                        _descendancyDictionary.Remove(o);
                    else
                    {
                        //there was a horrible problem with 
                        _errorsCheckNotifier.OnCheckPerformed(new CheckEventArgs("Could not add '" + o + "' to Ascendancy Tree with parents " + list + " because it is already listed under hierarchy " + collision,CheckResult.Fail));
                        return;
                    }
                    
                }

                _descendancyDictionary.Add(o, list);
            }
        }

        public DescendancyList GetDescendancyListIfAnyFor(object model)
        {
            if (_descendancyDictionary.ContainsKey(model))
                return _descendancyDictionary[model];

            return null;
        }

        public virtual Dictionary<IMapsDirectlyToDatabaseTable, DescendancyList> GetAllSearchables()
        {
            var toReturn = new Dictionary<IMapsDirectlyToDatabaseTable, DescendancyList>();

            foreach (var kvp in _descendancyDictionary.Where(kvp => kvp.Key is IMapsDirectlyToDatabaseTable))
                toReturn.Add((IMapsDirectlyToDatabaseTable) kvp.Key, kvp.Value);

            AddToReturnSearchablesWithNoDecendancy(toReturn,AllCohortIdentificationConfigurations);
            
            return toReturn;
        }

        public IEnumerable<object> GetAllChildrenRecursively(object o)
        {
            List<object> toReturn = new List<object>();

            foreach (var child in GetChildren(o))
            {
                toReturn.Add(child);
                toReturn.AddRange(GetAllChildrenRecursively(child));
            }

            return toReturn;
        }

        /// <summary>
        /// Asks all plugins to provide the child objects for every object we have found so far.  This method is recursive, call it with null the first time to use all objects.  It will then
        /// call itself with all the new objects that were sent back by the plugin (so that new objects found can still have children).
        /// </summary>
        /// <param name="objectsToAskAbout"></param>
        public void GetPluginChildren(HashSet<object> objectsToAskAbout = null)
        {
            HashSet<object> newObjectsFound = new HashSet<object>();
            
            Stopwatch sw = new Stopwatch();

            //for every object found so far
            foreach (var o in objectsToAskAbout?? GetAllObjects())
            {
                //for every plugin loaded (that is not blacklisted)
                foreach (var plugin in PluginChildProviders.Except(_blacklistedPlugins))
                {
                    //ask about the children
                    try
                    {
                        sw.Restart();
                        //otherwise ask plugin what it's children are
                        var pluginChildren = plugin.GetChildren(o);

                        //if the plugin takes too long to respond we need to stop
                        if (sw.ElapsedMilliseconds > 1000)
                        {
                            _blacklistedPlugins.Add(plugin);
                            throw new Exception("Plugin '" + plugin + "' was blacklisted for taking too long to respond to GetChildren(o) where o was a '" + o.GetType().Name + "' ('" + o + "')");
                        }

                        //it has children
                        if (pluginChildren != null && pluginChildren.Any())
                        {
                            //get the descendancy of the parent
                            var parentDescendancy = GetDescendancyListIfAnyFor(o);

                            DescendancyList newDescendancy;
                            if(parentDescendancy == null)
                                newDescendancy = new DescendancyList(new[] {o}); //if the parent is a root level object start a new descendancy list from it
                            else
                                newDescendancy = parentDescendancy.Add(o);//otherwise keep going down, returns a new DescendancyList so doesn't corrupt the dictionary one

                            //record that 

                            foreach (object pluginChild in pluginChildren)
                            {
                                //if the parent didn't have any children before
                                if (!_childDictionary.ContainsKey(o))
                                    _childDictionary.Add(o,new HashSet<object>());//it does now


                                //add us to the parent objects child collection
                                _childDictionary[o].Add(pluginChild);
                                
                                //add to the child collection of the parent object kvp.Key
                                _descendancyDictionary.Add(pluginChild, newDescendancy);

                                //we have found a new object so we must ask other plugins about it (chances are a plugin will have a whole tree of sub objects)
                                newObjectsFound.Add(pluginChild);
                            }
                        }
                    }
                    catch (Exception e)
                    {
                        _errorsCheckNotifier.OnCheckPerformed(new CheckEventArgs(e.Message, CheckResult.Fail, e));
                    }
                }
            }

            if(newObjectsFound.Any())
                GetPluginChildren(newObjectsFound);
        }

        private HashSet<object> GetAllObjects()
        {
            //anything which has children or is a child of someone else (distinct because HashSet)
            return new HashSet<object>(_childDictionary.SelectMany(kvp => kvp.Value).Union(_childDictionary.Keys));
        }

        protected void AddToReturnSearchablesWithNoDecendancy(Dictionary<IMapsDirectlyToDatabaseTable, DescendancyList> toReturn, IEnumerable<IMapsDirectlyToDatabaseTable> toAdd)
        {
            foreach (IMapsDirectlyToDatabaseTable m in toAdd)
                toReturn.Add(m, null);
        }
    }
}<|MERGE_RESOLUTION|>--- conflicted
+++ resolved
@@ -252,8 +252,6 @@
                 ac.InjectKnown(joinable);
             }
                     
-<<<<<<< HEAD
-=======
         }
 
         private void AddChildren(AllLoadMetadatasNode allLoadMetadatasNode)
@@ -290,7 +288,6 @@
                     children.Add(new PermissionWindowUsedByCacheProgressNode(cacheProgress, permissionWindow, false));
 
             AddToDictionaries(children,descendancy);
->>>>>>> 6e34e912
         }
 
         private void AddChildren(AllExternalServersNode allExternalServersNode)
