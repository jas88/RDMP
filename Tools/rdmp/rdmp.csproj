<Project Sdk="Microsoft.NET.Sdk">
<<<<<<< HEAD
  <PropertyGroup>
    <ProjectGuid>{A6107DDC-8268-4902-A994-233B00480113}</ProjectGuid>
    <OutputType>Exe</OutputType>
    <TargetFramework>net7.0</TargetFramework>
    <AutoGenerateBindingRedirects>true</AutoGenerateBindingRedirects>
    <GenerateAssemblyInfo>false</GenerateAssemblyInfo>
    <AssemblyTitle>rdmp</AssemblyTitle>
    <Product>rdmp</Product>
    <Copyright>Copyright ©  2019</Copyright>
    <StartupObject></StartupObject>
    <RootNamespace>Rdmp.Core</RootNamespace>
    <DebugType>embedded</DebugType>
    <DebugSymbols>true</DebugSymbols>
    <PublishSingleFile>true</PublishSingleFile>
    <ServerGarbageCollection>true</ServerGarbageCollection>
    <TargetFramework>net8.0</TargetFramework>
  </PropertyGroup>
  <PropertyGroup>
    <TreatWarningsAsErrors>true</TreatWarningsAsErrors>
  </PropertyGroup>
  <ItemGroup>
    <None Remove="CommandLine\ColorSettings.yaml" />
    <None Remove="Databases.yaml" />
    <None Remove="NLog.config" />
  </ItemGroup>
  <ItemGroup>
    <Content Include="..\BundleUpSourceIntoZip\output\SourceCodeForSelfAwareness.zip" Link="SourceCodeForSelfAwareness.zip">
      <CopyToOutputDirectory>PreserveNewest</CopyToOutputDirectory>
    </Content>
    <Content Include="ColorSettings.yaml">
      <CopyToOutputDirectory>PreserveNewest</CopyToOutputDirectory>
    </Content>
    <Content Include="Databases.yaml">
      <CopyToOutputDirectory>PreserveNewest</CopyToOutputDirectory>
    </Content>
    <Content Include="NLog.config">
      <CopyToOutputDirectory>PreserveNewest</CopyToOutputDirectory>
    </Content>
  </ItemGroup>
  <ItemGroup>
    <PackageReference Include="Terminal.Gui" Version="1.14.1" />
    <PackageReference Include="System.Threading.ThreadPool" Version="4.3.0" />
    <PackageReference Include="YamlDotNet" Version="13.7.1" />
  </ItemGroup>
    <ItemGroup>
    <Compile Include="..\..\SharedAssemblyInfo.cs" Link="SharedAssemblyInfo.cs" />
  </ItemGroup>
    <ItemGroup>
      <ProjectReference Include="..\..\Rdmp.Core\Rdmp.Core.csproj" />
    </ItemGroup>
=======
	<PropertyGroup>
		<ProjectGuid>{A6107DDC-8268-4902-A994-233B00480113}</ProjectGuid>
		<OutputType>Exe</OutputType>
		<TargetFramework>net7.0</TargetFramework>
		<AutoGenerateBindingRedirects>true</AutoGenerateBindingRedirects>
		<GenerateAssemblyInfo>false</GenerateAssemblyInfo>
		<AssemblyTitle>rdmp</AssemblyTitle>
		<Product>rdmp</Product>
		<Copyright>Copyright ©  2019</Copyright>
		<StartupObject></StartupObject>
		<RootNamespace>Rdmp.Core</RootNamespace>
		<DebugType>embedded</DebugType>
		<DebugSymbols>true</DebugSymbols>
		<PublishSingleFile>true</PublishSingleFile>
		<ServerGarbageCollection>true</ServerGarbageCollection>
		<TargetFramework>net7.0</TargetFramework>
	</PropertyGroup>
	<PropertyGroup>
		<TreatWarningsAsErrors>true</TreatWarningsAsErrors>
	</PropertyGroup>
	<ItemGroup>
		<None Remove="CommandLine\ColorSettings.yaml" />
		<None Remove="Databases.yaml" />
		<None Remove="NLog.config" />
	</ItemGroup>
	<ItemGroup>
		<Content Include="..\BundleUpSourceIntoZip\output\SourceCodeForSelfAwareness.zip" Link="SourceCodeForSelfAwareness.zip">
			<CopyToOutputDirectory>PreserveNewest</CopyToOutputDirectory>
		</Content>
		<Content Include="ColorSettings.yaml">
			<CopyToOutputDirectory>PreserveNewest</CopyToOutputDirectory>
		</Content>
		<Content Include="Databases.yaml">
			<CopyToOutputDirectory>PreserveNewest</CopyToOutputDirectory>
		</Content>
		<Content Include="NLog.config">
			<CopyToOutputDirectory>PreserveNewest</CopyToOutputDirectory>
		</Content>
	</ItemGroup>
	<ItemGroup>
		<Compile Include="..\..\SharedAssemblyInfo.cs" Link="SharedAssemblyInfo.cs" />
	</ItemGroup>
	<ItemGroup>
		<ProjectReference Include="..\..\Rdmp.Core\Rdmp.Core.csproj" />
		<PackageReference Include="Terminal.Gui" />
		<PackageReference Include="System.Threading.ThreadPool" />
		<PackageReference Include="YamlDotNet" />
	</ItemGroup>
>>>>>>> 7df1f229
</Project><|MERGE_RESOLUTION|>--- conflicted
+++ resolved
@@ -1,56 +1,4 @@
 <Project Sdk="Microsoft.NET.Sdk">
-<<<<<<< HEAD
-  <PropertyGroup>
-    <ProjectGuid>{A6107DDC-8268-4902-A994-233B00480113}</ProjectGuid>
-    <OutputType>Exe</OutputType>
-    <TargetFramework>net7.0</TargetFramework>
-    <AutoGenerateBindingRedirects>true</AutoGenerateBindingRedirects>
-    <GenerateAssemblyInfo>false</GenerateAssemblyInfo>
-    <AssemblyTitle>rdmp</AssemblyTitle>
-    <Product>rdmp</Product>
-    <Copyright>Copyright ©  2019</Copyright>
-    <StartupObject></StartupObject>
-    <RootNamespace>Rdmp.Core</RootNamespace>
-    <DebugType>embedded</DebugType>
-    <DebugSymbols>true</DebugSymbols>
-    <PublishSingleFile>true</PublishSingleFile>
-    <ServerGarbageCollection>true</ServerGarbageCollection>
-    <TargetFramework>net8.0</TargetFramework>
-  </PropertyGroup>
-  <PropertyGroup>
-    <TreatWarningsAsErrors>true</TreatWarningsAsErrors>
-  </PropertyGroup>
-  <ItemGroup>
-    <None Remove="CommandLine\ColorSettings.yaml" />
-    <None Remove="Databases.yaml" />
-    <None Remove="NLog.config" />
-  </ItemGroup>
-  <ItemGroup>
-    <Content Include="..\BundleUpSourceIntoZip\output\SourceCodeForSelfAwareness.zip" Link="SourceCodeForSelfAwareness.zip">
-      <CopyToOutputDirectory>PreserveNewest</CopyToOutputDirectory>
-    </Content>
-    <Content Include="ColorSettings.yaml">
-      <CopyToOutputDirectory>PreserveNewest</CopyToOutputDirectory>
-    </Content>
-    <Content Include="Databases.yaml">
-      <CopyToOutputDirectory>PreserveNewest</CopyToOutputDirectory>
-    </Content>
-    <Content Include="NLog.config">
-      <CopyToOutputDirectory>PreserveNewest</CopyToOutputDirectory>
-    </Content>
-  </ItemGroup>
-  <ItemGroup>
-    <PackageReference Include="Terminal.Gui" Version="1.14.1" />
-    <PackageReference Include="System.Threading.ThreadPool" Version="4.3.0" />
-    <PackageReference Include="YamlDotNet" Version="13.7.1" />
-  </ItemGroup>
-    <ItemGroup>
-    <Compile Include="..\..\SharedAssemblyInfo.cs" Link="SharedAssemblyInfo.cs" />
-  </ItemGroup>
-    <ItemGroup>
-      <ProjectReference Include="..\..\Rdmp.Core\Rdmp.Core.csproj" />
-    </ItemGroup>
-=======
 	<PropertyGroup>
 		<ProjectGuid>{A6107DDC-8268-4902-A994-233B00480113}</ProjectGuid>
 		<OutputType>Exe</OutputType>
@@ -99,5 +47,4 @@
 		<PackageReference Include="System.Threading.ThreadPool" />
 		<PackageReference Include="YamlDotNet" />
 	</ItemGroup>
->>>>>>> 7df1f229
 </Project>